--- conflicted
+++ resolved
@@ -148,16 +148,11 @@
 		errorsApi.ServeError(w, req, errorsApi.New(http.StatusUnauthorized, err.Error()))
 		return
 	}
-<<<<<<< HEAD
-	// Development mode validation
-	if true {
-=======
 
 	// If we are using a subpath we are most likely behind a reverse proxy so we most likely
 	// can't validate the proper Origin since we don't know the source domain, so we are going
 	// to allow the connection to be upgraded in this case.
 	if getSubPath() != "/" || getConsoleDevMode() {
->>>>>>> 17e791af
 		upgrader.CheckOrigin = func(r *http.Request) bool {
 			return true
 		}
