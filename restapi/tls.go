// This file is part of MinIO Orchestrator
// Copyright (c) 2020 MinIO, Inc.
//
// This program is free software: you can redistribute it and/or modify
// it under the terms of the GNU Affero General Public License as published by
// the Free Software Foundation, either version 3 of the License, or
// (at your option) any later version.
//
// This program is distributed in the hope that it will be useful,
// but WITHOUT ANY WARRANTY; without even the implied warranty of
// MERCHANTABILITY or FITNESS FOR A PARTICULAR PURPOSE.  See the
// GNU Affero General Public License for more details.
//
// You should have received a copy of the GNU Affero General Public License
// along with this program.  If not, see <http://www.gnu.org/licenses/>.

package restapi

import (
	"crypto/tls"
	"crypto/x509"
	"io/ioutil"
	"log"
	"net"
	"net/http"
	"time"
)

func getCertPool() *x509.CertPool {
	rootCAs, _ := x509.SystemCertPool()
	if rootCAs == nil {
		// In some systems (like Windows) system cert pool is
		// not supported or no certificates are present on the
		// system - so we create a new cert pool.
		rootCAs = x509.NewCertPool()
	}
	caCertFileNames := getMinioServerTLSRootCAs()
<<<<<<< HEAD
	if len(caCertFileNames) == 0 {
		return nil
	}
	// If CAs certificates are configured we save them to the http.Client RootCAs store
	certs := x509.NewCertPool()
=======
>>>>>>> 1d952a56
	for _, caCert := range caCertFileNames {
		pemData, err := ioutil.ReadFile(caCert)
		if err != nil {
			// logging this error
			log.Println(err)
			continue
		}
		rootCAs.AppendCertsFromPEM(pemData)
	}
	return rootCAs
}

var certPool = getCertPool()

func prepareSTSClientTransport(insecure bool) *http.Transport {
	// This takes github.com/minio/minio/pkg/madmin/transport.go as an example
	//
	// DefaultTransport - this default transport is similar to
	// http.DefaultTransport but with additional param  DisableCompression
	// is set to true to avoid decompressing content with 'gzip' encoding.
	DefaultTransport := &http.Transport{
		Proxy: http.ProxyFromEnvironment,
		DialContext: (&net.Dialer{
			Timeout:   5 * time.Second,
			KeepAlive: 15 * time.Second,
		}).DialContext,
		MaxIdleConns:          1024,
		MaxIdleConnsPerHost:   1024,
		ResponseHeaderTimeout: 60 * time.Second,
		IdleConnTimeout:       60 * time.Second,
		TLSHandshakeTimeout:   10 * time.Second,
		ExpectContinueTimeout: 1 * time.Second,
		DisableCompression:    true,
		TLSClientConfig: &tls.Config{
			// Can't use SSLv3 because of POODLE and BEAST
			// Can't use TLSv1.0 because of POODLE and BEAST using CBC cipher
			// Can't use TLSv1.1 because of RC4 cipher usage
			MinVersion:         tls.VersionTLS12,
			InsecureSkipVerify: insecure,
			RootCAs:            certPool,
		},
	}
	return DefaultTransport
}

// PrepareSTSClient returns an http.Client with custom configurations need it by *credentials.STSAssumeRole
// custom configurations include the use of CA certificates
func PrepareSTSClient(insecure bool) *http.Client {
	transport := prepareSTSClientTransport(insecure)
	// Return http client with default configuration
	c := &http.Client{
		Transport: transport,
	}
	return c
}<|MERGE_RESOLUTION|>--- conflicted
+++ resolved
@@ -35,14 +35,6 @@
 		rootCAs = x509.NewCertPool()
 	}
 	caCertFileNames := getMinioServerTLSRootCAs()
-<<<<<<< HEAD
-	if len(caCertFileNames) == 0 {
-		return nil
-	}
-	// If CAs certificates are configured we save them to the http.Client RootCAs store
-	certs := x509.NewCertPool()
-=======
->>>>>>> 1d952a56
 	for _, caCert := range caCertFileNames {
 		pemData, err := ioutil.ReadFile(caCert)
 		if err != nil {
