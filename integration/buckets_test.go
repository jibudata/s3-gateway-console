// This file is part of MinIO Console Server
// Copyright (c) 2021 MinIO, Inc.
//
// This program is free software: you can redistribute it and/or modify
// it under the terms of the GNU Affero General Public License as published by
// the Free Software Foundation, either version 3 of the License, or
// (at your option) any later version.
//
// This program is distributed in the hope that it will be useful,
// but WITHOUT ANY WARRANTY; without even the implied warranty of
// MERCHANTABILITY or FITNESS FOR A PARTICULAR PURPOSE.  See the
// GNU Affero General Public License for more details.
//
// You should have received a copy of the GNU Affero General Public License
// along with this program.  If not, see <http://www.gnu.org/licenses/>.

package integration

import (
	"bytes"
	b64 "encoding/base64"
	"encoding/json"
	"errors"
	"fmt"
	"io"
	"io/ioutil"
	"log"
	"net/http"
	"os"
	"strconv"
	"strings"
	"testing"
	"time"

	"github.com/go-openapi/loads"
	"github.com/minio/console/restapi"
	"github.com/minio/console/restapi/operations"

	"github.com/minio/console/models"

	"github.com/stretchr/testify/assert"
)

var token string

func encodeBase64(fileName string) string {
	/*
		Helper function to encode in base64 the file name so we can get the path
	*/
	path := b64.StdEncoding.EncodeToString([]byte(fileName))
	return path
}

func inspectHTTPResponse(httpResponse *http.Response) string {
	/*
		Helper function to inspect the content of a HTTP response.
	*/
	b, err := io.ReadAll(httpResponse.Body)
	if err != nil {
		log.Fatalln(err)
	}
	return "Http Response: " + string(b)
}

func printMessage(message string) {
	/*
		Helper function to print HTTP response.
	*/
	fmt.Println(message)
}

func initConsoleServer() (*restapi.Server, error) {

	//os.Setenv("CONSOLE_MINIO_SERVER", "localhost:9000")

	swaggerSpec, err := loads.Embedded(restapi.SwaggerJSON, restapi.FlatSwaggerJSON)
	if err != nil {
		return nil, err
	}

	noLog := func(string, ...interface{}) {
		// nothing to log
	}

	// Initialize MinIO loggers
	restapi.LogInfo = noLog
	restapi.LogError = noLog

	api := operations.NewConsoleAPI(swaggerSpec)
	api.Logger = noLog

	server := restapi.NewServer(api)
	// register all APIs
	server.ConfigureAPI()

	//restapi.GlobalRootCAs, restapi.GlobalPublicCerts, restapi.GlobalTLSCertsManager = globalRootCAs, globalPublicCerts, globalTLSCerts

	consolePort, _ := strconv.Atoi("9090")

	server.Host = "0.0.0.0"
	server.Port = consolePort
	restapi.Port = "9090"
	restapi.Hostname = "0.0.0.0"

	return server, nil
}

func TestMain(m *testing.M) {

	// start console server
	go func() {
		fmt.Println("start server")
		srv, err := initConsoleServer()
		if err != nil {
			log.Println(err)
			log.Println("init fail")
			return
		}
		srv.Serve()

	}()

	fmt.Println("sleeping")
	time.Sleep(2 * time.Second)

	client := &http.Client{
		Timeout: 2 * time.Second,
	}
	// get login credentials

	requestData := map[string]string{
		"accessKey": "minioadmin",
		"secretKey": "minioadmin",
	}

	requestDataJSON, _ := json.Marshal(requestData)

	requestDataBody := bytes.NewReader(requestDataJSON)

	request, err := http.NewRequest("POST", "http://localhost:9090/api/v1/login", requestDataBody)
	if err != nil {
		log.Println(err)
		return
	}

	request.Header.Add("Content-Type", "application/json")

	response, err := client.Do(request)

	if err != nil {
		log.Println(err)
		return
	}

	if response != nil {
		for _, cookie := range response.Cookies() {
			if cookie.Name == "token" {
				token = cookie.Value
				break
			}
		}
	}

	if token == "" {
		log.Println("authentication token not found in cookies response")
		return
	}

	code := m.Run()

	requestDataAdd := map[string]interface{}{
		"name": "test1",
	}

	requestDataJSON, _ = json.Marshal(requestDataAdd)

	requestDataBody = bytes.NewReader(requestDataJSON)

	// get list of buckets
	request, err = http.NewRequest("DELETE", "http://localhost:9090/api/v1/buckets/test1", requestDataBody)
	if err != nil {
		log.Println(err)
		return
	}

	request.Header.Add("Cookie", fmt.Sprintf("token=%s", token))
	request.Header.Add("Content-Type", "application/json")

	response, err = client.Do(request)
	if err != nil {
		log.Println(err)
		return
	}

	if response != nil {
		fmt.Println("DELETE StatusCode:", response.StatusCode)
	}

	os.Exit(code)
}

func AddBucket(name string, locking bool, versioning bool, quota map[string]interface{}, retention map[string]interface{}) (*http.Response, error) {
	/*
	   This is an atomic function that we can re-use to create a bucket on any
	   desired test.
	*/
	// Needed Parameters for API Call
	requestDataAdd := map[string]interface{}{
		"name":       name,
		"locking":    locking,
		"versioning": versioning,
		"quota":      quota,
		"retention":  retention,
	}

	// Creating the Call by adding the URL and Headers
	requestDataJSON, _ := json.Marshal(requestDataAdd)
	requestDataBody := bytes.NewReader(requestDataJSON)
	request, err := http.NewRequest("POST", "http://localhost:9090/api/v1/buckets", requestDataBody)
	if err != nil {
		log.Println(err)
	}
	request.Header.Add("Cookie", fmt.Sprintf("token=%s", token))
	request.Header.Add("Content-Type", "application/json")

	// Performing the call
	client := &http.Client{
		Timeout: 2 * time.Second,
	}
	response, err := client.Do(request)
	return response, err
}

func ListBuckets() (*http.Response, error) {
	/*
		Helper function to list buckets
		HTTP Verb: GET
		{{baseUrl}}/buckets?sort_by=proident velit&offset=-5480083&limit=-5480083
	*/
	request, err := http.NewRequest(
		"GET", "http://localhost:9090/api/v1/buckets", nil)
	if err != nil {
		log.Println(err)
	}
	request.Header.Add("Cookie", fmt.Sprintf("token=%s", token))
	request.Header.Add("Content-Type", "application/json")
	client := &http.Client{
		Timeout: 2 * time.Second,
	}
	response, err := client.Do(request)
	return response, err
}

func DeleteBucket(name string) (*http.Response, error) {
	/*
		Helper function to delete bucket.
		DELETE: {{baseUrl}}/buckets/:name
	*/
	request, err := http.NewRequest(
		"DELETE", "http://localhost:9090/api/v1/buckets/"+name, nil)
	if err != nil {
		log.Println(err)
	}
	request.Header.Add("Cookie", fmt.Sprintf("token=%s", token))
	request.Header.Add("Content-Type", "application/json")
	client := &http.Client{
		Timeout: 2 * time.Second,
	}
	response, err := client.Do(request)
	return response, err
}

func BucketInfo(name string) (*http.Response, error) {
	/*
		Helper function to test Bucket Info End Point
		GET: {{baseUrl}}/buckets/:name
	*/
	bucketInformationRequest, bucketInformationError := http.NewRequest(
		"GET", "http://localhost:9090/api/v1/buckets/"+name, nil)
	if bucketInformationError != nil {
		log.Println(bucketInformationError)
	}
	bucketInformationRequest.Header.Add("Cookie",
		fmt.Sprintf("token=%s", token))
	bucketInformationRequest.Header.Add("Content-Type", "application/json")
	client := &http.Client{
		Timeout: 2 * time.Second,
	}
	response, err := client.Do(bucketInformationRequest)
	return response, err
}

func PutBucketsTags(bucketName string, tags map[string]string) (*http.Response, error) {
	/*
		Helper function to put bucket's tags.
		PUT: {{baseUrl}}/buckets/:bucket_name/tags
		{
			"tags": {}
		}
	*/
	requestDataAdd := map[string]interface{}{
		"tags": tags,
	}
	requestDataJSON, _ := json.Marshal(requestDataAdd)
	requestDataBody := bytes.NewReader(requestDataJSON)
	request, err := http.NewRequest("PUT",
		"http://localhost:9090/api/v1/buckets/"+bucketName+"/tags",
		requestDataBody)
	if err != nil {
		log.Println(err)
	}
	request.Header.Add("Cookie", fmt.Sprintf("token=%s", token))
	request.Header.Add("Content-Type", "application/json")
	client := &http.Client{
		Timeout: 2 * time.Second,
	}
	response, err := client.Do(request)
	return response, err
}

func SetBucketRetention(bucketName string, mode string, unit string, validity int) (*http.Response, error) {
	/*
		Helper function to set bucket's retention
		PUT: {{baseUrl}}/buckets/:bucket_name/retention
		{
			"mode":"compliance",
			"unit":"years",
			"validity":2
		}
	*/
	requestDataAdd := map[string]interface{}{
		"mode":     mode,
		"unit":     unit,
		"validity": validity,
	}
	requestDataJSON, _ := json.Marshal(requestDataAdd)
	requestDataBody := bytes.NewReader(requestDataJSON)
	request, err := http.NewRequest("PUT",
		"http://localhost:9090/api/v1/buckets/"+bucketName+"/retention",
		requestDataBody)
	if err != nil {
		log.Println(err)
	}
	request.Header.Add("Cookie", fmt.Sprintf("token=%s", token))
	request.Header.Add("Content-Type", "application/json")
	client := &http.Client{
		Timeout: 2 * time.Second,
	}
	response, err := client.Do(request)
	return response, err
}

func GetBucketRetention(bucketName string) (*http.Response, error) {
	/*
		Helper function to get the bucket's retention
	*/
	request, err := http.NewRequest("GET",
		"http://localhost:9090/api/v1/buckets/"+bucketName+"/retention",
		nil)
	if err != nil {
		log.Println(err)
	}
	request.Header.Add("Cookie", fmt.Sprintf("token=%s", token))
	request.Header.Add("Content-Type", "application/json")
	client := &http.Client{
		Timeout: 2 * time.Second,
	}
	response, err := client.Do(request)
	return response, err
}

<<<<<<< HEAD
func PutObjectTags(bucketName string, prefix string, tags map[string]string, versionID string) (*http.Response, error) {
	/*
		Helper function to put object's tags.
		PUT: /buckets/{bucket_name}/objects/tags?prefix=prefix
		{
			"tags": {}
		}
	*/
	requestDataAdd := map[string]interface{}{
		"tags": tags,
	}
	requestDataJSON, _ := json.Marshal(requestDataAdd)
	requestDataBody := bytes.NewReader(requestDataJSON)
	request, err := http.NewRequest(
		"PUT",
		"http://localhost:9090/api/v1/buckets/"+
			bucketName+"/objects/tags?prefix="+prefix+"&version_id="+versionID,
		requestDataBody,
=======
func DownloadObject(bucketName string, path string) (*http.Response, error) {
	/*
	   Helper function to download an object from a bucket.
	   GET: {{baseUrl}}/buckets/bucketName/objects/download?prefix=file
	*/
	request, err := http.NewRequest(
		"GET",
		"http://localhost:9090/api/v1/buckets/"+bucketName+"/objects/download?prefix="+
			path,
		nil,
>>>>>>> 1e00111b
	)
	if err != nil {
		log.Println(err)
	}
	request.Header.Add("Cookie", fmt.Sprintf("token=%s", token))
	request.Header.Add("Content-Type", "application/json")
	client := &http.Client{
		Timeout: 2 * time.Second,
	}
	response, err := client.Do(request)
	return response, err
}

func UploadAnObject(bucketName string, fileName string) (*http.Response, error) {
	/*
		Helper function to upload a file to a bucket for testing.
		POST {{baseUrl}}/buckets/:bucket_name/objects/upload
	*/
	boundary := "WebKitFormBoundaryWtayBM7t9EUQb8q3"
	boundaryStart := "------" + boundary + "\r\n"
	contentDispositionOne := "Content-Disposition: form-data; name=\"2\"; "
	contentDispositionTwo := "filename=\"" + fileName + "\"\r\n"
	contenType := "Content-Type: text/plain\r\n\r\na\n\r\n"
	boundaryEnd := "------" + boundary + "--\r\n"
	file := boundaryStart + contentDispositionOne + contentDispositionTwo +
		contenType + boundaryEnd
	arrayOfBytes := []byte(file)
	requestDataBody := bytes.NewReader(arrayOfBytes)
	request, err := http.NewRequest(
		"POST",
		"http://localhost:9090/api/v1/buckets/"+bucketName+"/objects/upload",
		requestDataBody,
	)
	if err != nil {
		log.Println(err)
	}
	request.Header.Add("Cookie", fmt.Sprintf("token=%s", token))
	request.Header.Add(
		"Content-Type",
		"multipart/form-data; boundary=----"+boundary,
	)
	client := &http.Client{
		Timeout: 2 * time.Second,
	}
	response, err := client.Do(request)
	return response, err
}

func DeleteObject(bucketName string, path string, recursive bool, allVersions bool) (*http.Response, error) {
	/*
	   Helper function to delete an object from a given bucket.
	   DELETE:
	   {{baseUrl}}/buckets/bucketName/objects?path=Y2VzYXJpby50eHQ=&recursive=false&all_versions=false
	*/
	url := "http://localhost:9090/api/v1/buckets/" + bucketName + "/objects?path=" +
		path + "&recursive=" + strconv.FormatBool(recursive) + "&all_versions=" +
		strconv.FormatBool(allVersions)
	request, err := http.NewRequest(
		"DELETE",
		url,
		nil,
	)
	if err != nil {
		log.Println(err)
	}
	request.Header.Add("Cookie", fmt.Sprintf("token=%s", token))
	request.Header.Add("Content-Type", "application/json")
	client := &http.Client{
		Timeout: 2 * time.Second,
	}
	response, err := client.Do(request)
	return response, err
}

func ListObjects(bucketName string, prefix string) (*http.Response, error) {
	/*
		Helper function to list objects in a bucket.
		GET: {{baseUrl}}/buckets/:bucket_name/objects
	*/
	request, err := http.NewRequest("GET",
		"http://localhost:9090/api/v1/buckets/"+bucketName+"/objects?prefix="+prefix,
		nil)
	if err != nil {
		log.Println(err)
	}
	request.Header.Add("Cookie", fmt.Sprintf("token=%s", token))
	request.Header.Add("Content-Type", "application/json")
	client := &http.Client{
		Timeout: 2 * time.Second,
	}
	response, err := client.Do(request)
	return response, err
}

func TestAddBucket(t *testing.T) {
	assert := assert.New(t)

	response, err := AddBucket("test1", false, false, nil, nil)
	assert.Nil(err)
	if err != nil {
		log.Println(err)
		return
	}

	if response != nil {
		assert.Equal(201, response.StatusCode, "Status Code is incorrect")
	}
}

func TestAddBucketLocking(t *testing.T) {
	/*
		This function is to test that locking can't be activated if versioning
		is not enabled.
		Then, locking will be activated because versioning is activated as well.
	*/
	assert := assert.New(t)

	/*
		This is invalid, versioning has to be true for locking to be true, but
		test will see and make sure this is not allowed and that we get proper
		error for this scenario.
	*/
	response, err := AddBucket("test1", true, false, nil, nil)
	assert.Nil(err)
	if err != nil {
		log.Println(err)
		return
	}

	if response != nil {
		assert.Equal(400, response.StatusCode, "400 is expected for this test")
	}

	msg := "TestAddBucketLocking(): Valid scenario versioning true locking true"
	fmt.Println(msg)

	/*
		This is valid, versioning is true, then locking can be true as well.
	*/
	response, err = AddBucket("thujun", true, true, nil, nil)
	assert.Nil(err)
	if err != nil {
		log.Println(err)
		return
	}

	// Verification part, bucket should be created with versioning enabled and
	// locking enabled, we expect 201 when created.
	if response != nil {
		assert.Equal(201, response.StatusCode, "201 is expected for this test")
	}

	defer response.Body.Close()

	/*
		To convert an HTTP response body to a string in Go, so you can read the
		error from the API in case the bucket is invalid for some reason
	*/
	b, err := io.ReadAll(response.Body)
	if err != nil {
		log.Fatalln(err)
	}
	fmt.Println(string(b))

}

func TestGetBucket(t *testing.T) {
	assert := assert.New(t)

	client := &http.Client{
		Timeout: 2 * time.Second,
	}

	response, err := AddBucket("test3", false, false, nil, nil)
	assert.Nil(err)
	if err != nil {
		log.Println(err)
		return
	}

	// get bucket
	request, err := http.NewRequest("GET", "http://localhost:9090/api/v1/buckets/test3", nil)
	if err != nil {
		log.Println(err)
		return
	}

	request.Header.Add("Cookie", fmt.Sprintf("token=%s", token))
	request.Header.Add("Content-Type", "application/json")

	response, err = client.Do(request)
	assert.Nil(err)
	if err != nil {
		log.Println(err)
		return
	}

	if response != nil {
		assert.Equal(200, response.StatusCode, "Status Code is incorrect")
	}
}

func TestSetBucketTags(t *testing.T) {
	assert := assert.New(t)

	client := &http.Client{
		Timeout: 2 * time.Second,
	}

	// put bucket
	response, err := AddBucket("test4", false, false, nil, nil)
	assert.Nil(err)
	if err != nil {
		log.Println(err)
		return
	}

	requestDataTags := map[string]interface{}{
		"tags": map[string]interface{}{
			"test": "TAG",
		},
	}

	requestTagsJSON, _ := json.Marshal(requestDataTags)

	requestTagsBody := bytes.NewBuffer(requestTagsJSON)

	request, err := http.NewRequest(http.MethodPut, "http://localhost:9090/api/v1/buckets/test4/tags", requestTagsBody)
	request.Close = true
	if err != nil {
		log.Println(err)
		return
	}

	request.Header.Add("Cookie", fmt.Sprintf("token=%s", token))
	request.Header.Add("Content-Type", "application/json")

	response, err = client.Do(request)
	assert.Nil(err)
	if err != nil {
		log.Println(err)
		return
	}

	// get bucket
	request, err = http.NewRequest("GET", "http://localhost:9090/api/v1/buckets/test4", nil)
	request.Close = true
	if err != nil {
		log.Println(err)
		return
	}

	request.Header.Add("Cookie", fmt.Sprintf("token=%s", token))
	request.Header.Add("Content-Type", "application/json")

	response, err = client.Do(request)
	assert.Nil(err)
	if err != nil {
		log.Println(err)
		return
	}

	bodyBytes, _ := ioutil.ReadAll(response.Body)

	bucket := models.Bucket{}
	err = json.Unmarshal(bodyBytes, &bucket)
	if err != nil {
		log.Println(err)
	}

	assert.Equal("TAG", bucket.Details.Tags["test"], "Failed to add tag")
}

func TestBucketVersioning(t *testing.T) {
	assert := assert.New(t)

	client := &http.Client{
		Timeout: 2 * time.Second,
	}

	request, err := http.NewRequest("GET", "http://localhost:9090/api/v1/session", nil)
	if err != nil {
		log.Println(err)
		return
	}

	request.Header.Add("Cookie", fmt.Sprintf("token=%s", token))

	response, err := client.Do(request)
	assert.Nil(err)
	if err != nil {
		log.Println(err)
		return
	}
	var distributedSystem bool

	if response != nil {

		bodyBytes, _ := ioutil.ReadAll(response.Body)

		sessionResponse := models.SessionResponse{}
		err = json.Unmarshal(bodyBytes, &sessionResponse)
		if err != nil {
			log.Println(err)
		}

		distributedSystem = sessionResponse.DistributedMode

	}

	requestDataVersioning := map[string]interface{}{
		"name":       "test2",
		"versioning": true,
		"locking":    false,
	}

	requestDataJSON, _ := json.Marshal(requestDataVersioning)

	requestDataBody := bytes.NewReader(requestDataJSON)

	response, err = AddBucket("test2", true, false, nil, nil)
	assert.Nil(err)
	if err != nil {
		log.Println(err)
		return
	}

	fmt.Println("Versioned bucket creation test status:", response.Status)
	if distributedSystem {
		assert.Equal(201, response.StatusCode, "Versioning test Status Code is incorrect - bucket failed to create")
	} else {
		assert.NotEqual(201, response.StatusCode, "Versioning test Status Code is incorrect -  versioned bucket created on non-distributed system")
	}

	request, error := http.NewRequest("DELETE", "http://localhost:9090/api/v1/buckets/test2", requestDataBody)
	if error != nil {
		log.Println(error)
		return
	}

	request.Header.Add("Cookie", fmt.Sprintf("token=%s", token))
	request.Header.Add("Content-Type", "application/json")

	response, err = client.Do(request)
	if err != nil {
		log.Println(err)
		return
	}

	if response != nil {
		fmt.Println("DELETE StatusCode:", response.StatusCode)
	}

}

func TestBucketsGet(t *testing.T) {
	assert := assert.New(t)

	client := &http.Client{
		Timeout: 2 * time.Second,
	}

	// get list of buckets
	request, err := http.NewRequest("GET", "http://localhost:9090/api/v1/buckets", nil)
	if err != nil {
		log.Println(err)
		return
	}

	request.Header.Add("Cookie", fmt.Sprintf("token=%s", token))

	response, err := client.Do(request)
	assert.Nil(err)
	if err != nil {
		log.Println(err)
		return
	}

	if response != nil {
		assert.Equal(200, response.StatusCode, "Status Code is incorrect")
		bodyBytes, _ := ioutil.ReadAll(response.Body)

		listBuckets := models.ListBucketsResponse{}
		err = json.Unmarshal(bodyBytes, &listBuckets)
		if err != nil {
			log.Println(err)
			assert.Nil(err)
		}

		assert.Greater(len(listBuckets.Buckets), 0, "No bucket was returned")
		assert.Greater(listBuckets.Total, int64(0), "Total buckets is 0")

	}

}

func TestListBuckets(t *testing.T) {
	/*
		Test the list of buckets without query parameters.
	*/
	assert := assert.New(t)

	// 1. Create buckets
	var numberOfBuckets = 3
	for i := 1; i <= numberOfBuckets; i++ {
		response, err := AddBucket(
			"testlistbuckets"+strconv.Itoa(i), false, false, nil, nil)
		assert.Nil(err)
		if err != nil {
			log.Println(err)
			assert.Fail("Error creating the buckets")
			return
		}
		if response != nil {
			b, err := io.ReadAll(response.Body)
			if err != nil {
				log.Fatalln(err)
			}
			assert.Equal(201, response.StatusCode,
				"Status Code is incorrect: "+string(b)+
					" Bucket name: TestListBuckets"+strconv.Itoa(i))
		}
	}

	// 2. List buckets
	listBucketsResponse, listBucketsError := ListBuckets()
	assert.Nil(listBucketsError)
	if listBucketsError != nil {
		log.Println(listBucketsError)
		assert.Fail("Error listing the buckets")
		return
	}

	// 3. Verify list of buckets
	b, err := io.ReadAll(listBucketsResponse.Body)
	if listBucketsResponse != nil {
		if err != nil {
			log.Fatalln(err)
		}
		assert.Equal(200, listBucketsResponse.StatusCode,
			"Status Code is incorrect: "+string(b))
	}
	for i := 1; i <= numberOfBuckets; i++ {
		assert.True(strings.Contains(string(b),
			"testlistbuckets"+strconv.Itoa(i)))
	}
}

func TestDeleteBucket(t *testing.T) {
	/*
		Test to delete a bucket
	*/
	// 1. Create the bucket
	assert := assert.New(t)
	response, err := AddBucket("testdeletebucket1", false, false, nil, nil)
	assert.Nil(err)
	if err != nil {
		log.Println(err)
		return
	}
	if response != nil {
		assert.Equal(201, response.StatusCode, "Status Code is incorrect")
	}

	// 2. Delete the bucket
	deleteBucketResponse, deleteBucketError := DeleteBucket("testdeletebucket1")
	assert.Nil(deleteBucketError)
	if deleteBucketError != nil {
		log.Println(deleteBucketError)
		return
	}
	if deleteBucketResponse != nil {
		assert.Equal(
			204, deleteBucketResponse.StatusCode, "Status Code is incorrect")
	}

	// 3. Verify the bucket is gone by trying to put a tag
	tags := make(map[string]string)
	tags["tag1"] = "tag1"
	putBucketTagResponse, putBucketTagError := PutBucketsTags(
		"testdeletebucket1", tags)
	if putBucketTagError != nil {
		log.Println(putBucketTagError)
		assert.Fail("Error adding a tag to the bucket")
		return
	}
	finalResponse := inspectHTTPResponse(putBucketTagResponse)
	if putBucketTagResponse != nil {
		assert.Equal(
			500, putBucketTagResponse.StatusCode,
			finalResponse)
	}
	assert.True(
		strings.Contains(finalResponse, "The specified bucket does not exist"))
}

func TestBucketInformationSuccessfulResponse(t *testing.T) {
	/*
		Test Bucket Info End Point with a Successful Response.
	*/

	// 1. Create the bucket
	assert := assert.New(t)
	response, err := AddBucket("bucketinformation1", false, false, nil, nil)
	assert.Nil(err)
	if err != nil {
		log.Println(err)
		return
	}
	if response != nil {
		assert.Equal(201, response.StatusCode, inspectHTTPResponse(response))
	}

	// 2. Add a tag to the bucket
	tags := make(map[string]string)
	tags["tag1"] = "tag1"
	putBucketTagResponse, putBucketTagError := PutBucketsTags(
		"bucketinformation1", tags)
	if putBucketTagError != nil {
		log.Println(putBucketTagError)
		assert.Fail("Error creating the bucket")
		return
	}
	if putBucketTagResponse != nil {
		assert.Equal(
			200, putBucketTagResponse.StatusCode,
			inspectHTTPResponse(putBucketTagResponse))
	}

	// 3. Get the information
	bucketInfoResponse, bucketInfoError := BucketInfo("bucketinformation1")
	if bucketInfoError != nil {
		log.Println(bucketInfoError)
		assert.Fail("Error getting the bucket information")
		return
	}
	debugResponse := inspectHTTPResponse(bucketInfoResponse) // call it once
	if bucketInfoResponse != nil {
		assert.Equal(200, bucketInfoResponse.StatusCode,
			debugResponse)
	}
	printMessage(debugResponse)

	// 4. Verify the information
	assert.True(
		strings.Contains(debugResponse, "bucketinformation1"),
		inspectHTTPResponse(bucketInfoResponse))
	assert.True(
		strings.Contains(debugResponse, "tag1"),
		inspectHTTPResponse(bucketInfoResponse))
}

func TestBucketInformationGenericErrorResponse(t *testing.T) {
	/*
		Test Bucket Info End Point with a Generic Error Response.
	*/
	// 1. Create the bucket
	assert := assert.New(t)
	response, err := AddBucket("bucketinformation2", false, false, nil, nil)
	assert.Nil(err)
	if err != nil {
		log.Println(err)
		assert.Fail("Error creating the bucket")
		return
	}
	if response != nil {
		assert.Equal(201, response.StatusCode, inspectHTTPResponse(response))
	}

	// 2. Add a tag to the bucket
	tags := make(map[string]string)
	tags["tag2"] = "tag2"
	putBucketTagResponse, putBucketTagError := PutBucketsTags(
		"bucketinformation2", tags)
	if putBucketTagError != nil {
		log.Println(putBucketTagError)
		assert.Fail("Error creating the bucket")
		return
	}
	if putBucketTagResponse != nil {
		assert.Equal(
			200, putBucketTagResponse.StatusCode,
			inspectHTTPResponse(putBucketTagResponse))
	}

	// 3. Get the information
	bucketInfoResponse, bucketInfoError := BucketInfo("bucketinformation3")
	if bucketInfoError != nil {
		log.Println(bucketInfoError)
		assert.Fail("Error getting the bucket information")
		return
	}
	finalResponse := inspectHTTPResponse(bucketInfoResponse)
	if bucketInfoResponse != nil {
		assert.Equal(200, bucketInfoResponse.StatusCode)
	}

	// 4. Verify the information
	// Since bucketinformation3 hasn't been created, then it is expected that
	// tag2 is not part of the response, this is why assert.False is used.
	assert.False(strings.Contains(finalResponse, "tag2"), finalResponse)
}

func TestBucketRetention(t *testing.T) {
	/*
		To test bucket retention feature
	*/
	// 1. Create the bucket with 2 years validity retention
	assert := assert.New(t)
	/*
		{
			"name":"setbucketretention1",
			"versioning":true,
			"locking":true,
			"retention":
				{
					"mode":"compliance",
					"unit":"years",
					"validity":2
				}
		}
	*/
	retention := make(map[string]interface{})
	retention["mode"] = "compliance"
	retention["unit"] = "years"
	retention["validity"] = 2
	response, err := AddBucket("setbucketretention1", true, true, nil, retention)
	assert.Nil(err)
	if err != nil {
		log.Println(err)
		assert.Fail("Error creating the bucket")
		return
	}
	if response != nil {
		assert.Equal(201, response.StatusCode, inspectHTTPResponse(response))
	}

	// 2. Set the bucket's retention from 2 years to 3 years
	setBucketRetentionResponse, setBucketRetentionError := SetBucketRetention(
		"setbucketretention1",
		"compliance",
		"years",
		3,
	)
	assert.Nil(setBucketRetentionError)
	if setBucketRetentionError != nil {
		log.Println(setBucketRetentionError)
		assert.Fail("Error creating the bucket")
		return
	}
	if setBucketRetentionResponse != nil {
		assert.Equal(200, setBucketRetentionResponse.StatusCode,
			inspectHTTPResponse(setBucketRetentionResponse))
	}

	// 3. Verify the bucket's retention was properly set.
	getBucketRetentionResponse, getBucketRetentionError := GetBucketRetention(
		"setbucketretention1",
	)
	assert.Nil(getBucketRetentionError)
	if getBucketRetentionError != nil {
		log.Println(getBucketRetentionError)
		assert.Fail("Error creating the bucket")
		return
	}
	finalResponse := inspectHTTPResponse(getBucketRetentionResponse)
	if getBucketRetentionResponse != nil {
		assert.Equal(
			200,
			getBucketRetentionResponse.StatusCode,
			finalResponse,
		)
	}
	expected := "Http Response: {\"mode\":\"compliance\",\"unit\":\"years\",\"validity\":3}\n"
	assert.Equal(expected, finalResponse, finalResponse)
}

<<<<<<< HEAD
func TestPutObjectTag(t *testing.T) {
	/*
		Test to put a tag to an object
=======
func TestDownloadObject(t *testing.T) {
	/*
	   Test to download an object from a given bucket.
>>>>>>> 1e00111b
	*/

	// Vars
	assert := assert.New(t)
<<<<<<< HEAD
	bucketName := "testputobjecttagbucketone"
	fileName := "testputobjecttagbucketone.txt"
	path := encodeBase64(fileName)
	tags := make(map[string]string)
	tags["tag"] = "testputobjecttagbucketonetagone"
	versionID := "null"

	// 1. Create the bucket
	response, err := AddBucket(bucketName, false, false, nil, nil)
	assert.Nil(err)
	if err != nil {
		log.Println(err)
		return
	}
	if response != nil {
		assert.Equal(201, response.StatusCode, "Status Code is incorrect")
	}

	// 2. Upload the object to the bucket
=======
	bucketName := "testdownloadobjbucketone"
	fileName := "testdownloadobjectfilenameone"
	path := encodeBase64(fileName)
	workingDirectory, getWdErr := os.Getwd()
	if getWdErr != nil {
		assert.Fail("Couldn't get the directory")
	}

	// 1. Create the bucket
	response, err := AddBucket(bucketName, true, true, nil, nil)
	assert.Nil(err)
	if err != nil {
		log.Println(err)
		assert.Fail("Error creating the bucket")
		return
	}
	if response != nil {
		assert.Equal(201, response.StatusCode, inspectHTTPResponse(response))
	}

	// 2. Upload an object to the bucket
>>>>>>> 1e00111b
	uploadResponse, uploadError := UploadAnObject(bucketName, fileName)
	assert.Nil(uploadError)
	if uploadError != nil {
		log.Println(uploadError)
		return
	}
	if uploadResponse != nil {
		assert.Equal(
			200,
			uploadResponse.StatusCode,
			inspectHTTPResponse(uploadResponse),
		)
	}

<<<<<<< HEAD
	// 3. Put a tag to the object
	putTagResponse, putTagError := PutObjectTags(
		bucketName, path, tags, versionID)
	assert.Nil(putTagError)
	if putTagError != nil {
		log.Println(putTagError)
		return
	}
	putObjectTagresult := inspectHTTPResponse(putTagResponse)
	if putTagResponse != nil {
		assert.Equal(
			200, putTagResponse.StatusCode, putObjectTagresult)
	}

	// 4. Verify the object's tag is set
	listResponse, listError := ListObjects(bucketName, path)
	assert.Nil(listError)
	if listError != nil {
		log.Println(listError)
		return
	}
	finalResponse := inspectHTTPResponse(listResponse)
	if listResponse != nil {
		assert.Equal(200, listResponse.StatusCode,
			finalResponse)
	}
	assert.True(
		strings.Contains(finalResponse, tags["tag"]),
		finalResponse)
=======
	// 3. Download the object from the bucket
	downloadResponse, downloadError := DownloadObject(bucketName, path)
	assert.Nil(downloadError)
	if downloadError != nil {
		log.Println(downloadError)
		assert.Fail("Error downloading the object")
		return
	}
	finalResponse := inspectHTTPResponse(downloadResponse)
	if downloadResponse != nil {
		assert.Equal(
			200,
			downloadResponse.StatusCode,
			finalResponse,
		)
	}

	// 4. Verify the file was downloaded
	files, err := ioutil.ReadDir(workingDirectory)
	if err != nil {
		log.Fatal(err)
	}
	for _, file := range files {
		fmt.Println(file.Name(), file.IsDir())
	}
	if _, err := os.Stat(workingDirectory); errors.Is(err, os.ErrNotExist) {
		// path/to/whatever does not exist
		assert.Fail("File wasn't downloaded")
	}
>>>>>>> 1e00111b
}

func TestUploadObjectToBucket(t *testing.T) {
	/*
		Function to test the upload of an object to a bucket.
	*/

	// Test's variables
	assert := assert.New(t)
	bucketName := "testuploadobjecttobucket1"
	fileName := "sample.txt"

	// 1. Create the bucket
	response, err := AddBucket(bucketName, false, false, nil, nil)
	assert.Nil(err)
	if err != nil {
		log.Println(err)
		return
	}
	if response != nil {
		assert.Equal(201, response.StatusCode, "Status Code is incorrect")
	}

	// 2. Upload the object to the bucket
	uploadResponse, uploadError := UploadAnObject(bucketName, fileName)
	assert.Nil(uploadError)
	if uploadError != nil {
		log.Println(uploadError)
		return
	}

	// 3. Verify the object was uploaded
	finalResponse := inspectHTTPResponse(uploadResponse)
	if uploadResponse != nil {
		assert.Equal(200, uploadResponse.StatusCode, finalResponse)
	}
}

func TestDeleteObject(t *testing.T) {
	/*
	   Test to delete an object from a given bucket.
	*/

	// Variables
	assert := assert.New(t)
	bucketName := "testdeleteobjectbucket1"
	fileName := "testdeleteobjectfile"
	path := "dGVzdGRlbGV0ZW9iamVjdGZpbGUxLnR4dA==" // fileName encoded base64
	numberOfFiles := 2

	// 1. Create bucket
	response, err := AddBucket(bucketName, true, true, nil, nil)
	assert.Nil(err)
	if err != nil {
		log.Println(err)
		assert.Fail("Error creating the bucket")
		return
	}
	if response != nil {
		assert.Equal(201, response.StatusCode, inspectHTTPResponse(response))
	}

	// 2. Add two objects to the bucket created.
	for i := 1; i <= numberOfFiles; i++ {
		uploadResponse, uploadError := UploadAnObject(
			bucketName, fileName+strconv.Itoa(i)+".txt")
		assert.Nil(uploadError)
		if uploadError != nil {
			log.Println(uploadError)
			return
		}
		if uploadResponse != nil {
			assert.Equal(200, uploadResponse.StatusCode,
				inspectHTTPResponse(uploadResponse))
		}
	}

	// 3. Delete only one object from the bucket.
	deleteResponse, deleteError := DeleteObject(bucketName, path, false, false)
	assert.Nil(deleteError)
	if deleteError != nil {
		log.Println(deleteError)
		return
	}
	if deleteResponse != nil {
		assert.Equal(200, deleteResponse.StatusCode,
			inspectHTTPResponse(deleteResponse))
	}

	// 4. List the objects in the bucket and make sure the object is gone
	listResponse, listError := ListObjects(bucketName)
	assert.Nil(listError)
	if listError != nil {
		log.Println(listError)
		return
	}
	finalResponse := inspectHTTPResponse(listResponse)
	if listResponse != nil {
		assert.Equal(200, listResponse.StatusCode,
			finalResponse)
	}
	// Expected only one file: "testdeleteobjectfile2.txt"
	// "testdeleteobjectfile1.txt" should be gone by now.
	assert.True(
		strings.Contains(
			finalResponse,
			"testdeleteobjectfile2.txt"), finalResponse) // Still there
	assert.False(
		strings.Contains(
			finalResponse,
			"testdeleteobjectfile1.txt"), finalResponse) // Gone
}<|MERGE_RESOLUTION|>--- conflicted
+++ resolved
@@ -369,7 +369,6 @@
 	return response, err
 }
 
-<<<<<<< HEAD
 func PutObjectTags(bucketName string, prefix string, tags map[string]string, versionID string) (*http.Response, error) {
 	/*
 		Helper function to put object's tags.
@@ -388,7 +387,19 @@
 		"http://localhost:9090/api/v1/buckets/"+
 			bucketName+"/objects/tags?prefix="+prefix+"&version_id="+versionID,
 		requestDataBody,
-=======
+	)
+	if err != nil {
+		log.Println(err)
+	}
+	request.Header.Add("Cookie", fmt.Sprintf("token=%s", token))
+	request.Header.Add("Content-Type", "application/json")
+	client := &http.Client{
+		Timeout: 2 * time.Second,
+	}
+	response, err := client.Do(request)
+	return response, err
+}
+
 func DownloadObject(bucketName string, path string) (*http.Response, error) {
 	/*
 	   Helper function to download an object from a bucket.
@@ -399,7 +410,6 @@
 		"http://localhost:9090/api/v1/buckets/"+bucketName+"/objects/download?prefix="+
 			path,
 		nil,
->>>>>>> 1e00111b
 	)
 	if err != nil {
 		log.Println(err)
@@ -1077,20 +1087,13 @@
 	assert.Equal(expected, finalResponse, finalResponse)
 }
 
-<<<<<<< HEAD
 func TestPutObjectTag(t *testing.T) {
 	/*
 		Test to put a tag to an object
-=======
-func TestDownloadObject(t *testing.T) {
-	/*
-	   Test to download an object from a given bucket.
->>>>>>> 1e00111b
 	*/
 
 	// Vars
 	assert := assert.New(t)
-<<<<<<< HEAD
 	bucketName := "testputobjecttagbucketone"
 	fileName := "testputobjecttagbucketone.txt"
 	path := encodeBase64(fileName)
@@ -1110,7 +1113,58 @@
 	}
 
 	// 2. Upload the object to the bucket
-=======
+	uploadResponse, uploadError := UploadAnObject(bucketName, fileName)
+	assert.Nil(uploadError)
+	if uploadError != nil {
+		log.Println(uploadError)
+		return
+	}
+	if uploadResponse != nil {
+		assert.Equal(
+			200,
+			uploadResponse.StatusCode,
+			inspectHTTPResponse(uploadResponse),
+		)
+	}
+
+	// 3. Put a tag to the object
+	putTagResponse, putTagError := PutObjectTags(
+		bucketName, path, tags, versionID)
+	assert.Nil(putTagError)
+	if putTagError != nil {
+		log.Println(putTagError)
+		return
+	}
+	putObjectTagresult := inspectHTTPResponse(putTagResponse)
+	if putTagResponse != nil {
+		assert.Equal(
+			200, putTagResponse.StatusCode, putObjectTagresult)
+	}
+
+	// 4. Verify the object's tag is set
+	listResponse, listError := ListObjects(bucketName, path)
+	assert.Nil(listError)
+	if listError != nil {
+		log.Println(listError)
+		return
+	}
+	finalResponse := inspectHTTPResponse(listResponse)
+	if listResponse != nil {
+		assert.Equal(200, listResponse.StatusCode,
+			finalResponse)
+	}
+	assert.True(
+		strings.Contains(finalResponse, tags["tag"]),
+		finalResponse)
+}
+
+func TestDownloadObject(t *testing.T) {
+	/*
+	   Test to download an object from a given bucket.
+	*/
+
+	// Vars
+	assert := assert.New(t)
 	bucketName := "testdownloadobjbucketone"
 	fileName := "testdownloadobjectfilenameone"
 	path := encodeBase64(fileName)
@@ -1132,7 +1186,6 @@
 	}
 
 	// 2. Upload an object to the bucket
->>>>>>> 1e00111b
 	uploadResponse, uploadError := UploadAnObject(bucketName, fileName)
 	assert.Nil(uploadError)
 	if uploadError != nil {
@@ -1147,37 +1200,6 @@
 		)
 	}
 
-<<<<<<< HEAD
-	// 3. Put a tag to the object
-	putTagResponse, putTagError := PutObjectTags(
-		bucketName, path, tags, versionID)
-	assert.Nil(putTagError)
-	if putTagError != nil {
-		log.Println(putTagError)
-		return
-	}
-	putObjectTagresult := inspectHTTPResponse(putTagResponse)
-	if putTagResponse != nil {
-		assert.Equal(
-			200, putTagResponse.StatusCode, putObjectTagresult)
-	}
-
-	// 4. Verify the object's tag is set
-	listResponse, listError := ListObjects(bucketName, path)
-	assert.Nil(listError)
-	if listError != nil {
-		log.Println(listError)
-		return
-	}
-	finalResponse := inspectHTTPResponse(listResponse)
-	if listResponse != nil {
-		assert.Equal(200, listResponse.StatusCode,
-			finalResponse)
-	}
-	assert.True(
-		strings.Contains(finalResponse, tags["tag"]),
-		finalResponse)
-=======
 	// 3. Download the object from the bucket
 	downloadResponse, downloadError := DownloadObject(bucketName, path)
 	assert.Nil(downloadError)
@@ -1207,7 +1229,6 @@
 		// path/to/whatever does not exist
 		assert.Fail("File wasn't downloaded")
 	}
->>>>>>> 1e00111b
 }
 
 func TestUploadObjectToBucket(t *testing.T) {
@@ -1298,7 +1319,7 @@
 	}
 
 	// 4. List the objects in the bucket and make sure the object is gone
-	listResponse, listError := ListObjects(bucketName)
+	listResponse, listError := ListObjects(bucketName, "")
 	assert.Nil(listError)
 	if listError != nil {
 		log.Println(listError)
