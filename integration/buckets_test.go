--- conflicted
+++ resolved
@@ -359,7 +359,6 @@
 	return response, err
 }
 
-<<<<<<< HEAD
 func ListObjects(bucketName string) (*http.Response, error) {
 	/*
 		Helper function to list objects in a bucket.
@@ -380,8 +379,6 @@
 	return response, err
 }
 
-=======
->>>>>>> df728fc8
 func UploadAnObject(bucketName string, fileName string) (*http.Response, error) {
 	/*
 		Helper function to upload a file to a bucket for testing.
@@ -1000,26 +997,15 @@
 	assert.Equal(expected, finalResponse, finalResponse)
 }
 
-<<<<<<< HEAD
-func TestListObjects(t *testing.T) {
-	/*
-		To test list objects end point.
-=======
 func TestUploadObjectToBucket(t *testing.T) {
 	/*
 		Function to test the upload of an object to a bucket.
->>>>>>> df728fc8
 	*/
 
 	// Test's variables
 	assert := assert.New(t)
-<<<<<<< HEAD
-	bucketName := "testlistobjecttobucket1"
-	fileName := "testlistobjecttobucket1.txt"
-=======
 	bucketName := "testuploadobjecttobucket1"
 	fileName := "sample.txt"
->>>>>>> df728fc8
 
 	// 1. Create the bucket
 	response, err := AddBucket(bucketName, false, false, nil, nil)
@@ -1039,35 +1025,62 @@
 		log.Println(uploadError)
 		return
 	}
-<<<<<<< HEAD
-	if uploadResponse != nil {
-		assert.Equal(200, uploadResponse.StatusCode,
-			inspectHTTPResponse(uploadResponse))
-	}
-
-	// 3. List the object
-	listResponse, listError := ListObjects(bucketName)
-	assert.Nil(listError)
-	if listError != nil {
-		log.Println(listError)
-		return
-	}
-	finalResponse := inspectHTTPResponse(listResponse)
-	if listResponse != nil {
-		assert.Equal(200, listResponse.StatusCode,
-			finalResponse)
-	}
-
-	// 4. Verify the object was listed
-	assert.True(
-		strings.Contains(finalResponse, "testlistobjecttobucket1"),
-		finalResponse)
-=======
 
 	// 3. Verify the object was uploaded
 	finalResponse := inspectHTTPResponse(uploadResponse)
 	if uploadResponse != nil {
 		assert.Equal(200, uploadResponse.StatusCode, finalResponse)
 	}
->>>>>>> df728fc8
+}
+
+func TestListObjects(t *testing.T) {
+  /*
+    To test list objects end point.
+  */
+
+  // Test's variables
+  assert := assert.New(t)
+  bucketName := "testlistobjecttobucket1"
+  fileName := "testlistobjecttobucket1.txt"
+
+  // 1. Create the bucket
+  response, err := AddBucket(bucketName, false, false, nil, nil)
+  assert.Nil(err)
+  if err != nil {
+    log.Println(err)
+    return
+  }
+  if response != nil {
+    assert.Equal(201, response.StatusCode, "Status Code is incorrect")
+  }
+
+  // 2. Upload the object to the bucket
+  uploadResponse, uploadError := UploadAnObject(bucketName, fileName)
+  assert.Nil(uploadError)
+  if uploadError != nil {
+    log.Println(uploadError)
+    return
+  }
+  if uploadResponse != nil {
+    assert.Equal(200, uploadResponse.StatusCode,
+      inspectHTTPResponse(uploadResponse))
+  }
+
+  // 3. List the object
+  listResponse, listError := ListObjects(bucketName)
+  assert.Nil(listError)
+  if listError != nil {
+    log.Println(listError)
+    return
+  }
+  finalResponse := inspectHTTPResponse(listResponse)
+  if listResponse != nil {
+    assert.Equal(200, listResponse.StatusCode,
+      finalResponse)
+  }
+
+  // 4. Verify the object was listed
+  assert.True(
+    strings.Contains(finalResponse, "testlistobjecttobucket1"),
+    finalResponse)
 }