// This file is part of MinIO Console Server
// Copyright (c) 2021 MinIO, Inc.
//
// This program is free software: you can redistribute it and/or modify
// it under the terms of the GNU Affero General Public License as published by
// the Free Software Foundation, either version 3 of the License, or
// (at your option) any later version.
//
// This program is distributed in the hope that it will be useful,
// but WITHOUT ANY WARRANTY; without even the implied warranty of
// MERCHANTABILITY or FITNESS FOR A PARTICULAR PURPOSE.  See the
// GNU Affero General Public License for more details.
//
// You should have received a copy of the GNU Affero General Public License
// along with this program.  If not, see <http://www.gnu.org/licenses/>.

package integration

import (
	"bytes"
	b64 "encoding/base64"
	"encoding/json"
	"errors"
	"fmt"
	"io"
	"io/ioutil"
	"log"
	"net/http"
	"os"
	"strconv"
	"strings"
	"testing"
	"time"

	"github.com/go-openapi/loads"
	"github.com/minio/console/restapi"
	"github.com/minio/console/restapi/operations"

	"github.com/minio/console/models"

	"github.com/stretchr/testify/assert"
)

var token string

func encodeBase64(fileName string) string {
	/*
		Helper function to encode in base64 the file name so we can get the path
	*/
	path := b64.StdEncoding.EncodeToString([]byte(fileName))
	return path
}

func inspectHTTPResponse(httpResponse *http.Response) string {
	/*
		Helper function to inspect the content of a HTTP response.
	*/
	b, err := io.ReadAll(httpResponse.Body)
	if err != nil {
		log.Fatalln(err)
	}
	return "Http Response: " + string(b)
}

func printMessage(message string) {
	/*
		Helper function to print HTTP response.
	*/
	fmt.Println(message)
}

func initConsoleServer() (*restapi.Server, error) {

	//os.Setenv("CONSOLE_MINIO_SERVER", "localhost:9000")

	swaggerSpec, err := loads.Embedded(restapi.SwaggerJSON, restapi.FlatSwaggerJSON)
	if err != nil {
		return nil, err
	}

	noLog := func(string, ...interface{}) {
		// nothing to log
	}

	// Initialize MinIO loggers
	restapi.LogInfo = noLog
	restapi.LogError = noLog

	api := operations.NewConsoleAPI(swaggerSpec)
	api.Logger = noLog

	server := restapi.NewServer(api)
	// register all APIs
	server.ConfigureAPI()

	//restapi.GlobalRootCAs, restapi.GlobalPublicCerts, restapi.GlobalTLSCertsManager = globalRootCAs, globalPublicCerts, globalTLSCerts

	consolePort, _ := strconv.Atoi("9090")

	server.Host = "0.0.0.0"
	server.Port = consolePort
	restapi.Port = "9090"
	restapi.Hostname = "0.0.0.0"

	return server, nil
}

func TestMain(m *testing.M) {

	// start console server
	go func() {
		fmt.Println("start server")
		srv, err := initConsoleServer()
		if err != nil {
			log.Println(err)
			log.Println("init fail")
			return
		}
		srv.Serve()

	}()

	fmt.Println("sleeping")
	time.Sleep(2 * time.Second)

	client := &http.Client{
		Timeout: 2 * time.Second,
	}
	// get login credentials

	requestData := map[string]string{
		"accessKey": "minioadmin",
		"secretKey": "minioadmin",
	}

	requestDataJSON, _ := json.Marshal(requestData)

	requestDataBody := bytes.NewReader(requestDataJSON)

	request, err := http.NewRequest("POST", "http://localhost:9090/api/v1/login", requestDataBody)
	if err != nil {
		log.Println(err)
		return
	}

	request.Header.Add("Content-Type", "application/json")

	response, err := client.Do(request)

	if err != nil {
		log.Println(err)
		return
	}

	if response != nil {
		for _, cookie := range response.Cookies() {
			if cookie.Name == "token" {
				token = cookie.Value
				break
			}
		}
	}

	if token == "" {
		log.Println("authentication token not found in cookies response")
		return
	}

	code := m.Run()

	requestDataAdd := map[string]interface{}{
		"name": "test1",
	}

	requestDataJSON, _ = json.Marshal(requestDataAdd)

	requestDataBody = bytes.NewReader(requestDataJSON)

	// get list of buckets
	request, err = http.NewRequest("DELETE", "http://localhost:9090/api/v1/buckets/test1", requestDataBody)
	if err != nil {
		log.Println(err)
		return
	}

	request.Header.Add("Cookie", fmt.Sprintf("token=%s", token))
	request.Header.Add("Content-Type", "application/json")

	response, err = client.Do(request)
	if err != nil {
		log.Println(err)
		return
	}

	if response != nil {
		fmt.Println("DELETE StatusCode:", response.StatusCode)
	}

	os.Exit(code)
}

func AddBucket(name string, locking bool, versioning bool, quota map[string]interface{}, retention map[string]interface{}) (*http.Response, error) {
	/*
	   This is an atomic function that we can re-use to create a bucket on any
	   desired test.
	*/
	// Needed Parameters for API Call
	requestDataAdd := map[string]interface{}{
		"name":       name,
		"locking":    locking,
		"versioning": versioning,
		"quota":      quota,
		"retention":  retention,
	}

	// Creating the Call by adding the URL and Headers
	requestDataJSON, _ := json.Marshal(requestDataAdd)
	requestDataBody := bytes.NewReader(requestDataJSON)
	request, err := http.NewRequest("POST", "http://localhost:9090/api/v1/buckets", requestDataBody)
	if err != nil {
		log.Println(err)
	}
	request.Header.Add("Cookie", fmt.Sprintf("token=%s", token))
	request.Header.Add("Content-Type", "application/json")

	// Performing the call
	client := &http.Client{
		Timeout: 2 * time.Second,
	}
	response, err := client.Do(request)
	return response, err
}

func ListBuckets() (*http.Response, error) {
	/*
		Helper function to list buckets
		HTTP Verb: GET
		{{baseUrl}}/buckets?sort_by=proident velit&offset=-5480083&limit=-5480083
	*/
	request, err := http.NewRequest(
		"GET", "http://localhost:9090/api/v1/buckets", nil)
	if err != nil {
		log.Println(err)
	}
	request.Header.Add("Cookie", fmt.Sprintf("token=%s", token))
	request.Header.Add("Content-Type", "application/json")
	client := &http.Client{
		Timeout: 2 * time.Second,
	}
	response, err := client.Do(request)
	return response, err
}

func DeleteBucket(name string) (*http.Response, error) {
	/*
		Helper function to delete bucket.
		DELETE: {{baseUrl}}/buckets/:name
	*/
	request, err := http.NewRequest(
		"DELETE", "http://localhost:9090/api/v1/buckets/"+name, nil)
	if err != nil {
		log.Println(err)
	}
	request.Header.Add("Cookie", fmt.Sprintf("token=%s", token))
	request.Header.Add("Content-Type", "application/json")
	client := &http.Client{
		Timeout: 2 * time.Second,
	}
	response, err := client.Do(request)
	return response, err
}

func BucketInfo(name string) (*http.Response, error) {
	/*
		Helper function to test Bucket Info End Point
		GET: {{baseUrl}}/buckets/:name
	*/
	bucketInformationRequest, bucketInformationError := http.NewRequest(
		"GET", "http://localhost:9090/api/v1/buckets/"+name, nil)
	if bucketInformationError != nil {
		log.Println(bucketInformationError)
	}
	bucketInformationRequest.Header.Add("Cookie",
		fmt.Sprintf("token=%s", token))
	bucketInformationRequest.Header.Add("Content-Type", "application/json")
	client := &http.Client{
		Timeout: 2 * time.Second,
	}
	response, err := client.Do(bucketInformationRequest)
	return response, err
}

func PutBucketsTags(bucketName string, tags map[string]string) (*http.Response, error) {
	/*
		Helper function to put bucket's tags.
		PUT: {{baseUrl}}/buckets/:bucket_name/tags
		{
			"tags": {}
		}
	*/
	requestDataAdd := map[string]interface{}{
		"tags": tags,
	}
	requestDataJSON, _ := json.Marshal(requestDataAdd)
	requestDataBody := bytes.NewReader(requestDataJSON)
	request, err := http.NewRequest("PUT",
		"http://localhost:9090/api/v1/buckets/"+bucketName+"/tags",
		requestDataBody)
	if err != nil {
		log.Println(err)
	}
	request.Header.Add("Cookie", fmt.Sprintf("token=%s", token))
	request.Header.Add("Content-Type", "application/json")
	client := &http.Client{
		Timeout: 2 * time.Second,
	}
	response, err := client.Do(request)
	return response, err
}

func SetBucketRetention(bucketName string, mode string, unit string, validity int) (*http.Response, error) {
	/*
		Helper function to set bucket's retention
		PUT: {{baseUrl}}/buckets/:bucket_name/retention
		{
			"mode":"compliance",
			"unit":"years",
			"validity":2
		}
	*/
	requestDataAdd := map[string]interface{}{
		"mode":     mode,
		"unit":     unit,
		"validity": validity,
	}
	requestDataJSON, _ := json.Marshal(requestDataAdd)
	requestDataBody := bytes.NewReader(requestDataJSON)
	request, err := http.NewRequest("PUT",
		"http://localhost:9090/api/v1/buckets/"+bucketName+"/retention",
		requestDataBody)
	if err != nil {
		log.Println(err)
	}
	request.Header.Add("Cookie", fmt.Sprintf("token=%s", token))
	request.Header.Add("Content-Type", "application/json")
	client := &http.Client{
		Timeout: 2 * time.Second,
	}
	response, err := client.Do(request)
	return response, err
}

func GetBucketRetention(bucketName string) (*http.Response, error) {
	/*
		Helper function to get the bucket's retention
	*/
	request, err := http.NewRequest("GET",
		"http://localhost:9090/api/v1/buckets/"+bucketName+"/retention",
		nil)
	if err != nil {
		log.Println(err)
	}
	request.Header.Add("Cookie", fmt.Sprintf("token=%s", token))
	request.Header.Add("Content-Type", "application/json")
	client := &http.Client{
		Timeout: 2 * time.Second,
	}
	response, err := client.Do(request)
	return response, err
}

func PutObjectTags(bucketName string, prefix string, tags map[string]string, versionID string) (*http.Response, error) {
	/*
		Helper function to put object's tags.
		PUT: /buckets/{bucket_name}/objects/tags?prefix=prefix
		{
			"tags": {}
		}
	*/
	requestDataAdd := map[string]interface{}{
		"tags": tags,
	}
	requestDataJSON, _ := json.Marshal(requestDataAdd)
	requestDataBody := bytes.NewReader(requestDataJSON)
	request, err := http.NewRequest(
		"PUT",
		"http://localhost:9090/api/v1/buckets/"+
			bucketName+"/objects/tags?prefix="+prefix+"&version_id="+versionID,
		requestDataBody,
	)
	if err != nil {
		log.Println(err)
	}
	request.Header.Add("Cookie", fmt.Sprintf("token=%s", token))
	request.Header.Add("Content-Type", "application/json")
	client := &http.Client{
		Timeout: 2 * time.Second,
	}
	response, err := client.Do(request)
	return response, err
}

func DownloadObject(bucketName string, path string) (*http.Response, error) {
	/*
	   Helper function to download an object from a bucket.
	   GET: {{baseUrl}}/buckets/bucketName/objects/download?prefix=file
	*/
	request, err := http.NewRequest(
		"GET",
		"http://localhost:9090/api/v1/buckets/"+bucketName+"/objects/download?prefix="+
			path,
		nil,
	)
	if err != nil {
		log.Println(err)
	}
	request.Header.Add("Cookie", fmt.Sprintf("token=%s", token))
	request.Header.Add("Content-Type", "application/json")
	client := &http.Client{
		Timeout: 2 * time.Second,
	}
	response, err := client.Do(request)
	return response, err
}

func UploadAnObject(bucketName string, fileName string) (*http.Response, error) {
	/*
		Helper function to upload a file to a bucket for testing.
		POST {{baseUrl}}/buckets/:bucket_name/objects/upload
	*/
	boundary := "WebKitFormBoundaryWtayBM7t9EUQb8q3"
	boundaryStart := "------" + boundary + "\r\n"
	contentDispositionOne := "Content-Disposition: form-data; name=\"2\"; "
	contentDispositionTwo := "filename=\"" + fileName + "\"\r\n"
	contenType := "Content-Type: text/plain\r\n\r\na\n\r\n"
	boundaryEnd := "------" + boundary + "--\r\n"
	file := boundaryStart + contentDispositionOne + contentDispositionTwo +
		contenType + boundaryEnd
	arrayOfBytes := []byte(file)
	requestDataBody := bytes.NewReader(arrayOfBytes)
	request, err := http.NewRequest(
		"POST",
		"http://localhost:9090/api/v1/buckets/"+bucketName+"/objects/upload",
		requestDataBody,
	)
	if err != nil {
		log.Println(err)
	}
	request.Header.Add("Cookie", fmt.Sprintf("token=%s", token))
	request.Header.Add(
		"Content-Type",
		"multipart/form-data; boundary=----"+boundary,
	)
	client := &http.Client{
		Timeout: 2 * time.Second,
	}
	response, err := client.Do(request)
	return response, err
}

func DeleteMultipleObjects(bucketName string, files []map[string]interface{}) (*http.Response, error) {
	/*
	   Helper function to delete multiple objects in a container.
	   POST: /buckets/{bucket_name}/delete-objects
	   files: [
	     {
	       "path": "veniam tempor in",
	       "versionID": "ea dolor Duis",
	       "recursive": false
	     },
	     {
	       "path": "proident eu esse",
	       "versionID": "eiusmod amet commodo",
	       "recursive": true
	       }
	   ]
	*/
	requestDataAdd := map[string]interface{}{
		"files": files,
	}
	requestDataJSON, _ := json.Marshal(requestDataAdd)
	requestDataBody := bytes.NewReader(requestDataJSON)
	request, err := http.NewRequest(
		"POST",
		"http://localhost:9090/api/v1/buckets/"+bucketName+"/delete-objects",
		requestDataBody,
	)
	if err != nil {
		log.Println(err)
	}
	request.Header.Add("Cookie", fmt.Sprintf("token=%s", token))
	request.Header.Add("Content-Type", "application/json")
	client := &http.Client{
		Timeout: 2 * time.Second,
	}
	response, err := client.Do(request)
	return response, err
}

func DeleteObject(bucketName string, path string, recursive bool, allVersions bool) (*http.Response, error) {
	/*
	   Helper function to delete an object from a given bucket.
	   DELETE:
	   {{baseUrl}}/buckets/bucketName/objects?path=Y2VzYXJpby50eHQ=&recursive=false&all_versions=false
	*/
	url := "http://localhost:9090/api/v1/buckets/" + bucketName + "/objects?path=" +
		path + "&recursive=" + strconv.FormatBool(recursive) + "&all_versions=" +
		strconv.FormatBool(allVersions)
	request, err := http.NewRequest(
		"DELETE",
		url,
		nil,
	)
	if err != nil {
		log.Println(err)
	}
	request.Header.Add("Cookie", fmt.Sprintf("token=%s", token))
	request.Header.Add("Content-Type", "application/json")
	client := &http.Client{
		Timeout: 2 * time.Second,
	}
	response, err := client.Do(request)
	return response, err
}

func ListObjects(bucketName string, prefix string, withVersions string) (*http.Response, error) {
	/*
		Helper function to list objects in a bucket.
		GET: {{baseUrl}}/buckets/:bucket_name/objects
	*/
	request, err := http.NewRequest("GET",
		"http://localhost:9090/api/v1/buckets/"+bucketName+"/objects?prefix="+prefix+"&with_versions="+withVersions,
		nil)
	if err != nil {
		log.Println(err)
	}
	request.Header.Add("Cookie", fmt.Sprintf("token=%s", token))
	request.Header.Add("Content-Type", "application/json")
	client := &http.Client{
		Timeout: 2 * time.Second,
	}
	response, err := client.Do(request)
	return response, err
}

func SharesAnObjectOnAUrl(bucketName string, prefix string, versionID string, expires string) (*http.Response, error) {
	// Helper function to share an object on a url
	request, err := http.NewRequest(
		"GET",
		"http://localhost:9090/api/v1/buckets/"+bucketName+"/objects/share?prefix="+prefix+"&version_id="+versionID+"&expires="+expires,
		nil,
	)
	if err != nil {
		log.Println(err)
	}
	request.Header.Add("Cookie", fmt.Sprintf("token=%s", token))
	request.Header.Add("Content-Type", "application/json")
	client := &http.Client{
		Timeout: 2 * time.Second,
	}
	response, err := client.Do(request)
	return response, err
}

func PutObjectsRetentionStatus(bucketName string, prefix string, versionID string, mode string, expires string, governanceBypass bool) (*http.Response, error) {
	requestDataAdd := map[string]interface{}{
		"mode":              mode,
		"expires":           expires,
		"governance_bypass": governanceBypass,
	}
	requestDataJSON, _ := json.Marshal(requestDataAdd)
	requestDataBody := bytes.NewReader(requestDataJSON)
	request, err := http.NewRequest(
		"PUT",
		"http://localhost:9090/api/v1/buckets/"+bucketName+"/objects/retention?prefix="+prefix+"&version_id="+versionID,
		requestDataBody,
	)
	if err != nil {
		log.Println(err)
	}
	request.Header.Add("Cookie", fmt.Sprintf("token=%s", token))
	request.Header.Add("Content-Type", "application/json")
	client := &http.Client{
		Timeout: 2 * time.Second,
	}
	response, err := client.Do(request)
	return response, err
}

func GetsTheMetadataOfAnObject(bucketName string, prefix string) (*http.Response, error) {
	/*
		Gets the metadata of an object
		GET
		{{baseUrl}}/buckets/:bucket_name/objects/metadata?prefix=proident velit
	*/
	request, err := http.NewRequest(
		"GET",
		"http://localhost:9090/api/v1/buckets/"+bucketName+"/objects/metadata?prefix="+prefix,
		nil,
	)
	if err != nil {
		log.Println(err)
	}
	request.Header.Add("Cookie", fmt.Sprintf("token=%s", token))
	request.Header.Add("Content-Type", "application/json")
	client := &http.Client{
		Timeout: 2 * time.Second,
	}
	response, err := client.Do(request)
	return response, err
}

func RestoreObjectToASelectedVersion(bucketName string, prefix string, versionID string) (*http.Response, error) {
	request, err := http.NewRequest(
		"PUT",
		"http://localhost:9090/api/v1/buckets/"+bucketName+"/objects/restore?prefix="+prefix+"&version_id="+versionID,
		nil,
	)
	if err != nil {
		log.Println(err)
	}
	request.Header.Add("Cookie", fmt.Sprintf("token=%s", token))
	request.Header.Add("Content-Type", "application/json")
	client := &http.Client{
		Timeout: 2 * time.Second,
	}
	response, err := client.Do(request)
	return response, err
}

func BucketSetPolicy(bucketName string, access string, definition string) (*http.Response, error) {
	/*
		Helper function to set policy on a bucket
		Name: Bucket Set Policy
		HTTP Verb: PUT
		URL: {{baseUrl}}/buckets/:name/set-policy
		Body:
		{
			"access": "PRIVATE",
			"definition": "dolo"
		}
	*/
	requestDataAdd := map[string]interface{}{
		"access":     access,
		"definition": definition,
	}
	requestDataJSON, _ := json.Marshal(requestDataAdd)
	requestDataBody := bytes.NewReader(requestDataJSON)
	request, err := http.NewRequest(
		"PUT",
		"http://localhost:9090/api/v1/buckets/"+bucketName+"/set-policy",
		requestDataBody,
	)
	if err != nil {
		log.Println(err)
	}
	request.Header.Add("Cookie", fmt.Sprintf("token=%s", token))
	request.Header.Add("Content-Type", "application/json")
	client := &http.Client{
		Timeout: 2 * time.Second,
	}
	response, err := client.Do(request)
	return response, err
}

<<<<<<< HEAD
func PutBucketQuota(bucketName string, enabled bool, quotaType string, amount int) (*http.Response, error) {
	/*
		Helper function to put bucket quota
		Name: Bucket Quota
		URL: {{baseUrl}}/buckets/:name/quota
		HTTP Verb: PUT
		Body:
		{
			"enabled": false,
			"quota_type": "fifo",
			"amount": 18462288
		}
	*/
	requestDataAdd := map[string]interface{}{
		"enabled":    enabled,
		"quota_type": quotaType,
		"amount":     amount,
	}
	requestDataJSON, _ := json.Marshal(requestDataAdd)
	requestDataBody := bytes.NewReader(requestDataJSON)
	request, err := http.NewRequest(
		"PUT",
		"http://localhost:9090/api/v1/buckets/"+bucketName+"/quota",
		requestDataBody,
	)
	if err != nil {
		log.Println(err)
	}
	request.Header.Add("Cookie", fmt.Sprintf("token=%s", token))
	request.Header.Add("Content-Type", "application/json")
	client := &http.Client{
		Timeout: 2 * time.Second,
	}
	response, err := client.Do(request)
	return response, err
}

func GetBucketQuota(bucketName string) (*http.Response, error) {
	/*
		Helper function to get bucket quota
		Name: Get Bucket Quota
		URL: {{baseUrl}}/buckets/:name/quota
		HTTP Verb: GET
	*/
	request, err := http.NewRequest(
		"GET",
		"http://localhost:9090/api/v1/buckets/"+bucketName+"/quota",
=======
func DeleteObjectsRetentionStatus(bucketName string, prefix string, versionID string) (*http.Response, error) {
	/*
		Helper function to Delete Object Retention Status
		DELETE:
		{{baseUrl}}/buckets/:bucket_name/objects/retention?prefix=proident velit&version_id=proident velit
	*/
	url := "http://localhost:9090/api/v1/buckets/" + bucketName + "/objects/retention?prefix=" +
		prefix + "&version_id=" + versionID
	request, err := http.NewRequest(
		"DELETE",
		url,
>>>>>>> e580af82
		nil,
	)
	if err != nil {
		log.Println(err)
	}
	request.Header.Add("Cookie", fmt.Sprintf("token=%s", token))
	request.Header.Add("Content-Type", "application/json")
	client := &http.Client{
		Timeout: 2 * time.Second,
	}
	response, err := client.Do(request)
	return response, err
}

func TestAddBucket(t *testing.T) {
	assert := assert.New(t)
	type args struct {
		bucketName string
	}
	tests := []struct {
		name           string
		args           args
		expectedStatus int
	}{
		{
			name:           "Add Bucket with valid name",
			expectedStatus: 201,
			args: args{
				bucketName: "test1",
			},
		},
		{
			name:           "Add Bucket with invalid name",
			expectedStatus: 500,
			args: args{
				bucketName: "*&^###Test1ThisMightBeInvalid555",
			},
		},
	}
	for _, tt := range tests {
		t.Run(tt.name, func(t *testing.T) {
			response, err := AddBucket(
				tt.args.bucketName, false, false, nil, nil)
			assert.Nil(err)
			if err != nil {
				log.Println(err)
				assert.Fail("Error while adding the bucket")
				return
			}
			finalResponse := inspectHTTPResponse(response)
			if response != nil {
				assert.Equal(tt.expectedStatus,
					response.StatusCode, finalResponse)
			}
		})
	}
}

func TestAddBucketLocking(t *testing.T) {
	/*
		This function is to test that locking can't be activated if versioning
		is not enabled.
		Then, locking will be activated because versioning is activated as well.
	*/
	assert := assert.New(t)

	/*
		This is invalid, versioning has to be true for locking to be true, but
		test will see and make sure this is not allowed and that we get proper
		error for this scenario.
	*/
	response, err := AddBucket("test1", true, false, nil, nil)
	assert.Nil(err)
	if err != nil {
		log.Println(err)
		return
	}

	if response != nil {
		assert.Equal(400, response.StatusCode, "400 is expected for this test")
	}

	msg := "TestAddBucketLocking(): Valid scenario versioning true locking true"
	fmt.Println(msg)

	/*
		This is valid, versioning is true, then locking can be true as well.
	*/
	response, err = AddBucket("thujun", true, true, nil, nil)
	assert.Nil(err)
	if err != nil {
		log.Println(err)
		return
	}

	// Verification part, bucket should be created with versioning enabled and
	// locking enabled, we expect 201 when created.
	if response != nil {
		assert.Equal(201, response.StatusCode, "201 is expected for this test")
	}

	defer response.Body.Close()

	/*
		To convert an HTTP response body to a string in Go, so you can read the
		error from the API in case the bucket is invalid for some reason
	*/
	b, err := io.ReadAll(response.Body)
	if err != nil {
		log.Fatalln(err)
	}
	fmt.Println(string(b))

}

func TestGetBucket(t *testing.T) {
	assert := assert.New(t)

	client := &http.Client{
		Timeout: 2 * time.Second,
	}

	response, err := AddBucket("test3", false, false, nil, nil)
	assert.Nil(err)
	if err != nil {
		log.Println(err)
		return
	}

	// get bucket
	request, err := http.NewRequest("GET", "http://localhost:9090/api/v1/buckets/test3", nil)
	if err != nil {
		log.Println(err)
		return
	}

	request.Header.Add("Cookie", fmt.Sprintf("token=%s", token))
	request.Header.Add("Content-Type", "application/json")

	response, err = client.Do(request)
	assert.Nil(err)
	if err != nil {
		log.Println(err)
		return
	}

	if response != nil {
		assert.Equal(200, response.StatusCode, "Status Code is incorrect")
	}
}

func TestSetBucketTags(t *testing.T) {
	assert := assert.New(t)

	client := &http.Client{
		Timeout: 2 * time.Second,
	}

	// put bucket
	response, err := AddBucket("test4", false, false, nil, nil)
	assert.Nil(err)
	if err != nil {
		log.Println(err)
		return
	}

	requestDataTags := map[string]interface{}{
		"tags": map[string]interface{}{
			"test": "TAG",
		},
	}

	requestTagsJSON, _ := json.Marshal(requestDataTags)

	requestTagsBody := bytes.NewBuffer(requestTagsJSON)

	request, err := http.NewRequest(http.MethodPut, "http://localhost:9090/api/v1/buckets/test4/tags", requestTagsBody)
	request.Close = true
	if err != nil {
		log.Println(err)
		return
	}

	request.Header.Add("Cookie", fmt.Sprintf("token=%s", token))
	request.Header.Add("Content-Type", "application/json")

	response, err = client.Do(request)
	assert.Nil(err)
	if err != nil {
		log.Println(err)
		return
	}

	// get bucket
	request, err = http.NewRequest("GET", "http://localhost:9090/api/v1/buckets/test4", nil)
	request.Close = true
	if err != nil {
		log.Println(err)
		return
	}

	request.Header.Add("Cookie", fmt.Sprintf("token=%s", token))
	request.Header.Add("Content-Type", "application/json")

	response, err = client.Do(request)
	assert.Nil(err)
	if err != nil {
		log.Println(err)
		return
	}

	bodyBytes, _ := ioutil.ReadAll(response.Body)

	bucket := models.Bucket{}
	err = json.Unmarshal(bodyBytes, &bucket)
	if err != nil {
		log.Println(err)
	}

	assert.Equal("TAG", bucket.Details.Tags["test"], "Failed to add tag")
}

func TestBucketVersioning(t *testing.T) {
	assert := assert.New(t)

	client := &http.Client{
		Timeout: 2 * time.Second,
	}

	request, err := http.NewRequest("GET", "http://localhost:9090/api/v1/session", nil)
	if err != nil {
		log.Println(err)
		return
	}

	request.Header.Add("Cookie", fmt.Sprintf("token=%s", token))

	response, err := client.Do(request)
	assert.Nil(err)
	if err != nil {
		log.Println(err)
		return
	}
	var distributedSystem bool

	if response != nil {

		bodyBytes, _ := ioutil.ReadAll(response.Body)

		sessionResponse := models.SessionResponse{}
		err = json.Unmarshal(bodyBytes, &sessionResponse)
		if err != nil {
			log.Println(err)
		}

		distributedSystem = sessionResponse.DistributedMode

	}

	requestDataVersioning := map[string]interface{}{
		"name":       "test2",
		"versioning": true,
		"locking":    false,
	}

	requestDataJSON, _ := json.Marshal(requestDataVersioning)

	requestDataBody := bytes.NewReader(requestDataJSON)

	response, err = AddBucket("test2", true, false, nil, nil)
	assert.Nil(err)
	if err != nil {
		log.Println(err)
		return
	}

	fmt.Println("Versioned bucket creation test status:", response.Status)
	if distributedSystem {
		assert.Equal(201, response.StatusCode, "Versioning test Status Code is incorrect - bucket failed to create")
	} else {
		assert.NotEqual(201, response.StatusCode, "Versioning test Status Code is incorrect -  versioned bucket created on non-distributed system")
	}

	request, error := http.NewRequest("DELETE", "http://localhost:9090/api/v1/buckets/test2", requestDataBody)
	if error != nil {
		log.Println(error)
		return
	}

	request.Header.Add("Cookie", fmt.Sprintf("token=%s", token))
	request.Header.Add("Content-Type", "application/json")

	response, err = client.Do(request)
	if err != nil {
		log.Println(err)
		return
	}

	if response != nil {
		fmt.Println("DELETE StatusCode:", response.StatusCode)
	}

}

func TestBucketsGet(t *testing.T) {
	assert := assert.New(t)

	client := &http.Client{
		Timeout: 2 * time.Second,
	}

	// get list of buckets
	request, err := http.NewRequest("GET", "http://localhost:9090/api/v1/buckets", nil)
	if err != nil {
		log.Println(err)
		return
	}

	request.Header.Add("Cookie", fmt.Sprintf("token=%s", token))

	response, err := client.Do(request)
	assert.Nil(err)
	if err != nil {
		log.Println(err)
		return
	}

	if response != nil {
		assert.Equal(200, response.StatusCode, "Status Code is incorrect")
		bodyBytes, _ := ioutil.ReadAll(response.Body)

		listBuckets := models.ListBucketsResponse{}
		err = json.Unmarshal(bodyBytes, &listBuckets)
		if err != nil {
			log.Println(err)
			assert.Nil(err)
		}

		assert.Greater(len(listBuckets.Buckets), 0, "No bucket was returned")
		assert.Greater(listBuckets.Total, int64(0), "Total buckets is 0")

	}

}

func TestListBuckets(t *testing.T) {
	/*
		Test the list of buckets without query parameters.
	*/
	assert := assert.New(t)

	// 1. Create buckets
	var numberOfBuckets = 3
	for i := 1; i <= numberOfBuckets; i++ {
		response, err := AddBucket(
			"testlistbuckets"+strconv.Itoa(i), false, false, nil, nil)
		assert.Nil(err)
		if err != nil {
			log.Println(err)
			assert.Fail("Error creating the buckets")
			return
		}
		if response != nil {
			b, err := io.ReadAll(response.Body)
			if err != nil {
				log.Fatalln(err)
			}
			assert.Equal(201, response.StatusCode,
				"Status Code is incorrect: "+string(b)+
					" Bucket name: TestListBuckets"+strconv.Itoa(i))
		}
	}

	// 2. List buckets
	listBucketsResponse, listBucketsError := ListBuckets()
	assert.Nil(listBucketsError)
	if listBucketsError != nil {
		log.Println(listBucketsError)
		assert.Fail("Error listing the buckets")
		return
	}

	// 3. Verify list of buckets
	b, err := io.ReadAll(listBucketsResponse.Body)
	if listBucketsResponse != nil {
		if err != nil {
			log.Fatalln(err)
		}
		assert.Equal(200, listBucketsResponse.StatusCode,
			"Status Code is incorrect: "+string(b))
	}
	for i := 1; i <= numberOfBuckets; i++ {
		assert.True(strings.Contains(string(b),
			"testlistbuckets"+strconv.Itoa(i)))
	}
}

func TestDeleteBucket(t *testing.T) {
	/*
		Test to delete a bucket
	*/
	// 1. Create the bucket
	assert := assert.New(t)
	response, err := AddBucket("testdeletebucket1", false, false, nil, nil)
	assert.Nil(err)
	if err != nil {
		log.Println(err)
		return
	}
	if response != nil {
		assert.Equal(201, response.StatusCode, "Status Code is incorrect")
	}

	// 2. Delete the bucket
	deleteBucketResponse, deleteBucketError := DeleteBucket("testdeletebucket1")
	assert.Nil(deleteBucketError)
	if deleteBucketError != nil {
		log.Println(deleteBucketError)
		return
	}
	if deleteBucketResponse != nil {
		assert.Equal(
			204, deleteBucketResponse.StatusCode, "Status Code is incorrect")
	}

	// 3. Verify the bucket is gone by trying to put a tag
	tags := make(map[string]string)
	tags["tag1"] = "tag1"
	putBucketTagResponse, putBucketTagError := PutBucketsTags(
		"testdeletebucket1", tags)
	if putBucketTagError != nil {
		log.Println(putBucketTagError)
		assert.Fail("Error adding a tag to the bucket")
		return
	}
	finalResponse := inspectHTTPResponse(putBucketTagResponse)
	if putBucketTagResponse != nil {
		assert.Equal(
			500, putBucketTagResponse.StatusCode,
			finalResponse)
	}
	assert.True(
		strings.Contains(finalResponse, "The specified bucket does not exist"))
}

func TestBucketInformationSuccessfulResponse(t *testing.T) {
	/*
		Test Bucket Info End Point with a Successful Response.
	*/

	// 1. Create the bucket
	assert := assert.New(t)
	response, err := AddBucket("bucketinformation1", false, false, nil, nil)
	assert.Nil(err)
	if err != nil {
		log.Println(err)
		return
	}
	if response != nil {
		assert.Equal(201, response.StatusCode, inspectHTTPResponse(response))
	}

	// 2. Add a tag to the bucket
	tags := make(map[string]string)
	tags["tag1"] = "tag1"
	putBucketTagResponse, putBucketTagError := PutBucketsTags(
		"bucketinformation1", tags)
	if putBucketTagError != nil {
		log.Println(putBucketTagError)
		assert.Fail("Error creating the bucket")
		return
	}
	if putBucketTagResponse != nil {
		assert.Equal(
			200, putBucketTagResponse.StatusCode,
			inspectHTTPResponse(putBucketTagResponse))
	}

	// 3. Get the information
	bucketInfoResponse, bucketInfoError := BucketInfo("bucketinformation1")
	if bucketInfoError != nil {
		log.Println(bucketInfoError)
		assert.Fail("Error getting the bucket information")
		return
	}
	debugResponse := inspectHTTPResponse(bucketInfoResponse) // call it once
	if bucketInfoResponse != nil {
		assert.Equal(200, bucketInfoResponse.StatusCode,
			debugResponse)
	}
	printMessage(debugResponse)

	// 4. Verify the information
	assert.True(
		strings.Contains(debugResponse, "bucketinformation1"),
		inspectHTTPResponse(bucketInfoResponse))
	assert.True(
		strings.Contains(debugResponse, "tag1"),
		inspectHTTPResponse(bucketInfoResponse))
}

func TestBucketInformationGenericErrorResponse(t *testing.T) {
	/*
		Test Bucket Info End Point with a Generic Error Response.
	*/
	// 1. Create the bucket
	assert := assert.New(t)
	response, err := AddBucket("bucketinformation2", false, false, nil, nil)
	assert.Nil(err)
	if err != nil {
		log.Println(err)
		assert.Fail("Error creating the bucket")
		return
	}
	if response != nil {
		assert.Equal(201, response.StatusCode, inspectHTTPResponse(response))
	}

	// 2. Add a tag to the bucket
	tags := make(map[string]string)
	tags["tag2"] = "tag2"
	putBucketTagResponse, putBucketTagError := PutBucketsTags(
		"bucketinformation2", tags)
	if putBucketTagError != nil {
		log.Println(putBucketTagError)
		assert.Fail("Error creating the bucket")
		return
	}
	if putBucketTagResponse != nil {
		assert.Equal(
			200, putBucketTagResponse.StatusCode,
			inspectHTTPResponse(putBucketTagResponse))
	}

	// 3. Get the information
	bucketInfoResponse, bucketInfoError := BucketInfo("bucketinformation3")
	if bucketInfoError != nil {
		log.Println(bucketInfoError)
		assert.Fail("Error getting the bucket information")
		return
	}
	finalResponse := inspectHTTPResponse(bucketInfoResponse)
	if bucketInfoResponse != nil {
		assert.Equal(200, bucketInfoResponse.StatusCode)
	}

	// 4. Verify the information
	// Since bucketinformation3 hasn't been created, then it is expected that
	// tag2 is not part of the response, this is why assert.False is used.
	assert.False(strings.Contains(finalResponse, "tag2"), finalResponse)
}

func TestBucketRetention(t *testing.T) {
	/*
		To test bucket retention feature
	*/
	// 1. Create the bucket with 2 years validity retention
	assert := assert.New(t)
	/*
		{
			"name":"setbucketretention1",
			"versioning":true,
			"locking":true,
			"retention":
				{
					"mode":"compliance",
					"unit":"years",
					"validity":2
				}
		}
	*/
	retention := make(map[string]interface{})
	retention["mode"] = "compliance"
	retention["unit"] = "years"
	retention["validity"] = 2
	response, err := AddBucket("setbucketretention1", true, true, nil, retention)
	assert.Nil(err)
	if err != nil {
		log.Println(err)
		assert.Fail("Error creating the bucket")
		return
	}
	if response != nil {
		assert.Equal(201, response.StatusCode, inspectHTTPResponse(response))
	}

	// 2. Set the bucket's retention from 2 years to 3 years
	setBucketRetentionResponse, setBucketRetentionError := SetBucketRetention(
		"setbucketretention1",
		"compliance",
		"years",
		3,
	)
	assert.Nil(setBucketRetentionError)
	if setBucketRetentionError != nil {
		log.Println(setBucketRetentionError)
		assert.Fail("Error creating the bucket")
		return
	}
	if setBucketRetentionResponse != nil {
		assert.Equal(200, setBucketRetentionResponse.StatusCode,
			inspectHTTPResponse(setBucketRetentionResponse))
	}

	// 3. Verify the bucket's retention was properly set.
	getBucketRetentionResponse, getBucketRetentionError := GetBucketRetention(
		"setbucketretention1",
	)
	assert.Nil(getBucketRetentionError)
	if getBucketRetentionError != nil {
		log.Println(getBucketRetentionError)
		assert.Fail("Error creating the bucket")
		return
	}
	finalResponse := inspectHTTPResponse(getBucketRetentionResponse)
	if getBucketRetentionResponse != nil {
		assert.Equal(
			200,
			getBucketRetentionResponse.StatusCode,
			finalResponse,
		)
	}
	expected := "Http Response: {\"mode\":\"compliance\",\"unit\":\"years\",\"validity\":3}\n"
	assert.Equal(expected, finalResponse, finalResponse)
}

func TestPutObjectTag(t *testing.T) {
	/*
		Test to put a tag to an object
	*/

	// Vars
	assert := assert.New(t)
	bucketName := "testputobjecttagbucketone"
	fileName := "testputobjecttagbucketone.txt"
	path := encodeBase64(fileName)
	tags := make(map[string]string)
	tags["tag"] = "testputobjecttagbucketonetagone"
	versionID := "null"

	// 1. Create the bucket
	response, err := AddBucket(bucketName, false, false, nil, nil)
	assert.Nil(err)
	if err != nil {
		log.Println(err)
		return
	}
	if response != nil {
		assert.Equal(201, response.StatusCode, "Status Code is incorrect")
	}

	// 2. Upload the object to the bucket
	uploadResponse, uploadError := UploadAnObject(bucketName, fileName)
	assert.Nil(uploadError)
	if uploadError != nil {
		log.Println(uploadError)
		return
	}
	if uploadResponse != nil {
		assert.Equal(
			200,
			uploadResponse.StatusCode,
			inspectHTTPResponse(uploadResponse),
		)
	}

	// 3. Put a tag to the object
	putTagResponse, putTagError := PutObjectTags(
		bucketName, path, tags, versionID)
	assert.Nil(putTagError)
	if putTagError != nil {
		log.Println(putTagError)
		return
	}
	putObjectTagresult := inspectHTTPResponse(putTagResponse)
	if putTagResponse != nil {
		assert.Equal(
			200, putTagResponse.StatusCode, putObjectTagresult)
	}

	// 4. Verify the object's tag is set
	listResponse, listError := ListObjects(bucketName, path, "false")
	assert.Nil(listError)
	if listError != nil {
		log.Println(listError)
		return
	}
	finalResponse := inspectHTTPResponse(listResponse)
	if listResponse != nil {
		assert.Equal(200, listResponse.StatusCode,
			finalResponse)
	}
	assert.True(
		strings.Contains(finalResponse, tags["tag"]),
		finalResponse)
}

func TestDeleteMultipleObjects(t *testing.T) {
	/*
	   Function to test the deletion of multiple objects from a given bucket.
	*/

	// Variables
	assert := assert.New(t)
	bucketName := "testdeletemultipleobjsbucket1"
	numberOfFiles := 5
	fileName := "testdeletemultipleobjs"

	// 1. Create a bucket for this particular test
	response, err := AddBucket(bucketName, false, false, nil, nil)
	assert.Nil(err)
	if err != nil {
		log.Println(err)
		return
	}
	if response != nil {
		assert.Equal(201, response.StatusCode, "Status Code is incorrect")
	}

	// 2. Add couple of objects to this bucket
	for i := 1; i <= numberOfFiles; i++ {
		uploadResponse, uploadError := UploadAnObject(
			bucketName, fileName+strconv.Itoa(i)+".txt")
		assert.Nil(uploadError)
		if uploadError != nil {
			log.Println(uploadError)
			return
		}
		if uploadResponse != nil {
			assert.Equal(200, uploadResponse.StatusCode,
				inspectHTTPResponse(uploadResponse))
		}
	}

	// 3. Delete these objects
	for i := 1; i <= numberOfFiles; i++ {
		deleteResponse, deleteError := DeleteObject(
			bucketName, encodeBase64(
				fileName+strconv.Itoa(i)+".txt"), false, false)
		assert.Nil(deleteError)
		if deleteError != nil {
			log.Println(deleteError)
			return
		}
		if deleteResponse != nil {
			assert.Equal(200, deleteResponse.StatusCode,
				inspectHTTPResponse(deleteResponse))
		}
	}

	// 4. List the objects, empty list is expected!
	listResponse, listError := ListObjects(bucketName, "", "false")
	assert.Nil(listError)
	if listError != nil {
		log.Println(listError)
		return
	}
	finalResponse := inspectHTTPResponse(listResponse)
	if listResponse != nil {
		assert.Equal(200, listResponse.StatusCode,
			finalResponse)
	}

	// 5. Verify empty list is obtained as we deleted all the objects
	expected := "Http Response: {\"objects\":null}\n"
	assert.Equal(expected, finalResponse, finalResponse)
}

func TestDownloadObject(t *testing.T) {
	/*
	   Test to download an object from a given bucket.
	*/

	// Vars
	assert := assert.New(t)
	bucketName := "testdownloadobjbucketone"
	fileName := "testdownloadobjectfilenameone"
	path := encodeBase64(fileName)
	workingDirectory, getWdErr := os.Getwd()
	if getWdErr != nil {
		assert.Fail("Couldn't get the directory")
	}

	// 1. Create the bucket
	response, err := AddBucket(bucketName, true, true, nil, nil)
	assert.Nil(err)
	if err != nil {
		log.Println(err)
		assert.Fail("Error creating the bucket")
		return
	}
	if response != nil {
		assert.Equal(201, response.StatusCode, inspectHTTPResponse(response))
	}

	// 2. Upload an object to the bucket
	uploadResponse, uploadError := UploadAnObject(bucketName, fileName)
	assert.Nil(uploadError)
	if uploadError != nil {
		log.Println(uploadError)
		return
	}
	if uploadResponse != nil {
		assert.Equal(
			200,
			uploadResponse.StatusCode,
			inspectHTTPResponse(uploadResponse),
		)
	}

	// 3. Download the object from the bucket
	downloadResponse, downloadError := DownloadObject(bucketName, path)
	assert.Nil(downloadError)
	if downloadError != nil {
		log.Println(downloadError)
		assert.Fail("Error downloading the object")
		return
	}
	finalResponse := inspectHTTPResponse(downloadResponse)
	if downloadResponse != nil {
		assert.Equal(
			200,
			downloadResponse.StatusCode,
			finalResponse,
		)
	}

	// 4. Verify the file was downloaded
	files, err := ioutil.ReadDir(workingDirectory)
	if err != nil {
		log.Fatal(err)
	}
	for _, file := range files {
		fmt.Println(file.Name(), file.IsDir())
	}
	if _, err := os.Stat(workingDirectory); errors.Is(err, os.ErrNotExist) {
		// path/to/whatever does not exist
		assert.Fail("File wasn't downloaded")
	}
}

func TestUploadObjectToBucket(t *testing.T) {
	/*
		Function to test the upload of an object to a bucket.
	*/

	// Test's variables
	assert := assert.New(t)
	bucketName := "testuploadobjecttobucket1"
	fileName := "sample.txt"

	// 1. Create the bucket
	response, err := AddBucket(bucketName, false, false, nil, nil)
	assert.Nil(err)
	if err != nil {
		log.Println(err)
		return
	}
	if response != nil {
		assert.Equal(201, response.StatusCode, "Status Code is incorrect")
	}

	// 2. Upload the object to the bucket
	uploadResponse, uploadError := UploadAnObject(bucketName, fileName)
	assert.Nil(uploadError)
	if uploadError != nil {
		log.Println(uploadError)
		return
	}

	// 3. Verify the object was uploaded
	finalResponse := inspectHTTPResponse(uploadResponse)
	if uploadResponse != nil {
		assert.Equal(200, uploadResponse.StatusCode, finalResponse)
	}
}

func TestDeleteObject(t *testing.T) {
	/*
	   Test to delete an object from a given bucket.
	*/

	// Variables
	assert := assert.New(t)
	bucketName := "testdeleteobjectbucket1"
	fileName := "testdeleteobjectfile"
	path := "dGVzdGRlbGV0ZW9iamVjdGZpbGUxLnR4dA==" // fileName encoded base64
	numberOfFiles := 2

	// 1. Create bucket
	response, err := AddBucket(bucketName, true, true, nil, nil)
	assert.Nil(err)
	if err != nil {
		log.Println(err)
		assert.Fail("Error creating the bucket")
		return
	}
	if response != nil {
		assert.Equal(201, response.StatusCode, inspectHTTPResponse(response))
	}

	// 2. Add two objects to the bucket created.
	for i := 1; i <= numberOfFiles; i++ {
		uploadResponse, uploadError := UploadAnObject(
			bucketName, fileName+strconv.Itoa(i)+".txt")
		assert.Nil(uploadError)
		if uploadError != nil {
			log.Println(uploadError)
			return
		}
		if uploadResponse != nil {
			assert.Equal(200, uploadResponse.StatusCode,
				inspectHTTPResponse(uploadResponse))
		}
	}

	// 3. Delete only one object from the bucket.
	deleteResponse, deleteError := DeleteObject(bucketName, path, false, false)
	assert.Nil(deleteError)
	if deleteError != nil {
		log.Println(deleteError)
		return
	}
	if deleteResponse != nil {
		assert.Equal(200, deleteResponse.StatusCode,
			inspectHTTPResponse(deleteResponse))
	}

	// 4. List the objects in the bucket and make sure the object is gone
	listResponse, listError := ListObjects(bucketName, "", "false")
	assert.Nil(listError)
	if listError != nil {
		log.Println(listError)
		return
	}
	finalResponse := inspectHTTPResponse(listResponse)
	if listResponse != nil {
		assert.Equal(200, listResponse.StatusCode,
			finalResponse)
	}
	// Expected only one file: "testdeleteobjectfile2.txt"
	// "testdeleteobjectfile1.txt" should be gone by now.
	assert.True(
		strings.Contains(
			finalResponse,
			"testdeleteobjectfile2.txt"), finalResponse) // Still there
	assert.False(
		strings.Contains(
			finalResponse,
			"testdeleteobjectfile1.txt"), finalResponse) // Gone
}

func TestListObjects(t *testing.T) {
	/*
	   To test list objects end point.
	*/

	// Test's variables
	assert := assert.New(t)
	bucketName := "testlistobjecttobucket1"
	fileName := "testlistobjecttobucket1.txt"

	// 1. Create the bucket
	response, err := AddBucket(bucketName, false, false, nil, nil)
	assert.Nil(err)
	if err != nil {
		log.Println(err)
		return
	}
	if response != nil {
		assert.Equal(201, response.StatusCode, "Status Code is incorrect")
	}

	// 2. Upload the object to the bucket
	uploadResponse, uploadError := UploadAnObject(bucketName, fileName)
	assert.Nil(uploadError)
	if uploadError != nil {
		log.Println(uploadError)
		return
	}
	if uploadResponse != nil {
		assert.Equal(200, uploadResponse.StatusCode,
			inspectHTTPResponse(uploadResponse))
	}

	// 3. List the object
	listResponse, listError := ListObjects(bucketName, "", "false")
	assert.Nil(listError)
	if listError != nil {
		log.Println(listError)
		return
	}
	finalResponse := inspectHTTPResponse(listResponse)
	if listResponse != nil {
		assert.Equal(200, listResponse.StatusCode,
			finalResponse)
	}

	// 4. Verify the object was listed
	assert.True(
		strings.Contains(finalResponse, "testlistobjecttobucket1"),
		finalResponse)
}

func TestShareObjectOnURL(t *testing.T) {
	/*
		Test to share an object via URL
	*/

	// Vars
	assert := assert.New(t)
	bucketName := "testshareobjectonurl"
	fileName := "testshareobjectonurl.txt"
	validPrefix := encodeBase64(fileName)
	tags := make(map[string]string)
	tags["tag"] = "testputobjecttagbucketonetagone"
	versionID := "null"

	// 1. Create the bucket
	response, err := AddBucket(bucketName, false, false, nil, nil)
	assert.Nil(err)
	if err != nil {
		log.Println(err)
		return
	}
	if response != nil {
		assert.Equal(201, response.StatusCode, "Status Code is incorrect")
	}

	// 2. Upload the object to the bucket
	uploadResponse, uploadError := UploadAnObject(bucketName, fileName)
	assert.Nil(uploadError)
	if uploadError != nil {
		log.Println(uploadError)
		return
	}
	if uploadResponse != nil {
		assert.Equal(
			200,
			uploadResponse.StatusCode,
			inspectHTTPResponse(uploadResponse),
		)
	}

	type args struct {
		prefix string
	}
	tests := []struct {
		name           string
		expectedStatus int
		args           args
	}{
		{
			name:           "Share File with valid prefix",
			expectedStatus: 200,
			args: args{
				prefix: validPrefix,
			},
		},
		{
			name:           "Share file with invalid prefix",
			expectedStatus: 500,
			args: args{
				prefix: "invalidprefix",
			},
		},
	}
	for _, tt := range tests {
		t.Run(tt.name, func(t *testing.T) {

			// 3. Share the object on a URL
			shareResponse, shareError := SharesAnObjectOnAUrl(bucketName, tt.args.prefix, versionID, "604800s")
			assert.Nil(shareError)
			if shareError != nil {
				log.Println(shareError)
				return
			}
			finalResponse := inspectHTTPResponse(shareResponse)
			if shareResponse != nil {
				assert.Equal(
					tt.expectedStatus,
					shareResponse.StatusCode,
					finalResponse,
				)
			}

		})
	}
}

func TestPutObjectsRetentionStatus(t *testing.T) {

	// Variables
	assert := assert.New(t)
	bucketName := "testputobjectslegalholdstatus"
	fileName := "testputobjectslegalholdstatus.txt"
	prefix := "dGVzdHB1dG9iamVjdHNsZWdhbGhvbGRzdGF0dXMudHh0" // encoded base64

	// 1. Create bucket
	response, err := AddBucket(bucketName, true, true, nil, nil)
	assert.Nil(err)
	if err != nil {
		log.Println(err)
		assert.Fail("Error creating the bucket")
		return
	}
	if response != nil {
		assert.Equal(201, response.StatusCode, inspectHTTPResponse(response))
	}

	// 2. Add object
	uploadResponse, uploadError := UploadAnObject(
		bucketName,
		fileName,
	)
	assert.Nil(uploadError)
	if uploadError != nil {
		log.Println(uploadError)
		return
	}
	addObjRsp := inspectHTTPResponse(uploadResponse)
	if uploadResponse != nil {
		assert.Equal(
			200,
			uploadResponse.StatusCode,
			addObjRsp,
		)
	}

	// Get versionID
	listResponse, listError := ListObjects(bucketName, prefix, "true")
	fmt.Println(listError)
	bodyBytes, _ := ioutil.ReadAll(listResponse.Body)
	listObjs := models.ListObjectsResponse{}
	err = json.Unmarshal(bodyBytes, &listObjs)
	if err != nil {
		log.Println(err)
		assert.Nil(err)
	}
	validVersionID := listObjs.Objects[0].VersionID

	type args struct {
		versionID string
	}
	tests := []struct {
		name           string
		expectedStatus int
		args           args
	}{
		{
			name:           "Valid VersionID when putting object's retention status",
			expectedStatus: 200,
			args: args{
				versionID: validVersionID,
			},
		},
		{
			name:           "Invalid VersionID when putting object's retention status",
			expectedStatus: 500,
			args: args{
				versionID: "*&^###Test1ThisMightBeInvalid555",
			},
		},
	}
	for _, tt := range tests {
		t.Run(tt.name, func(t *testing.T) {
			// 3. Put Objects Legal Status
			putResponse, putError := PutObjectsRetentionStatus(
				bucketName,
				prefix,
				tt.args.versionID,
				"compliance",
				"2033-01-13T23:59:59Z",
				false,
			)
			if putError != nil {
				log.Println(putError)
				assert.Fail("Error creating the bucket")
			}
			if putResponse != nil {
				assert.Equal(
					tt.expectedStatus,
					putResponse.StatusCode,
					inspectHTTPResponse(putResponse),
				)
			}
		})
	}
}

func TestGetsTheMetadataOfAnObject(t *testing.T) {

	// Vars
	assert := assert.New(t)
	bucketName := "testgetsthemetadataofanobject"
	fileName := "testshareobjectonurl.txt"
	validPrefix := encodeBase64(fileName)
	tags := make(map[string]string)
	tags["tag"] = "testputobjecttagbucketonetagone"

	// 1. Create the bucket
	response, err := AddBucket(bucketName, false, false, nil, nil)
	assert.Nil(err)
	if err != nil {
		log.Println(err)
		return
	}
	if response != nil {
		assert.Equal(201, response.StatusCode, "Status Code is incorrect")
	}

	// 2. Upload the object to the bucket
	uploadResponse, uploadError := UploadAnObject(bucketName, fileName)
	assert.Nil(uploadError)
	if uploadError != nil {
		log.Println(uploadError)
		return
	}
	if uploadResponse != nil {
		assert.Equal(
			200,
			uploadResponse.StatusCode,
			inspectHTTPResponse(uploadResponse),
		)
	}

	type args struct {
		prefix string
	}
	tests := []struct {
		name           string
		expectedStatus int
		args           args
	}{
		{
			name:           "Get metadata with valid prefix",
			expectedStatus: 200,
			args: args{
				prefix: validPrefix,
			},
		},
		{
			name:           "Get metadata with invalid prefix",
			expectedStatus: 500,
			args: args{
				prefix: "invalidprefix",
			},
		},
	}
	for _, tt := range tests {
		t.Run(tt.name, func(t *testing.T) {

			// 3. Get the metadata from an object
			getRsp, getErr := GetsTheMetadataOfAnObject(
				bucketName, tt.args.prefix)
			assert.Nil(getErr)
			if getErr != nil {
				log.Println(getErr)
				return
			}
			if getRsp != nil {
				assert.Equal(
					tt.expectedStatus,
					getRsp.StatusCode,
					inspectHTTPResponse(getRsp),
				)
			}

		})
	}
}

func TestPutBucketsTags(t *testing.T) {
	// Focused test for "Put Bucket's tags" endpoint

	// 1. Create the bucket
	assert := assert.New(t)
	validBucketName := "testputbuckettags1"
	response, err := AddBucket(validBucketName, false, false, nil, nil)
	assert.Nil(err)
	if err != nil {
		log.Println(err)
		assert.Fail("Error creating the bucket")
		return
	}
	if response != nil {
		assert.Equal(201, response.StatusCode, inspectHTTPResponse(response))
	}

	type args struct {
		bucketName string
	}
	tests := []struct {
		name           string
		expectedStatus int
		args           args
	}{
		{
			name:           "Put a tag to a valid bucket",
			expectedStatus: 200,
			args: args{
				bucketName: validBucketName,
			},
		},
		{
			name:           "Put a tag to an invalid bucket",
			expectedStatus: 500,
			args: args{
				bucketName: "invalidbucketname",
			},
		},
	}
	for _, tt := range tests {
		t.Run(tt.name, func(t *testing.T) {

			// 2. Add a tag to the bucket
			tags := make(map[string]string)
			tags["tag2"] = "tag2"
			putBucketTagResponse, putBucketTagError := PutBucketsTags(
				tt.args.bucketName, tags)
			if putBucketTagError != nil {
				log.Println(putBucketTagError)
				assert.Fail("Error creating the bucket")
				return
			}
			if putBucketTagResponse != nil {
				assert.Equal(
					tt.expectedStatus, putBucketTagResponse.StatusCode,
					inspectHTTPResponse(putBucketTagResponse))
			}

		})
	}
}

func TestRestoreObjectToASelectedVersion(t *testing.T) {

	// Variables
	assert := assert.New(t)
	bucketName := "testrestoreobjectstoselectedversion"
	fileName := "testrestoreobjectstoselectedversion.txt"
	validPrefix := encodeBase64(fileName)

	// 1. Create bucket
	response, err := AddBucket(bucketName, true, true, nil, nil)
	assert.Nil(err)
	if err != nil {
		log.Println(err)
		assert.Fail("Error creating the bucket")
		return
	}
	if response != nil {
		assert.Equal(201, response.StatusCode, inspectHTTPResponse(response))
	}

	// 2. Add object
	uploadResponse, uploadError := UploadAnObject(
		bucketName,
		fileName,
	)
	assert.Nil(uploadError)
	if uploadError != nil {
		log.Println(uploadError)
		return
	}
	addObjRsp := inspectHTTPResponse(uploadResponse)
	if uploadResponse != nil {
		assert.Equal(
			200,
			uploadResponse.StatusCode,
			addObjRsp,
		)
	}

	// 3. Get versionID
	listResponse, listError := ListObjects(bucketName, validPrefix, "true")
	fmt.Println(listError)
	bodyBytes, _ := ioutil.ReadAll(listResponse.Body)
	listObjs := models.ListObjectsResponse{}
	err = json.Unmarshal(bodyBytes, &listObjs)
	if err != nil {
		log.Println(err)
		assert.Nil(err)
	}
	versionID := listObjs.Objects[0].VersionID

	type args struct {
		prefix string
	}
	tests := []struct {
		name           string
		expectedStatus int
		args           args
	}{
		{
			name:           "Valid prefix when restoring object",
			expectedStatus: 200,
			args: args{
				prefix: validPrefix,
			},
		},
		{
			name:           "Invalid prefix when restoring object",
			expectedStatus: 500,
			args: args{
				prefix: "fakefile",
			},
		},
	}
	for _, tt := range tests {
		t.Run(tt.name, func(t *testing.T) {
			// 4. Restore Object to a selected version
			restResp, restErr := RestoreObjectToASelectedVersion(
				bucketName,
				tt.args.prefix,
				versionID,
			)
			assert.Nil(restErr)
			if restErr != nil {
				log.Println(restErr)
				return
			}
			finalResponse := inspectHTTPResponse(restResp)
			if restResp != nil {
				assert.Equal(
					tt.expectedStatus,
					restResp.StatusCode,
					finalResponse,
				)
			}
		})
	}
}

func TestBucketSetPolicy(t *testing.T) {

	// Variables
	assert := assert.New(t)
	validBucketName := "testbucketsetpolicy"

	// 1. Create bucket
	response, err := AddBucket(validBucketName, true, true, nil, nil)
	assert.Nil(err)
	if err != nil {
		log.Println(err)
		assert.Fail("Error creating the bucket")
		return
	}
	if response != nil {
		assert.Equal(201, response.StatusCode, inspectHTTPResponse(response))
	}

	// 2. Set a bucket's policy using table driven tests
	type args struct {
		bucketName string
	}
	tests := []struct {
		name           string
		expectedStatus int
		args           args
	}{
		{
			name:           "Valid bucket when setting a policy",
			expectedStatus: 200,
			args: args{
				bucketName: validBucketName,
			},
		},
		{
			name:           "Invalid bucket when setting a bucket",
			expectedStatus: 500,
			args: args{
				bucketName: "wlkjsdkalsjdklajsdlkajsdlkajsdlkajsdklajsdkljaslkdjaslkdj",
			},
		},
	}
	for _, tt := range tests {
		t.Run(tt.name, func(t *testing.T) {

			// Set Policy
			restResp, restErr := BucketSetPolicy(
				tt.args.bucketName,
				"PUBLIC",
				"",
			)
			assert.Nil(restErr)
			if restErr != nil {
				log.Println(restErr)
				return
			}
			finalResponse := inspectHTTPResponse(restResp)
			if restResp != nil {
				assert.Equal(
					tt.expectedStatus,
					restResp.StatusCode,
					finalResponse,
				)
			}

		})
	}
}

<<<<<<< HEAD
func TestPutBucketQuota(t *testing.T) {

	// Variables
	assert := assert.New(t)
	validBucket := "testputbucketquota"

	// 1. Create bucket
	response, err := AddBucket(validBucket, true, true, nil, nil)
=======
func TestDeleteObjectsRetentionStatus(t *testing.T) {

	// Variables
	assert := assert.New(t)
	bucketName := "testdeleteobjectslegalholdstatus"
	fileName := "testdeleteobjectslegalholdstatus.txt"
	validPrefix := encodeBase64(fileName)

	// 1. Create bucket
	response, err := AddBucket(bucketName, true, true, nil, nil)
>>>>>>> e580af82
	assert.Nil(err)
	if err != nil {
		log.Println(err)
		assert.Fail("Error creating the bucket")
		return
	}
	if response != nil {
		assert.Equal(201, response.StatusCode, inspectHTTPResponse(response))
	}

<<<<<<< HEAD
	// 2. Put Bucket Quota
	type args struct {
		bucketName string
	}
	tests := []struct {
		name           string
		expectedStatus int
		args           args
	}{
		{
			name:           "Valid bucket when putting quota",
			expectedStatus: 200,
			args: args{
				bucketName: validBucket,
			},
		},
		{
			name:           "Invalid bucket when putting quota",
			expectedStatus: 500,
			args: args{
				bucketName: "lksdjakldjklajdlkasjdklasjdkljaskdljaslkdjalksjdklasjdklajsdlkajs",
			},
		},
	}
	for _, tt := range tests {
		t.Run(tt.name, func(t *testing.T) {
			restResp, restErr := PutBucketQuota(
				tt.args.bucketName,
				true,          // enabled
				"hard",        // quotaType
				1099511627776, // amount
			)
			assert.Nil(restErr)
			if restErr != nil {
				log.Println(restErr)
				return
			}
			finalResponse := inspectHTTPResponse(restResp)
			if restResp != nil {
				assert.Equal(
					tt.expectedStatus,
					restResp.StatusCode,
					finalResponse,
				)
			}
		})
	}

}

func TestGetBucketQuota(t *testing.T) {

	// Variables
	assert := assert.New(t)
	validBucket := "testgetbucketquota"

	// 1. Create bucket
	response, err := AddBucket(validBucket, true, true, nil, nil)
	assert.Nil(err)
	if err != nil {
		log.Println(err)
		assert.Fail("Error creating the bucket")
		return
	}
	if response != nil {
		assert.Equal(201, response.StatusCode, inspectHTTPResponse(response))
	}

	// 2. Put Bucket Quota
	restResp, restErr := PutBucketQuota(
		validBucket,
		true,          // enabled
		"hard",        // quotaType
		1099511627776, // amount
	)
	assert.Nil(restErr)
	if restErr != nil {
		log.Println(restErr)
		return
	}
	finalResponse := inspectHTTPResponse(restResp)
	if restResp != nil {
		assert.Equal(
			200,
			restResp.StatusCode,
			finalResponse,
		)
	}

	// 3. Get Bucket Quota
	type args struct {
		bucketName string
=======
	// 2. Add object
	uploadResponse, uploadError := UploadAnObject(
		bucketName,
		fileName,
	)
	assert.Nil(uploadError)
	if uploadError != nil {
		log.Println(uploadError)
		return
	}
	addObjRsp := inspectHTTPResponse(uploadResponse)
	if uploadResponse != nil {
		assert.Equal(
			200,
			uploadResponse.StatusCode,
			addObjRsp,
		)
	}

	// Get versionID
	listResponse, listError := ListObjects(bucketName, validPrefix, "true")
	fmt.Println(listError)
	bodyBytes, _ := ioutil.ReadAll(listResponse.Body)
	listObjs := models.ListObjectsResponse{}
	err = json.Unmarshal(bodyBytes, &listObjs)
	if err != nil {
		log.Println(err)
		assert.Nil(err)
	}
	versionID := listObjs.Objects[0].VersionID

	// 3. Put Objects Retention Status
	putResponse, putError := PutObjectsRetentionStatus(
		bucketName,
		validPrefix,
		versionID,
		"governance",
		"2033-01-11T23:59:59Z",
		false,
	)
	if putError != nil {
		log.Println(putError)
		assert.Fail("Error creating the bucket")
	}
	if putResponse != nil {
		assert.Equal(
			200,
			putResponse.StatusCode,
			inspectHTTPResponse(putResponse),
		)
	}

	type args struct {
		prefix string
>>>>>>> e580af82
	}
	tests := []struct {
		name           string
		expectedStatus int
		args           args
	}{
		{
<<<<<<< HEAD
			name:           "Valid bucket when getting quota",
			expectedStatus: 200,
			args: args{
				bucketName: validBucket,
			},
		},
		{
			name:           "Invalid bucket when getting quota",
			expectedStatus: 500,
			args: args{
				bucketName: "askdaklsjdkasjdklasjdklasjdklajsdklasjdklasjdlkas",
=======
			name:           "Valid prefix when deleting object's retention status",
			expectedStatus: 200,
			args: args{
				prefix: validPrefix,
			},
		},
		{
			name:           "Invalid prefix when deleting object's retention status",
			expectedStatus: 500,
			args: args{
				prefix: "fakefile",
>>>>>>> e580af82
			},
		},
	}
	for _, tt := range tests {
		t.Run(tt.name, func(t *testing.T) {
<<<<<<< HEAD
			restResp, restErr := GetBucketQuota(
				tt.args.bucketName,
			)
			assert.Nil(restErr)
			if restErr != nil {
				log.Println(restErr)
				return
			}
			finalResponse := inspectHTTPResponse(restResp)
			if restResp != nil {
				assert.Equal(
					tt.expectedStatus,
					restResp.StatusCode,
					finalResponse,
=======
			// 4. Delete Objects Retention Status
			putResponse, putError := DeleteObjectsRetentionStatus(
				bucketName,
				tt.args.prefix,
				versionID,
			)
			if putError != nil {
				log.Println(putError)
				assert.Fail("Error creating the bucket")
			}
			if putResponse != nil {
				assert.Equal(
					tt.expectedStatus,
					putResponse.StatusCode,
					inspectHTTPResponse(putResponse),
>>>>>>> e580af82
				)
			}
		})
	}

}<|MERGE_RESOLUTION|>--- conflicted
+++ resolved
@@ -663,7 +663,31 @@
 	return response, err
 }
 
-<<<<<<< HEAD
+func DeleteObjectsRetentionStatus(bucketName string, prefix string, versionID string) (*http.Response, error) {
+	/*
+		Helper function to Delete Object Retention Status
+		DELETE:
+		{{baseUrl}}/buckets/:bucket_name/objects/retention?prefix=proident velit&version_id=proident velit
+	*/
+	url := "http://localhost:9090/api/v1/buckets/" + bucketName + "/objects/retention?prefix=" +
+		prefix + "&version_id=" + versionID
+	request, err := http.NewRequest(
+		"DELETE",
+		url,
+		nil,
+	)
+	if err != nil {
+		log.Println(err)
+	}
+	request.Header.Add("Cookie", fmt.Sprintf("token=%s", token))
+	request.Header.Add("Content-Type", "application/json")
+	client := &http.Client{
+		Timeout: 2 * time.Second,
+	}
+	response, err := client.Do(request)
+	return response, err
+}
+
 func PutBucketQuota(bucketName string, enabled bool, quotaType string, amount int) (*http.Response, error) {
 	/*
 		Helper function to put bucket quota
@@ -711,19 +735,6 @@
 	request, err := http.NewRequest(
 		"GET",
 		"http://localhost:9090/api/v1/buckets/"+bucketName+"/quota",
-=======
-func DeleteObjectsRetentionStatus(bucketName string, prefix string, versionID string) (*http.Response, error) {
-	/*
-		Helper function to Delete Object Retention Status
-		DELETE:
-		{{baseUrl}}/buckets/:bucket_name/objects/retention?prefix=proident velit&version_id=proident velit
-	*/
-	url := "http://localhost:9090/api/v1/buckets/" + bucketName + "/objects/retention?prefix=" +
-		prefix + "&version_id=" + versionID
-	request, err := http.NewRequest(
-		"DELETE",
-		url,
->>>>>>> e580af82
 		nil,
 	)
 	if err != nil {
@@ -2227,16 +2238,6 @@
 	}
 }
 
-<<<<<<< HEAD
-func TestPutBucketQuota(t *testing.T) {
-
-	// Variables
-	assert := assert.New(t)
-	validBucket := "testputbucketquota"
-
-	// 1. Create bucket
-	response, err := AddBucket(validBucket, true, true, nil, nil)
-=======
 func TestDeleteObjectsRetentionStatus(t *testing.T) {
 
 	// Variables
@@ -2247,7 +2248,6 @@
 
 	// 1. Create bucket
 	response, err := AddBucket(bucketName, true, true, nil, nil)
->>>>>>> e580af82
 	assert.Nil(err)
 	if err != nil {
 		log.Println(err)
@@ -2258,7 +2258,123 @@
 		assert.Equal(201, response.StatusCode, inspectHTTPResponse(response))
 	}
 
-<<<<<<< HEAD
+	// 2. Add object
+	uploadResponse, uploadError := UploadAnObject(
+		bucketName,
+		fileName,
+	)
+	assert.Nil(uploadError)
+	if uploadError != nil {
+		log.Println(uploadError)
+		return
+	}
+	addObjRsp := inspectHTTPResponse(uploadResponse)
+	if uploadResponse != nil {
+		assert.Equal(
+			200,
+			uploadResponse.StatusCode,
+			addObjRsp,
+		)
+	}
+
+	// Get versionID
+	listResponse, listError := ListObjects(bucketName, validPrefix, "true")
+	fmt.Println(listError)
+	bodyBytes, _ := ioutil.ReadAll(listResponse.Body)
+	listObjs := models.ListObjectsResponse{}
+	err = json.Unmarshal(bodyBytes, &listObjs)
+	if err != nil {
+		log.Println(err)
+		assert.Nil(err)
+	}
+	versionID := listObjs.Objects[0].VersionID
+
+	// 3. Put Objects Retention Status
+	putResponse, putError := PutObjectsRetentionStatus(
+		bucketName,
+		validPrefix,
+		versionID,
+		"governance",
+		"2033-01-11T23:59:59Z",
+		false,
+	)
+	if putError != nil {
+		log.Println(putError)
+		assert.Fail("Error creating the bucket")
+	}
+	if putResponse != nil {
+		assert.Equal(
+			200,
+			putResponse.StatusCode,
+			inspectHTTPResponse(putResponse),
+		)
+	}
+
+	type args struct {
+		prefix string
+	}
+	tests := []struct {
+		name           string
+		expectedStatus int
+		args           args
+	}{
+		{
+			name:           "Valid prefix when deleting object's retention status",
+			expectedStatus: 200,
+			args: args{
+				prefix: validPrefix,
+			},
+		},
+		{
+			name:           "Invalid prefix when deleting object's retention status",
+			expectedStatus: 500,
+			args: args{
+				prefix: "fakefile",
+			},
+		},
+	}
+	for _, tt := range tests {
+		t.Run(tt.name, func(t *testing.T) {
+			// 4. Delete Objects Retention Status
+			putResponse, putError := DeleteObjectsRetentionStatus(
+				bucketName,
+				tt.args.prefix,
+				versionID,
+			)
+			if putError != nil {
+				log.Println(putError)
+				assert.Fail("Error creating the bucket")
+			}
+			if putResponse != nil {
+				assert.Equal(
+					tt.expectedStatus,
+					putResponse.StatusCode,
+					inspectHTTPResponse(putResponse),
+				)
+			}
+		})
+	}
+
+}
+
+func TestPutBucketQuota(t *testing.T) {
+
+	// Variables
+	assert := assert.New(t)
+	validBucket := "testputbucketquota"
+
+	// 1. Create bucket
+	response, err := AddBucket(validBucket, true, true, nil, nil)
+	assert.Nil(err)
+	if err != nil {
+		log.Println(err)
+		assert.Fail("Error creating the bucket")
+		return
+	}
+	if response != nil {
+		assert.Equal(201, response.StatusCode, inspectHTTPResponse(response))
+	}
+
 	// 2. Put Bucket Quota
 	type args struct {
 		bucketName string
@@ -2351,62 +2467,6 @@
 	// 3. Get Bucket Quota
 	type args struct {
 		bucketName string
-=======
-	// 2. Add object
-	uploadResponse, uploadError := UploadAnObject(
-		bucketName,
-		fileName,
-	)
-	assert.Nil(uploadError)
-	if uploadError != nil {
-		log.Println(uploadError)
-		return
-	}
-	addObjRsp := inspectHTTPResponse(uploadResponse)
-	if uploadResponse != nil {
-		assert.Equal(
-			200,
-			uploadResponse.StatusCode,
-			addObjRsp,
-		)
-	}
-
-	// Get versionID
-	listResponse, listError := ListObjects(bucketName, validPrefix, "true")
-	fmt.Println(listError)
-	bodyBytes, _ := ioutil.ReadAll(listResponse.Body)
-	listObjs := models.ListObjectsResponse{}
-	err = json.Unmarshal(bodyBytes, &listObjs)
-	if err != nil {
-		log.Println(err)
-		assert.Nil(err)
-	}
-	versionID := listObjs.Objects[0].VersionID
-
-	// 3. Put Objects Retention Status
-	putResponse, putError := PutObjectsRetentionStatus(
-		bucketName,
-		validPrefix,
-		versionID,
-		"governance",
-		"2033-01-11T23:59:59Z",
-		false,
-	)
-	if putError != nil {
-		log.Println(putError)
-		assert.Fail("Error creating the bucket")
-	}
-	if putResponse != nil {
-		assert.Equal(
-			200,
-			putResponse.StatusCode,
-			inspectHTTPResponse(putResponse),
-		)
-	}
-
-	type args struct {
-		prefix string
->>>>>>> e580af82
 	}
 	tests := []struct {
 		name           string
@@ -2414,7 +2474,6 @@
 		args           args
 	}{
 		{
-<<<<<<< HEAD
 			name:           "Valid bucket when getting quota",
 			expectedStatus: 200,
 			args: args{
@@ -2426,25 +2485,11 @@
 			expectedStatus: 500,
 			args: args{
 				bucketName: "askdaklsjdkasjdklasjdklasjdklajsdklasjdklasjdlkas",
-=======
-			name:           "Valid prefix when deleting object's retention status",
-			expectedStatus: 200,
-			args: args{
-				prefix: validPrefix,
 			},
 		},
-		{
-			name:           "Invalid prefix when deleting object's retention status",
-			expectedStatus: 500,
-			args: args{
-				prefix: "fakefile",
->>>>>>> e580af82
-			},
-		},
 	}
 	for _, tt := range tests {
 		t.Run(tt.name, func(t *testing.T) {
-<<<<<<< HEAD
 			restResp, restErr := GetBucketQuota(
 				tt.args.bucketName,
 			)
@@ -2459,23 +2504,6 @@
 					tt.expectedStatus,
 					restResp.StatusCode,
 					finalResponse,
-=======
-			// 4. Delete Objects Retention Status
-			putResponse, putError := DeleteObjectsRetentionStatus(
-				bucketName,
-				tt.args.prefix,
-				versionID,
-			)
-			if putError != nil {
-				log.Println(putError)
-				assert.Fail("Error creating the bucket")
-			}
-			if putResponse != nil {
-				assert.Equal(
-					tt.expectedStatus,
-					putResponse.StatusCode,
-					inspectHTTPResponse(putResponse),
->>>>>>> e580af82
 				)
 			}
 		})
