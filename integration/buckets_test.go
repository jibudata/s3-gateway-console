--- conflicted
+++ resolved
@@ -239,7 +239,6 @@
 	return response, err
 }
 
-<<<<<<< HEAD
 func DeleteBucket(name string) (*http.Response, error) {
 	/*
 		Helper function to delete bucket.
@@ -256,7 +255,9 @@
 		Timeout: 2 * time.Second,
 	}
 	response, err := client.Do(request)
-=======
+	return response, err
+}
+
 func BucketInfo(name string) (*http.Response, error) {
 	/*
 		Helper function to test Bucket Info End Point
@@ -274,7 +275,6 @@
 		Timeout: 2 * time.Second,
 	}
 	response, err := client.Do(bucketInformationRequest)
->>>>>>> 4c0c46f5
 	return response, err
 }
 
@@ -660,7 +660,6 @@
 	}
 }
 
-<<<<<<< HEAD
 func TestDeleteBucket(t *testing.T) {
 	/*
 		Test to delete a bucket
@@ -668,23 +667,12 @@
 	// 1. Create the bucket
 	assert := assert.New(t)
 	response, err := AddBucket("testdeletebucket1", false, false)
-=======
-func TestBucketInformationSuccessfulResponse(t *testing.T) {
-	/*
-		Test Bucket Info End Point with a Successful Response.
-	*/
-
-	// 1. Create the bucket
-	assert := assert.New(t)
-	response, err := AddBucket("bucketinformation1", false, false)
->>>>>>> 4c0c46f5
-	assert.Nil(err)
-	if err != nil {
-		log.Println(err)
-		return
-	}
-	if response != nil {
-<<<<<<< HEAD
+	assert.Nil(err)
+	if err != nil {
+		log.Println(err)
+		return
+	}
+	if response != nil {
 		assert.Equal(201, response.StatusCode, "Status Code is incorrect")
 	}
 
@@ -705,7 +693,55 @@
 	tags["tag1"] = "tag1"
 	putBucketTagResponse, putBucketTagError := PutBucketsTags(
 		"testdeletebucket1", tags)
-=======
+	if putBucketTagError != nil {
+		log.Println(putBucketTagError)
+		assert.Fail("Error creating the bucket")
+		return
+	}
+	finalResponse := inspectHTTPResponse(putBucketTagResponse)
+	if putBucketTagResponse != nil {
+		assert.Equal(
+			500, putBucketTagResponse.StatusCode,
+			finalResponse)
+	}
+	assert.True(
+		strings.Contains(finalResponse, "The specified bucket does not exist"))
+}
+
+func TestBucketInformationSuccessfulResponse(t *testing.T) {
+	/*
+		Test Bucket Info End Point with a Successful Response.
+	*/
+
+	// 1. Create the bucket
+	assert := assert.New(t)
+	response, err := AddBucket("bucketinformation1", false, false)
+	assert.Nil(err)
+	if err != nil {
+		log.Println(err)
+		return
+	}
+	if response != nil {
+		assert.Equal(201, response.StatusCode, "Status Code is incorrect")
+	}
+
+	// 2. Delete the bucket
+	deleteBucketResponse, deleteBucketError := DeleteBucket("testdeletebucket1")
+	assert.Nil(deleteBucketError)
+	if deleteBucketError != nil {
+		log.Println(deleteBucketError)
+		return
+	}
+	if deleteBucketResponse != nil {
+		assert.Equal(
+			204, deleteBucketResponse.StatusCode, "Status Code is incorrect")
+	}
+
+	// 3. Verify the bucket is gone by trying to put a tag
+	tags := make(map[string]string)
+	tags["tag1"] = "tag1"
+	putBucketTagResponse, putBucketTagError := PutBucketsTags(
+		"testdeletebucket1", tags)
 		assert.Equal(201, response.StatusCode, inspectHTTPResponse(response))
 	}
 
@@ -770,13 +806,11 @@
 	tags["tag2"] = "tag2"
 	putBucketTagResponse, putBucketTagError := PutBucketsTags(
 		"bucketinformation2", tags)
->>>>>>> 4c0c46f5
 	if putBucketTagError != nil {
 		log.Println(putBucketTagError)
 		assert.Fail("Error creating the bucket")
 		return
 	}
-<<<<<<< HEAD
 	finalResponse := inspectHTTPResponse(putBucketTagResponse)
 	if putBucketTagResponse != nil {
 		assert.Equal(
@@ -785,7 +819,6 @@
 	}
 	assert.True(
 		strings.Contains(finalResponse, "The specified bucket does not exist"))
-=======
 	if putBucketTagResponse != nil {
 		assert.Equal(
 			200, putBucketTagResponse.StatusCode,
@@ -808,5 +841,4 @@
 	// Since bucketinformation3 hasn't been created, then it is expected that
 	// tag2 is not part of the response, this is why assert.False is used.
 	assert.False(strings.Contains(finalResponse, "tag2"), finalResponse)
->>>>>>> 4c0c46f5
 }