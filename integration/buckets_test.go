--- conflicted
+++ resolved
@@ -663,7 +663,31 @@
 	return response, err
 }
 
-<<<<<<< HEAD
+func DeleteObjectsRetentionStatus(bucketName string, prefix string, versionID string) (*http.Response, error) {
+	/*
+		Helper function to Delete Object Retention Status
+		DELETE:
+		{{baseUrl}}/buckets/:bucket_name/objects/retention?prefix=proident velit&version_id=proident velit
+	*/
+	url := "http://localhost:9090/api/v1/buckets/" + bucketName + "/objects/retention?prefix=" +
+		prefix + "&version_id=" + versionID
+	request, err := http.NewRequest(
+		"DELETE",
+		url,
+		nil,
+	)
+	if err != nil {
+		log.Println(err)
+	}
+	request.Header.Add("Cookie", fmt.Sprintf("token=%s", token))
+	request.Header.Add("Content-Type", "application/json")
+	client := &http.Client{
+		Timeout: 2 * time.Second,
+	}
+	response, err := client.Do(request)
+	return response, err
+}
+
 func NotifyPostgres() (*http.Response, error) {
 	/*
 		Helper function to add Postgres Notification
@@ -726,20 +750,6 @@
 		"PUT",
 		"http://localhost:9090/api/v1/configs/notify_postgres",
 		requestDataBody,
-=======
-func DeleteObjectsRetentionStatus(bucketName string, prefix string, versionID string) (*http.Response, error) {
-	/*
-		Helper function to Delete Object Retention Status
-		DELETE:
-		{{baseUrl}}/buckets/:bucket_name/objects/retention?prefix=proident velit&version_id=proident velit
-	*/
-	url := "http://localhost:9090/api/v1/buckets/" + bucketName + "/objects/retention?prefix=" +
-		prefix + "&version_id=" + versionID
-	request, err := http.NewRequest(
-		"DELETE",
-		url,
-		nil,
->>>>>>> e580af82
 	)
 	if err != nil {
 		log.Println(err)
@@ -2242,25 +2252,6 @@
 	}
 }
 
-<<<<<<< HEAD
-func TestNotifyPostgres(t *testing.T) {
-
-	// Variables
-	assert := assert.New(t)
-
-	// Test
-	response, err := NotifyPostgres()
-	finalResponse := inspectHTTPResponse(response)
-	assert.Nil(err)
-	if err != nil {
-		log.Println(err)
-		assert.Fail(finalResponse)
-		return
-	}
-	if response != nil {
-		assert.Equal(200, response.StatusCode, finalResponse)
-	}
-=======
 func TestDeleteObjectsRetentionStatus(t *testing.T) {
 
 	// Variables
@@ -2378,5 +2369,23 @@
 		})
 	}
 
->>>>>>> e580af82
+}
+
+func TestNotifyPostgres(t *testing.T) {
+
+	// Variables
+	assert := assert.New(t)
+
+	// Test
+	response, err := NotifyPostgres()
+	finalResponse := inspectHTTPResponse(response)
+	assert.Nil(err)
+	if err != nil {
+		log.Println(err)
+		assert.Fail(finalResponse)
+		return
+	}
+	if response != nil {
+		assert.Equal(200, response.StatusCode, finalResponse)
+	}
 }