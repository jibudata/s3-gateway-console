// This file is part of MinIO Console Server
// Copyright (c) 2021 MinIO, Inc.
//
// This program is free software: you can redistribute it and/or modify
// it under the terms of the GNU Affero General Public License as published by
// the Free Software Foundation, either version 3 of the License, or
// (at your option) any later version.
//
// This program is distributed in the hope that it will be useful,
// but WITHOUT ANY WARRANTY; without even the implied warranty of
// MERCHANTABILITY or FITNESS FOR A PARTICULAR PURPOSE.  See the
// GNU Affero General Public License for more details.
//
// You should have received a copy of the GNU Affero General Public License
// along with this program.  If not, see <http://www.gnu.org/licenses/>.

package integration

import (
	"bytes"
	b64 "encoding/base64"
	"encoding/json"
	"errors"
	"fmt"
	"io"
	"io/ioutil"
	"log"
	"net/http"
	"os"
	"strconv"
	"strings"
	"testing"
	"time"

	"github.com/go-openapi/loads"
	"github.com/minio/console/restapi"
	"github.com/minio/console/restapi/operations"

	"github.com/minio/console/models"

	"github.com/stretchr/testify/assert"
)

var token string

func encodeBase64(fileName string) string {
	/*
		Helper function to encode in base64 the file name so we can get the path
	*/
	path := b64.StdEncoding.EncodeToString([]byte(fileName))
	return path
}

func inspectHTTPResponse(httpResponse *http.Response) string {
	/*
		Helper function to inspect the content of a HTTP response.
	*/
	b, err := io.ReadAll(httpResponse.Body)
	if err != nil {
		log.Fatalln(err)
	}
	return "Http Response: " + string(b)
}

func printMessage(message string) {
	/*
		Helper function to print HTTP response.
	*/
	fmt.Println(message)
}

func initConsoleServer() (*restapi.Server, error) {

	//os.Setenv("CONSOLE_MINIO_SERVER", "localhost:9000")

	swaggerSpec, err := loads.Embedded(restapi.SwaggerJSON, restapi.FlatSwaggerJSON)
	if err != nil {
		return nil, err
	}

	noLog := func(string, ...interface{}) {
		// nothing to log
	}

	// Initialize MinIO loggers
	restapi.LogInfo = noLog
	restapi.LogError = noLog

	api := operations.NewConsoleAPI(swaggerSpec)
	api.Logger = noLog

	server := restapi.NewServer(api)
	// register all APIs
	server.ConfigureAPI()

	//restapi.GlobalRootCAs, restapi.GlobalPublicCerts, restapi.GlobalTLSCertsManager = globalRootCAs, globalPublicCerts, globalTLSCerts

	consolePort, _ := strconv.Atoi("9090")

	server.Host = "0.0.0.0"
	server.Port = consolePort
	restapi.Port = "9090"
	restapi.Hostname = "0.0.0.0"

	return server, nil
}

func TestMain(m *testing.M) {

	// start console server
	go func() {
		fmt.Println("start server")
		srv, err := initConsoleServer()
		if err != nil {
			log.Println(err)
			log.Println("init fail")
			return
		}
		srv.Serve()

	}()

	fmt.Println("sleeping")
	time.Sleep(2 * time.Second)

	client := &http.Client{
		Timeout: 2 * time.Second,
	}
	// get login credentials

	requestData := map[string]string{
		"accessKey": "minioadmin",
		"secretKey": "minioadmin",
	}

	requestDataJSON, _ := json.Marshal(requestData)

	requestDataBody := bytes.NewReader(requestDataJSON)

	request, err := http.NewRequest("POST", "http://localhost:9090/api/v1/login", requestDataBody)
	if err != nil {
		log.Println(err)
		return
	}

	request.Header.Add("Content-Type", "application/json")

	response, err := client.Do(request)

	if err != nil {
		log.Println(err)
		return
	}

	if response != nil {
		for _, cookie := range response.Cookies() {
			if cookie.Name == "token" {
				token = cookie.Value
				break
			}
		}
	}

	if token == "" {
		log.Println("authentication token not found in cookies response")
		return
	}

	code := m.Run()

	requestDataAdd := map[string]interface{}{
		"name": "test1",
	}

	requestDataJSON, _ = json.Marshal(requestDataAdd)

	requestDataBody = bytes.NewReader(requestDataJSON)

	// get list of buckets
	request, err = http.NewRequest("DELETE", "http://localhost:9090/api/v1/buckets/test1", requestDataBody)
	if err != nil {
		log.Println(err)
		return
	}

	request.Header.Add("Cookie", fmt.Sprintf("token=%s", token))
	request.Header.Add("Content-Type", "application/json")

	response, err = client.Do(request)
	if err != nil {
		log.Println(err)
		return
	}

	if response != nil {
		fmt.Println("DELETE StatusCode:", response.StatusCode)
	}

	os.Exit(code)
}

func AddBucket(name string, locking bool, versioning bool, quota map[string]interface{}, retention map[string]interface{}) (*http.Response, error) {
	/*
	   This is an atomic function that we can re-use to create a bucket on any
	   desired test.
	*/
	// Needed Parameters for API Call
	requestDataAdd := map[string]interface{}{
		"name":       name,
		"locking":    locking,
		"versioning": versioning,
		"quota":      quota,
		"retention":  retention,
	}

	// Creating the Call by adding the URL and Headers
	requestDataJSON, _ := json.Marshal(requestDataAdd)
	requestDataBody := bytes.NewReader(requestDataJSON)
	request, err := http.NewRequest("POST", "http://localhost:9090/api/v1/buckets", requestDataBody)
	if err != nil {
		log.Println(err)
	}
	request.Header.Add("Cookie", fmt.Sprintf("token=%s", token))
	request.Header.Add("Content-Type", "application/json")

	// Performing the call
	client := &http.Client{
		Timeout: 2 * time.Second,
	}
	response, err := client.Do(request)
	return response, err
}

func ListBuckets() (*http.Response, error) {
	/*
		Helper function to list buckets
		HTTP Verb: GET
		{{baseUrl}}/buckets?sort_by=proident velit&offset=-5480083&limit=-5480083
	*/
	request, err := http.NewRequest(
		"GET", "http://localhost:9090/api/v1/buckets", nil)
	if err != nil {
		log.Println(err)
	}
	request.Header.Add("Cookie", fmt.Sprintf("token=%s", token))
	request.Header.Add("Content-Type", "application/json")
	client := &http.Client{
		Timeout: 2 * time.Second,
	}
	response, err := client.Do(request)
	return response, err
}

func DeleteBucket(name string) (*http.Response, error) {
	/*
		Helper function to delete bucket.
		DELETE: {{baseUrl}}/buckets/:name
	*/
	request, err := http.NewRequest(
		"DELETE", "http://localhost:9090/api/v1/buckets/"+name, nil)
	if err != nil {
		log.Println(err)
	}
	request.Header.Add("Cookie", fmt.Sprintf("token=%s", token))
	request.Header.Add("Content-Type", "application/json")
	client := &http.Client{
		Timeout: 2 * time.Second,
	}
	response, err := client.Do(request)
	return response, err
}

func BucketInfo(name string) (*http.Response, error) {
	/*
		Helper function to test Bucket Info End Point
		GET: {{baseUrl}}/buckets/:name
	*/
	bucketInformationRequest, bucketInformationError := http.NewRequest(
		"GET", "http://localhost:9090/api/v1/buckets/"+name, nil)
	if bucketInformationError != nil {
		log.Println(bucketInformationError)
	}
	bucketInformationRequest.Header.Add("Cookie",
		fmt.Sprintf("token=%s", token))
	bucketInformationRequest.Header.Add("Content-Type", "application/json")
	client := &http.Client{
		Timeout: 2 * time.Second,
	}
	response, err := client.Do(bucketInformationRequest)
	return response, err
}

func PutBucketsTags(bucketName string, tags map[string]string) (*http.Response, error) {
	/*
		Helper function to put bucket's tags.
		PUT: {{baseUrl}}/buckets/:bucket_name/tags
		{
			"tags": {}
		}
	*/
	requestDataAdd := map[string]interface{}{
		"tags": tags,
	}
	requestDataJSON, _ := json.Marshal(requestDataAdd)
	requestDataBody := bytes.NewReader(requestDataJSON)
	request, err := http.NewRequest("PUT",
		"http://localhost:9090/api/v1/buckets/"+bucketName+"/tags",
		requestDataBody)
	if err != nil {
		log.Println(err)
	}
	request.Header.Add("Cookie", fmt.Sprintf("token=%s", token))
	request.Header.Add("Content-Type", "application/json")
	client := &http.Client{
		Timeout: 2 * time.Second,
	}
	response, err := client.Do(request)
	return response, err
}

func SetBucketRetention(bucketName string, mode string, unit string, validity int) (*http.Response, error) {
	/*
		Helper function to set bucket's retention
		PUT: {{baseUrl}}/buckets/:bucket_name/retention
		{
			"mode":"compliance",
			"unit":"years",
			"validity":2
		}
	*/
	requestDataAdd := map[string]interface{}{
		"mode":     mode,
		"unit":     unit,
		"validity": validity,
	}
	requestDataJSON, _ := json.Marshal(requestDataAdd)
	requestDataBody := bytes.NewReader(requestDataJSON)
	request, err := http.NewRequest("PUT",
		"http://localhost:9090/api/v1/buckets/"+bucketName+"/retention",
		requestDataBody)
	if err != nil {
		log.Println(err)
	}
	request.Header.Add("Cookie", fmt.Sprintf("token=%s", token))
	request.Header.Add("Content-Type", "application/json")
	client := &http.Client{
		Timeout: 2 * time.Second,
	}
	response, err := client.Do(request)
	return response, err
}

func GetBucketRetention(bucketName string) (*http.Response, error) {
	/*
		Helper function to get the bucket's retention
	*/
	request, err := http.NewRequest("GET",
		"http://localhost:9090/api/v1/buckets/"+bucketName+"/retention",
		nil)
	if err != nil {
		log.Println(err)
	}
	request.Header.Add("Cookie", fmt.Sprintf("token=%s", token))
	request.Header.Add("Content-Type", "application/json")
	client := &http.Client{
		Timeout: 2 * time.Second,
	}
	response, err := client.Do(request)
	return response, err
}

func PutObjectTags(bucketName string, prefix string, tags map[string]string, versionID string) (*http.Response, error) {
	/*
		Helper function to put object's tags.
		PUT: /buckets/{bucket_name}/objects/tags?prefix=prefix
		{
			"tags": {}
		}
	*/
	requestDataAdd := map[string]interface{}{
		"tags": tags,
	}
	requestDataJSON, _ := json.Marshal(requestDataAdd)
	requestDataBody := bytes.NewReader(requestDataJSON)
	request, err := http.NewRequest(
		"PUT",
		"http://localhost:9090/api/v1/buckets/"+
			bucketName+"/objects/tags?prefix="+prefix+"&version_id="+versionID,
		requestDataBody,
	)
	if err != nil {
		log.Println(err)
	}
	request.Header.Add("Cookie", fmt.Sprintf("token=%s", token))
	request.Header.Add("Content-Type", "application/json")
	client := &http.Client{
		Timeout: 2 * time.Second,
	}
	response, err := client.Do(request)
	return response, err
}

func DownloadObject(bucketName string, path string) (*http.Response, error) {
	/*
	   Helper function to download an object from a bucket.
	   GET: {{baseUrl}}/buckets/bucketName/objects/download?prefix=file
	*/
	request, err := http.NewRequest(
		"GET",
		"http://localhost:9090/api/v1/buckets/"+bucketName+"/objects/download?prefix="+
			path,
		nil,
	)
	if err != nil {
		log.Println(err)
	}
	request.Header.Add("Cookie", fmt.Sprintf("token=%s", token))
	request.Header.Add("Content-Type", "application/json")
	client := &http.Client{
		Timeout: 2 * time.Second,
	}
	response, err := client.Do(request)
	return response, err
}

func UploadAnObject(bucketName string, fileName string) (*http.Response, error) {
	/*
		Helper function to upload a file to a bucket for testing.
		POST {{baseUrl}}/buckets/:bucket_name/objects/upload
	*/
	boundary := "WebKitFormBoundaryWtayBM7t9EUQb8q3"
	boundaryStart := "------" + boundary + "\r\n"
	contentDispositionOne := "Content-Disposition: form-data; name=\"2\"; "
	contentDispositionTwo := "filename=\"" + fileName + "\"\r\n"
	contenType := "Content-Type: text/plain\r\n\r\na\n\r\n"
	boundaryEnd := "------" + boundary + "--\r\n"
	file := boundaryStart + contentDispositionOne + contentDispositionTwo +
		contenType + boundaryEnd
	arrayOfBytes := []byte(file)
	requestDataBody := bytes.NewReader(arrayOfBytes)
	request, err := http.NewRequest(
		"POST",
		"http://localhost:9090/api/v1/buckets/"+bucketName+"/objects/upload",
		requestDataBody,
	)
	if err != nil {
		log.Println(err)
	}
	request.Header.Add("Cookie", fmt.Sprintf("token=%s", token))
	request.Header.Add(
		"Content-Type",
		"multipart/form-data; boundary=----"+boundary,
	)
	client := &http.Client{
		Timeout: 2 * time.Second,
	}
	response, err := client.Do(request)
	return response, err
}

func DeleteMultipleObjects(bucketName string, files []map[string]interface{}) (*http.Response, error) {
	/*
	   Helper function to delete multiple objects in a container.
	   POST: /buckets/{bucket_name}/delete-objects
	   files: [
	     {
	       "path": "veniam tempor in",
	       "versionID": "ea dolor Duis",
	       "recursive": false
	     },
	     {
	       "path": "proident eu esse",
	       "versionID": "eiusmod amet commodo",
	       "recursive": true
	       }
	   ]
	*/
	requestDataAdd := map[string]interface{}{
		"files": files,
	}
	requestDataJSON, _ := json.Marshal(requestDataAdd)
	requestDataBody := bytes.NewReader(requestDataJSON)
	request, err := http.NewRequest(
		"POST",
		"http://localhost:9090/api/v1/buckets/"+bucketName+"/delete-objects",
		requestDataBody,
	)
	if err != nil {
		log.Println(err)
	}
	request.Header.Add("Cookie", fmt.Sprintf("token=%s", token))
	request.Header.Add("Content-Type", "application/json")
	client := &http.Client{
		Timeout: 2 * time.Second,
	}
	response, err := client.Do(request)
	return response, err
}

func DeleteObject(bucketName string, path string, recursive bool, allVersions bool) (*http.Response, error) {
	/*
	   Helper function to delete an object from a given bucket.
	   DELETE:
	   {{baseUrl}}/buckets/bucketName/objects?path=Y2VzYXJpby50eHQ=&recursive=false&all_versions=false
	*/
	url := "http://localhost:9090/api/v1/buckets/" + bucketName + "/objects?path=" +
		path + "&recursive=" + strconv.FormatBool(recursive) + "&all_versions=" +
		strconv.FormatBool(allVersions)
	request, err := http.NewRequest(
		"DELETE",
		url,
		nil,
	)
	if err != nil {
		log.Println(err)
	}
	request.Header.Add("Cookie", fmt.Sprintf("token=%s", token))
	request.Header.Add("Content-Type", "application/json")
	client := &http.Client{
		Timeout: 2 * time.Second,
	}
	response, err := client.Do(request)
	return response, err
}

func ListObjects(bucketName string, prefix string, withVersions string) (*http.Response, error) {
	/*
		Helper function to list objects in a bucket.
		GET: {{baseUrl}}/buckets/:bucket_name/objects
	*/
	request, err := http.NewRequest("GET",
		"http://localhost:9090/api/v1/buckets/"+bucketName+"/objects?prefix="+prefix+"&with_versions="+withVersions,
		nil)
	if err != nil {
		log.Println(err)
	}
	request.Header.Add("Cookie", fmt.Sprintf("token=%s", token))
	request.Header.Add("Content-Type", "application/json")
	client := &http.Client{
		Timeout: 2 * time.Second,
	}
	response, err := client.Do(request)
	return response, err
}

func SharesAnObjectOnAUrl(bucketName string, prefix string, versionID string, expires string) (*http.Response, error) {
	// Helper function to share an object on a url
	request, err := http.NewRequest(
		"GET",
		"http://localhost:9090/api/v1/buckets/"+bucketName+"/objects/share?prefix="+prefix+"&version_id="+versionID+"&expires="+expires,
		nil,
	)
	if err != nil {
		log.Println(err)
	}
	request.Header.Add("Cookie", fmt.Sprintf("token=%s", token))
	request.Header.Add("Content-Type", "application/json")
	client := &http.Client{
		Timeout: 2 * time.Second,
	}
	response, err := client.Do(request)
	return response, err
}

func PutObjectsRetentionStatus(bucketName string, prefix string, versionID string, mode string, expires string, governanceBypass bool) (*http.Response, error) {
	requestDataAdd := map[string]interface{}{
		"mode":              mode,
		"expires":           expires,
		"governance_bypass": governanceBypass,
	}
	requestDataJSON, _ := json.Marshal(requestDataAdd)
	requestDataBody := bytes.NewReader(requestDataJSON)
	request, err := http.NewRequest(
		"PUT",
		"http://localhost:9090/api/v1/buckets/"+bucketName+"/objects/retention?prefix="+prefix+"&version_id="+versionID,
		requestDataBody,
	)
	if err != nil {
		log.Println(err)
	}
	request.Header.Add("Cookie", fmt.Sprintf("token=%s", token))
	request.Header.Add("Content-Type", "application/json")
	client := &http.Client{
		Timeout: 2 * time.Second,
	}
	response, err := client.Do(request)
	return response, err
}

func GetsTheMetadataOfAnObject(bucketName string, prefix string) (*http.Response, error) {
	/*
		Gets the metadata of an object
		GET
		{{baseUrl}}/buckets/:bucket_name/objects/metadata?prefix=proident velit
	*/
	request, err := http.NewRequest(
		"GET",
		"http://localhost:9090/api/v1/buckets/"+bucketName+"/objects/metadata?prefix="+prefix,
		nil,
	)
	if err != nil {
		log.Println(err)
	}
	request.Header.Add("Cookie", fmt.Sprintf("token=%s", token))
	request.Header.Add("Content-Type", "application/json")
	client := &http.Client{
		Timeout: 2 * time.Second,
	}
	response, err := client.Do(request)
	return response, err
}

func RestoreObjectToASelectedVersion(bucketName string, prefix string, versionID string) (*http.Response, error) {
	request, err := http.NewRequest(
		"PUT",
		"http://localhost:9090/api/v1/buckets/"+bucketName+"/objects/restore?prefix="+prefix+"&version_id="+versionID,
		nil,
	)
	if err != nil {
		log.Println(err)
	}
	request.Header.Add("Cookie", fmt.Sprintf("token=%s", token))
	request.Header.Add("Content-Type", "application/json")
	client := &http.Client{
		Timeout: 2 * time.Second,
	}
	response, err := client.Do(request)
	return response, err
}

func BucketSetPolicy(bucketName string, access string, definition string) (*http.Response, error) {
	/*
		Helper function to set policy on a bucket
		Name: Bucket Set Policy
		HTTP Verb: PUT
		URL: {{baseUrl}}/buckets/:name/set-policy
		Body:
		{
			"access": "PRIVATE",
			"definition": "dolo"
		}
	*/
	requestDataAdd := map[string]interface{}{
		"access":     access,
		"definition": definition,
	}
	requestDataJSON, _ := json.Marshal(requestDataAdd)
	requestDataBody := bytes.NewReader(requestDataJSON)
	request, err := http.NewRequest(
		"PUT",
		"http://localhost:9090/api/v1/buckets/"+bucketName+"/set-policy",
		requestDataBody,
	)
	if err != nil {
		log.Println(err)
	}
	request.Header.Add("Cookie", fmt.Sprintf("token=%s", token))
	request.Header.Add("Content-Type", "application/json")
	client := &http.Client{
		Timeout: 2 * time.Second,
	}
	response, err := client.Do(request)
	return response, err
}

func DeleteObjectsRetentionStatus(bucketName string, prefix string, versionID string) (*http.Response, error) {
	/*
		Helper function to Delete Object Retention Status
		DELETE:
		{{baseUrl}}/buckets/:bucket_name/objects/retention?prefix=proident velit&version_id=proident velit
	*/
	url := "http://localhost:9090/api/v1/buckets/" + bucketName + "/objects/retention?prefix=" +
		prefix + "&version_id=" + versionID
	request, err := http.NewRequest(
		"DELETE",
		url,
		nil,
	)
	if err != nil {
		log.Println(err)
	}
	request.Header.Add("Cookie", fmt.Sprintf("token=%s", token))
	request.Header.Add("Content-Type", "application/json")
	client := &http.Client{
		Timeout: 2 * time.Second,
	}
	response, err := client.Do(request)
	return response, err
}

<<<<<<< HEAD
func PutObjectsLegalholdStatus(bucketName string, prefix string, status string, versionID string) (*http.Response, error) {
	// Helper function to test "Put Object's legalhold status" end point
	requestDataAdd := map[string]interface{}{
		"status": status,
=======
func PutBucketQuota(bucketName string, enabled bool, quotaType string, amount int) (*http.Response, error) {
	/*
		Helper function to put bucket quota
		Name: Bucket Quota
		URL: {{baseUrl}}/buckets/:name/quota
		HTTP Verb: PUT
		Body:
		{
			"enabled": false,
			"quota_type": "fifo",
			"amount": 18462288
		}
	*/
	requestDataAdd := map[string]interface{}{
		"enabled":    enabled,
		"quota_type": quotaType,
		"amount":     amount,
>>>>>>> f6116c16
	}
	requestDataJSON, _ := json.Marshal(requestDataAdd)
	requestDataBody := bytes.NewReader(requestDataJSON)
	request, err := http.NewRequest(
		"PUT",
<<<<<<< HEAD
		"http://localhost:9090/api/v1/buckets/"+bucketName+"/objects/legalhold?prefix="+prefix+"&version_id="+versionID,
=======
		"http://localhost:9090/api/v1/buckets/"+bucketName+"/quota",
>>>>>>> f6116c16
		requestDataBody,
	)
	if err != nil {
		log.Println(err)
	}
	request.Header.Add("Cookie", fmt.Sprintf("token=%s", token))
	request.Header.Add("Content-Type", "application/json")
	client := &http.Client{
		Timeout: 2 * time.Second,
	}
	response, err := client.Do(request)
	return response, err
}

<<<<<<< HEAD
=======
func GetBucketQuota(bucketName string) (*http.Response, error) {
	/*
		Helper function to get bucket quota
		Name: Get Bucket Quota
		URL: {{baseUrl}}/buckets/:name/quota
		HTTP Verb: GET
	*/
	request, err := http.NewRequest(
		"GET",
		"http://localhost:9090/api/v1/buckets/"+bucketName+"/quota",
		nil,
	)
	if err != nil {
		log.Println(err)
	}
	request.Header.Add("Cookie", fmt.Sprintf("token=%s", token))
	request.Header.Add("Content-Type", "application/json")
	client := &http.Client{
		Timeout: 2 * time.Second,
	}
	response, err := client.Do(request)
	return response, err
}

>>>>>>> f6116c16
func TestAddBucket(t *testing.T) {
	assert := assert.New(t)
	type args struct {
		bucketName string
	}
	tests := []struct {
		name           string
		args           args
		expectedStatus int
	}{
		{
			name:           "Add Bucket with valid name",
			expectedStatus: 201,
			args: args{
				bucketName: "test1",
			},
		},
		{
			name:           "Add Bucket with invalid name",
			expectedStatus: 500,
			args: args{
				bucketName: "*&^###Test1ThisMightBeInvalid555",
			},
		},
	}
	for _, tt := range tests {
		t.Run(tt.name, func(t *testing.T) {
			response, err := AddBucket(
				tt.args.bucketName, false, false, nil, nil)
			assert.Nil(err)
			if err != nil {
				log.Println(err)
				assert.Fail("Error while adding the bucket")
				return
			}
			finalResponse := inspectHTTPResponse(response)
			if response != nil {
				assert.Equal(tt.expectedStatus,
					response.StatusCode, finalResponse)
			}
		})
	}
}

func TestAddBucketLocking(t *testing.T) {
	/*
		This function is to test that locking can't be activated if versioning
		is not enabled.
		Then, locking will be activated because versioning is activated as well.
	*/
	assert := assert.New(t)

	/*
		This is invalid, versioning has to be true for locking to be true, but
		test will see and make sure this is not allowed and that we get proper
		error for this scenario.
	*/
	response, err := AddBucket("test1", true, false, nil, nil)
	assert.Nil(err)
	if err != nil {
		log.Println(err)
		return
	}

	if response != nil {
		assert.Equal(400, response.StatusCode, "400 is expected for this test")
	}

	msg := "TestAddBucketLocking(): Valid scenario versioning true locking true"
	fmt.Println(msg)

	/*
		This is valid, versioning is true, then locking can be true as well.
	*/
	response, err = AddBucket("thujun", true, true, nil, nil)
	assert.Nil(err)
	if err != nil {
		log.Println(err)
		return
	}

	// Verification part, bucket should be created with versioning enabled and
	// locking enabled, we expect 201 when created.
	if response != nil {
		assert.Equal(201, response.StatusCode, "201 is expected for this test")
	}

	defer response.Body.Close()

	/*
		To convert an HTTP response body to a string in Go, so you can read the
		error from the API in case the bucket is invalid for some reason
	*/
	b, err := io.ReadAll(response.Body)
	if err != nil {
		log.Fatalln(err)
	}
	fmt.Println(string(b))

}

func TestGetBucket(t *testing.T) {
	assert := assert.New(t)

	client := &http.Client{
		Timeout: 2 * time.Second,
	}

	response, err := AddBucket("test3", false, false, nil, nil)
	assert.Nil(err)
	if err != nil {
		log.Println(err)
		return
	}

	// get bucket
	request, err := http.NewRequest("GET", "http://localhost:9090/api/v1/buckets/test3", nil)
	if err != nil {
		log.Println(err)
		return
	}

	request.Header.Add("Cookie", fmt.Sprintf("token=%s", token))
	request.Header.Add("Content-Type", "application/json")

	response, err = client.Do(request)
	assert.Nil(err)
	if err != nil {
		log.Println(err)
		return
	}

	if response != nil {
		assert.Equal(200, response.StatusCode, "Status Code is incorrect")
	}
}

func TestSetBucketTags(t *testing.T) {
	assert := assert.New(t)

	client := &http.Client{
		Timeout: 2 * time.Second,
	}

	// put bucket
	response, err := AddBucket("test4", false, false, nil, nil)
	assert.Nil(err)
	if err != nil {
		log.Println(err)
		return
	}

	requestDataTags := map[string]interface{}{
		"tags": map[string]interface{}{
			"test": "TAG",
		},
	}

	requestTagsJSON, _ := json.Marshal(requestDataTags)

	requestTagsBody := bytes.NewBuffer(requestTagsJSON)

	request, err := http.NewRequest(http.MethodPut, "http://localhost:9090/api/v1/buckets/test4/tags", requestTagsBody)
	request.Close = true
	if err != nil {
		log.Println(err)
		return
	}

	request.Header.Add("Cookie", fmt.Sprintf("token=%s", token))
	request.Header.Add("Content-Type", "application/json")

	response, err = client.Do(request)
	assert.Nil(err)
	if err != nil {
		log.Println(err)
		return
	}

	// get bucket
	request, err = http.NewRequest("GET", "http://localhost:9090/api/v1/buckets/test4", nil)
	request.Close = true
	if err != nil {
		log.Println(err)
		return
	}

	request.Header.Add("Cookie", fmt.Sprintf("token=%s", token))
	request.Header.Add("Content-Type", "application/json")

	response, err = client.Do(request)
	assert.Nil(err)
	if err != nil {
		log.Println(err)
		return
	}

	bodyBytes, _ := ioutil.ReadAll(response.Body)

	bucket := models.Bucket{}
	err = json.Unmarshal(bodyBytes, &bucket)
	if err != nil {
		log.Println(err)
	}

	assert.Equal("TAG", bucket.Details.Tags["test"], "Failed to add tag")
}

func TestBucketVersioning(t *testing.T) {
	assert := assert.New(t)

	client := &http.Client{
		Timeout: 2 * time.Second,
	}

	request, err := http.NewRequest("GET", "http://localhost:9090/api/v1/session", nil)
	if err != nil {
		log.Println(err)
		return
	}

	request.Header.Add("Cookie", fmt.Sprintf("token=%s", token))

	response, err := client.Do(request)
	assert.Nil(err)
	if err != nil {
		log.Println(err)
		return
	}
	var distributedSystem bool

	if response != nil {

		bodyBytes, _ := ioutil.ReadAll(response.Body)

		sessionResponse := models.SessionResponse{}
		err = json.Unmarshal(bodyBytes, &sessionResponse)
		if err != nil {
			log.Println(err)
		}

		distributedSystem = sessionResponse.DistributedMode

	}

	requestDataVersioning := map[string]interface{}{
		"name":       "test2",
		"versioning": true,
		"locking":    false,
	}

	requestDataJSON, _ := json.Marshal(requestDataVersioning)

	requestDataBody := bytes.NewReader(requestDataJSON)

	response, err = AddBucket("test2", true, false, nil, nil)
	assert.Nil(err)
	if err != nil {
		log.Println(err)
		return
	}

	fmt.Println("Versioned bucket creation test status:", response.Status)
	if distributedSystem {
		assert.Equal(201, response.StatusCode, "Versioning test Status Code is incorrect - bucket failed to create")
	} else {
		assert.NotEqual(201, response.StatusCode, "Versioning test Status Code is incorrect -  versioned bucket created on non-distributed system")
	}

	request, error := http.NewRequest("DELETE", "http://localhost:9090/api/v1/buckets/test2", requestDataBody)
	if error != nil {
		log.Println(error)
		return
	}

	request.Header.Add("Cookie", fmt.Sprintf("token=%s", token))
	request.Header.Add("Content-Type", "application/json")

	response, err = client.Do(request)
	if err != nil {
		log.Println(err)
		return
	}

	if response != nil {
		fmt.Println("DELETE StatusCode:", response.StatusCode)
	}

}

func TestBucketsGet(t *testing.T) {
	assert := assert.New(t)

	client := &http.Client{
		Timeout: 2 * time.Second,
	}

	// get list of buckets
	request, err := http.NewRequest("GET", "http://localhost:9090/api/v1/buckets", nil)
	if err != nil {
		log.Println(err)
		return
	}

	request.Header.Add("Cookie", fmt.Sprintf("token=%s", token))

	response, err := client.Do(request)
	assert.Nil(err)
	if err != nil {
		log.Println(err)
		return
	}

	if response != nil {
		assert.Equal(200, response.StatusCode, "Status Code is incorrect")
		bodyBytes, _ := ioutil.ReadAll(response.Body)

		listBuckets := models.ListBucketsResponse{}
		err = json.Unmarshal(bodyBytes, &listBuckets)
		if err != nil {
			log.Println(err)
			assert.Nil(err)
		}

		assert.Greater(len(listBuckets.Buckets), 0, "No bucket was returned")
		assert.Greater(listBuckets.Total, int64(0), "Total buckets is 0")

	}

}

func TestListBuckets(t *testing.T) {
	/*
		Test the list of buckets without query parameters.
	*/
	assert := assert.New(t)

	// 1. Create buckets
	var numberOfBuckets = 3
	for i := 1; i <= numberOfBuckets; i++ {
		response, err := AddBucket(
			"testlistbuckets"+strconv.Itoa(i), false, false, nil, nil)
		assert.Nil(err)
		if err != nil {
			log.Println(err)
			assert.Fail("Error creating the buckets")
			return
		}
		if response != nil {
			b, err := io.ReadAll(response.Body)
			if err != nil {
				log.Fatalln(err)
			}
			assert.Equal(201, response.StatusCode,
				"Status Code is incorrect: "+string(b)+
					" Bucket name: TestListBuckets"+strconv.Itoa(i))
		}
	}

	// 2. List buckets
	listBucketsResponse, listBucketsError := ListBuckets()
	assert.Nil(listBucketsError)
	if listBucketsError != nil {
		log.Println(listBucketsError)
		assert.Fail("Error listing the buckets")
		return
	}

	// 3. Verify list of buckets
	b, err := io.ReadAll(listBucketsResponse.Body)
	if listBucketsResponse != nil {
		if err != nil {
			log.Fatalln(err)
		}
		assert.Equal(200, listBucketsResponse.StatusCode,
			"Status Code is incorrect: "+string(b))
	}
	for i := 1; i <= numberOfBuckets; i++ {
		assert.True(strings.Contains(string(b),
			"testlistbuckets"+strconv.Itoa(i)))
	}
}

func TestDeleteBucket(t *testing.T) {
	/*
		Test to delete a bucket
	*/
	// 1. Create the bucket
	assert := assert.New(t)
	response, err := AddBucket("testdeletebucket1", false, false, nil, nil)
	assert.Nil(err)
	if err != nil {
		log.Println(err)
		return
	}
	if response != nil {
		assert.Equal(201, response.StatusCode, "Status Code is incorrect")
	}

	// 2. Delete the bucket
	deleteBucketResponse, deleteBucketError := DeleteBucket("testdeletebucket1")
	assert.Nil(deleteBucketError)
	if deleteBucketError != nil {
		log.Println(deleteBucketError)
		return
	}
	if deleteBucketResponse != nil {
		assert.Equal(
			204, deleteBucketResponse.StatusCode, "Status Code is incorrect")
	}

	// 3. Verify the bucket is gone by trying to put a tag
	tags := make(map[string]string)
	tags["tag1"] = "tag1"
	putBucketTagResponse, putBucketTagError := PutBucketsTags(
		"testdeletebucket1", tags)
	if putBucketTagError != nil {
		log.Println(putBucketTagError)
		assert.Fail("Error adding a tag to the bucket")
		return
	}
	finalResponse := inspectHTTPResponse(putBucketTagResponse)
	if putBucketTagResponse != nil {
		assert.Equal(
			500, putBucketTagResponse.StatusCode,
			finalResponse)
	}
	assert.True(
		strings.Contains(finalResponse, "The specified bucket does not exist"))
}

func TestBucketInformationSuccessfulResponse(t *testing.T) {
	/*
		Test Bucket Info End Point with a Successful Response.
	*/

	// 1. Create the bucket
	assert := assert.New(t)
	response, err := AddBucket("bucketinformation1", false, false, nil, nil)
	assert.Nil(err)
	if err != nil {
		log.Println(err)
		return
	}
	if response != nil {
		assert.Equal(201, response.StatusCode, inspectHTTPResponse(response))
	}

	// 2. Add a tag to the bucket
	tags := make(map[string]string)
	tags["tag1"] = "tag1"
	putBucketTagResponse, putBucketTagError := PutBucketsTags(
		"bucketinformation1", tags)
	if putBucketTagError != nil {
		log.Println(putBucketTagError)
		assert.Fail("Error creating the bucket")
		return
	}
	if putBucketTagResponse != nil {
		assert.Equal(
			200, putBucketTagResponse.StatusCode,
			inspectHTTPResponse(putBucketTagResponse))
	}

	// 3. Get the information
	bucketInfoResponse, bucketInfoError := BucketInfo("bucketinformation1")
	if bucketInfoError != nil {
		log.Println(bucketInfoError)
		assert.Fail("Error getting the bucket information")
		return
	}
	debugResponse := inspectHTTPResponse(bucketInfoResponse) // call it once
	if bucketInfoResponse != nil {
		assert.Equal(200, bucketInfoResponse.StatusCode,
			debugResponse)
	}
	printMessage(debugResponse)

	// 4. Verify the information
	assert.True(
		strings.Contains(debugResponse, "bucketinformation1"),
		inspectHTTPResponse(bucketInfoResponse))
	assert.True(
		strings.Contains(debugResponse, "tag1"),
		inspectHTTPResponse(bucketInfoResponse))
}

func TestBucketInformationGenericErrorResponse(t *testing.T) {
	/*
		Test Bucket Info End Point with a Generic Error Response.
	*/
	// 1. Create the bucket
	assert := assert.New(t)
	response, err := AddBucket("bucketinformation2", false, false, nil, nil)
	assert.Nil(err)
	if err != nil {
		log.Println(err)
		assert.Fail("Error creating the bucket")
		return
	}
	if response != nil {
		assert.Equal(201, response.StatusCode, inspectHTTPResponse(response))
	}

	// 2. Add a tag to the bucket
	tags := make(map[string]string)
	tags["tag2"] = "tag2"
	putBucketTagResponse, putBucketTagError := PutBucketsTags(
		"bucketinformation2", tags)
	if putBucketTagError != nil {
		log.Println(putBucketTagError)
		assert.Fail("Error creating the bucket")
		return
	}
	if putBucketTagResponse != nil {
		assert.Equal(
			200, putBucketTagResponse.StatusCode,
			inspectHTTPResponse(putBucketTagResponse))
	}

	// 3. Get the information
	bucketInfoResponse, bucketInfoError := BucketInfo("bucketinformation3")
	if bucketInfoError != nil {
		log.Println(bucketInfoError)
		assert.Fail("Error getting the bucket information")
		return
	}
	finalResponse := inspectHTTPResponse(bucketInfoResponse)
	if bucketInfoResponse != nil {
		assert.Equal(200, bucketInfoResponse.StatusCode)
	}

	// 4. Verify the information
	// Since bucketinformation3 hasn't been created, then it is expected that
	// tag2 is not part of the response, this is why assert.False is used.
	assert.False(strings.Contains(finalResponse, "tag2"), finalResponse)
}

func TestBucketRetention(t *testing.T) {
	/*
		To test bucket retention feature
	*/
	// 1. Create the bucket with 2 years validity retention
	assert := assert.New(t)
	/*
		{
			"name":"setbucketretention1",
			"versioning":true,
			"locking":true,
			"retention":
				{
					"mode":"compliance",
					"unit":"years",
					"validity":2
				}
		}
	*/
	retention := make(map[string]interface{})
	retention["mode"] = "compliance"
	retention["unit"] = "years"
	retention["validity"] = 2
	response, err := AddBucket("setbucketretention1", true, true, nil, retention)
	assert.Nil(err)
	if err != nil {
		log.Println(err)
		assert.Fail("Error creating the bucket")
		return
	}
	if response != nil {
		assert.Equal(201, response.StatusCode, inspectHTTPResponse(response))
	}

	// 2. Set the bucket's retention from 2 years to 3 years
	setBucketRetentionResponse, setBucketRetentionError := SetBucketRetention(
		"setbucketretention1",
		"compliance",
		"years",
		3,
	)
	assert.Nil(setBucketRetentionError)
	if setBucketRetentionError != nil {
		log.Println(setBucketRetentionError)
		assert.Fail("Error creating the bucket")
		return
	}
	if setBucketRetentionResponse != nil {
		assert.Equal(200, setBucketRetentionResponse.StatusCode,
			inspectHTTPResponse(setBucketRetentionResponse))
	}

	// 3. Verify the bucket's retention was properly set.
	getBucketRetentionResponse, getBucketRetentionError := GetBucketRetention(
		"setbucketretention1",
	)
	assert.Nil(getBucketRetentionError)
	if getBucketRetentionError != nil {
		log.Println(getBucketRetentionError)
		assert.Fail("Error creating the bucket")
		return
	}
	finalResponse := inspectHTTPResponse(getBucketRetentionResponse)
	if getBucketRetentionResponse != nil {
		assert.Equal(
			200,
			getBucketRetentionResponse.StatusCode,
			finalResponse,
		)
	}
	expected := "Http Response: {\"mode\":\"compliance\",\"unit\":\"years\",\"validity\":3}\n"
	assert.Equal(expected, finalResponse, finalResponse)
}

func TestPutObjectTag(t *testing.T) {
	/*
		Test to put a tag to an object
	*/

	// Vars
	assert := assert.New(t)
	bucketName := "testputobjecttagbucketone"
	fileName := "testputobjecttagbucketone.txt"
	path := encodeBase64(fileName)
	tags := make(map[string]string)
	tags["tag"] = "testputobjecttagbucketonetagone"
	versionID := "null"

	// 1. Create the bucket
	response, err := AddBucket(bucketName, false, false, nil, nil)
	assert.Nil(err)
	if err != nil {
		log.Println(err)
		return
	}
	if response != nil {
		assert.Equal(201, response.StatusCode, "Status Code is incorrect")
	}

	// 2. Upload the object to the bucket
	uploadResponse, uploadError := UploadAnObject(bucketName, fileName)
	assert.Nil(uploadError)
	if uploadError != nil {
		log.Println(uploadError)
		return
	}
	if uploadResponse != nil {
		assert.Equal(
			200,
			uploadResponse.StatusCode,
			inspectHTTPResponse(uploadResponse),
		)
	}

	// 3. Put a tag to the object
	putTagResponse, putTagError := PutObjectTags(
		bucketName, path, tags, versionID)
	assert.Nil(putTagError)
	if putTagError != nil {
		log.Println(putTagError)
		return
	}
	putObjectTagresult := inspectHTTPResponse(putTagResponse)
	if putTagResponse != nil {
		assert.Equal(
			200, putTagResponse.StatusCode, putObjectTagresult)
	}

	// 4. Verify the object's tag is set
	listResponse, listError := ListObjects(bucketName, path, "false")
	assert.Nil(listError)
	if listError != nil {
		log.Println(listError)
		return
	}
	finalResponse := inspectHTTPResponse(listResponse)
	if listResponse != nil {
		assert.Equal(200, listResponse.StatusCode,
			finalResponse)
	}
	assert.True(
		strings.Contains(finalResponse, tags["tag"]),
		finalResponse)
}

func TestDeleteMultipleObjects(t *testing.T) {
	/*
	   Function to test the deletion of multiple objects from a given bucket.
	*/

	// Variables
	assert := assert.New(t)
	bucketName := "testdeletemultipleobjsbucket1"
	numberOfFiles := 5
	fileName := "testdeletemultipleobjs"

	// 1. Create a bucket for this particular test
	response, err := AddBucket(bucketName, false, false, nil, nil)
	assert.Nil(err)
	if err != nil {
		log.Println(err)
		return
	}
	if response != nil {
		assert.Equal(201, response.StatusCode, "Status Code is incorrect")
	}

	// 2. Add couple of objects to this bucket
	for i := 1; i <= numberOfFiles; i++ {
		uploadResponse, uploadError := UploadAnObject(
			bucketName, fileName+strconv.Itoa(i)+".txt")
		assert.Nil(uploadError)
		if uploadError != nil {
			log.Println(uploadError)
			return
		}
		if uploadResponse != nil {
			assert.Equal(200, uploadResponse.StatusCode,
				inspectHTTPResponse(uploadResponse))
		}
	}

	// 3. Delete these objects
	for i := 1; i <= numberOfFiles; i++ {
		deleteResponse, deleteError := DeleteObject(
			bucketName, encodeBase64(
				fileName+strconv.Itoa(i)+".txt"), false, false)
		assert.Nil(deleteError)
		if deleteError != nil {
			log.Println(deleteError)
			return
		}
		if deleteResponse != nil {
			assert.Equal(200, deleteResponse.StatusCode,
				inspectHTTPResponse(deleteResponse))
		}
	}

	// 4. List the objects, empty list is expected!
	listResponse, listError := ListObjects(bucketName, "", "false")
	assert.Nil(listError)
	if listError != nil {
		log.Println(listError)
		return
	}
	finalResponse := inspectHTTPResponse(listResponse)
	if listResponse != nil {
		assert.Equal(200, listResponse.StatusCode,
			finalResponse)
	}

	// 5. Verify empty list is obtained as we deleted all the objects
	expected := "Http Response: {\"objects\":null}\n"
	assert.Equal(expected, finalResponse, finalResponse)
}

func TestDownloadObject(t *testing.T) {
	/*
	   Test to download an object from a given bucket.
	*/

	// Vars
	assert := assert.New(t)
	bucketName := "testdownloadobjbucketone"
	fileName := "testdownloadobjectfilenameone"
	path := encodeBase64(fileName)
	workingDirectory, getWdErr := os.Getwd()
	if getWdErr != nil {
		assert.Fail("Couldn't get the directory")
	}

	// 1. Create the bucket
	response, err := AddBucket(bucketName, true, true, nil, nil)
	assert.Nil(err)
	if err != nil {
		log.Println(err)
		assert.Fail("Error creating the bucket")
		return
	}
	if response != nil {
		assert.Equal(201, response.StatusCode, inspectHTTPResponse(response))
	}

	// 2. Upload an object to the bucket
	uploadResponse, uploadError := UploadAnObject(bucketName, fileName)
	assert.Nil(uploadError)
	if uploadError != nil {
		log.Println(uploadError)
		return
	}
	if uploadResponse != nil {
		assert.Equal(
			200,
			uploadResponse.StatusCode,
			inspectHTTPResponse(uploadResponse),
		)
	}

	// 3. Download the object from the bucket
	downloadResponse, downloadError := DownloadObject(bucketName, path)
	assert.Nil(downloadError)
	if downloadError != nil {
		log.Println(downloadError)
		assert.Fail("Error downloading the object")
		return
	}
	finalResponse := inspectHTTPResponse(downloadResponse)
	if downloadResponse != nil {
		assert.Equal(
			200,
			downloadResponse.StatusCode,
			finalResponse,
		)
	}

	// 4. Verify the file was downloaded
	files, err := ioutil.ReadDir(workingDirectory)
	if err != nil {
		log.Fatal(err)
	}
	for _, file := range files {
		fmt.Println(file.Name(), file.IsDir())
	}
	if _, err := os.Stat(workingDirectory); errors.Is(err, os.ErrNotExist) {
		// path/to/whatever does not exist
		assert.Fail("File wasn't downloaded")
	}
}

func TestUploadObjectToBucket(t *testing.T) {
	/*
		Function to test the upload of an object to a bucket.
	*/

	// Test's variables
	assert := assert.New(t)
	bucketName := "testuploadobjecttobucket1"
	fileName := "sample.txt"

	// 1. Create the bucket
	response, err := AddBucket(bucketName, false, false, nil, nil)
	assert.Nil(err)
	if err != nil {
		log.Println(err)
		return
	}
	if response != nil {
		assert.Equal(201, response.StatusCode, "Status Code is incorrect")
	}

	// 2. Upload the object to the bucket
	uploadResponse, uploadError := UploadAnObject(bucketName, fileName)
	assert.Nil(uploadError)
	if uploadError != nil {
		log.Println(uploadError)
		return
	}

	// 3. Verify the object was uploaded
	finalResponse := inspectHTTPResponse(uploadResponse)
	if uploadResponse != nil {
		assert.Equal(200, uploadResponse.StatusCode, finalResponse)
	}
}

func TestDeleteObject(t *testing.T) {
	/*
	   Test to delete an object from a given bucket.
	*/

	// Variables
	assert := assert.New(t)
	bucketName := "testdeleteobjectbucket1"
	fileName := "testdeleteobjectfile"
	path := "dGVzdGRlbGV0ZW9iamVjdGZpbGUxLnR4dA==" // fileName encoded base64
	numberOfFiles := 2

	// 1. Create bucket
	response, err := AddBucket(bucketName, true, true, nil, nil)
	assert.Nil(err)
	if err != nil {
		log.Println(err)
		assert.Fail("Error creating the bucket")
		return
	}
	if response != nil {
		assert.Equal(201, response.StatusCode, inspectHTTPResponse(response))
	}

	// 2. Add two objects to the bucket created.
	for i := 1; i <= numberOfFiles; i++ {
		uploadResponse, uploadError := UploadAnObject(
			bucketName, fileName+strconv.Itoa(i)+".txt")
		assert.Nil(uploadError)
		if uploadError != nil {
			log.Println(uploadError)
			return
		}
		if uploadResponse != nil {
			assert.Equal(200, uploadResponse.StatusCode,
				inspectHTTPResponse(uploadResponse))
		}
	}

	// 3. Delete only one object from the bucket.
	deleteResponse, deleteError := DeleteObject(bucketName, path, false, false)
	assert.Nil(deleteError)
	if deleteError != nil {
		log.Println(deleteError)
		return
	}
	if deleteResponse != nil {
		assert.Equal(200, deleteResponse.StatusCode,
			inspectHTTPResponse(deleteResponse))
	}

	// 4. List the objects in the bucket and make sure the object is gone
	listResponse, listError := ListObjects(bucketName, "", "false")
	assert.Nil(listError)
	if listError != nil {
		log.Println(listError)
		return
	}
	finalResponse := inspectHTTPResponse(listResponse)
	if listResponse != nil {
		assert.Equal(200, listResponse.StatusCode,
			finalResponse)
	}
	// Expected only one file: "testdeleteobjectfile2.txt"
	// "testdeleteobjectfile1.txt" should be gone by now.
	assert.True(
		strings.Contains(
			finalResponse,
			"testdeleteobjectfile2.txt"), finalResponse) // Still there
	assert.False(
		strings.Contains(
			finalResponse,
			"testdeleteobjectfile1.txt"), finalResponse) // Gone
}

func TestListObjects(t *testing.T) {
	/*
	   To test list objects end point.
	*/

	// Test's variables
	assert := assert.New(t)
	bucketName := "testlistobjecttobucket1"
	fileName := "testlistobjecttobucket1.txt"

	// 1. Create the bucket
	response, err := AddBucket(bucketName, false, false, nil, nil)
	assert.Nil(err)
	if err != nil {
		log.Println(err)
		return
	}
	if response != nil {
		assert.Equal(201, response.StatusCode, "Status Code is incorrect")
	}

	// 2. Upload the object to the bucket
	uploadResponse, uploadError := UploadAnObject(bucketName, fileName)
	assert.Nil(uploadError)
	if uploadError != nil {
		log.Println(uploadError)
		return
	}
	if uploadResponse != nil {
		assert.Equal(200, uploadResponse.StatusCode,
			inspectHTTPResponse(uploadResponse))
	}

	// 3. List the object
	listResponse, listError := ListObjects(bucketName, "", "false")
	assert.Nil(listError)
	if listError != nil {
		log.Println(listError)
		return
	}
	finalResponse := inspectHTTPResponse(listResponse)
	if listResponse != nil {
		assert.Equal(200, listResponse.StatusCode,
			finalResponse)
	}

	// 4. Verify the object was listed
	assert.True(
		strings.Contains(finalResponse, "testlistobjecttobucket1"),
		finalResponse)
}

func TestShareObjectOnURL(t *testing.T) {
	/*
		Test to share an object via URL
	*/

	// Vars
	assert := assert.New(t)
	bucketName := "testshareobjectonurl"
	fileName := "testshareobjectonurl.txt"
	validPrefix := encodeBase64(fileName)
	tags := make(map[string]string)
	tags["tag"] = "testputobjecttagbucketonetagone"
	versionID := "null"

	// 1. Create the bucket
	response, err := AddBucket(bucketName, false, false, nil, nil)
	assert.Nil(err)
	if err != nil {
		log.Println(err)
		return
	}
	if response != nil {
		assert.Equal(201, response.StatusCode, "Status Code is incorrect")
	}

	// 2. Upload the object to the bucket
	uploadResponse, uploadError := UploadAnObject(bucketName, fileName)
	assert.Nil(uploadError)
	if uploadError != nil {
		log.Println(uploadError)
		return
	}
	if uploadResponse != nil {
		assert.Equal(
			200,
			uploadResponse.StatusCode,
			inspectHTTPResponse(uploadResponse),
		)
	}

	type args struct {
		prefix string
	}
	tests := []struct {
		name           string
		expectedStatus int
		args           args
	}{
		{
			name:           "Share File with valid prefix",
			expectedStatus: 200,
			args: args{
				prefix: validPrefix,
			},
		},
		{
			name:           "Share file with invalid prefix",
			expectedStatus: 500,
			args: args{
				prefix: "invalidprefix",
			},
		},
	}
	for _, tt := range tests {
		t.Run(tt.name, func(t *testing.T) {

			// 3. Share the object on a URL
			shareResponse, shareError := SharesAnObjectOnAUrl(bucketName, tt.args.prefix, versionID, "604800s")
			assert.Nil(shareError)
			if shareError != nil {
				log.Println(shareError)
				return
			}
			finalResponse := inspectHTTPResponse(shareResponse)
			if shareResponse != nil {
				assert.Equal(
					tt.expectedStatus,
					shareResponse.StatusCode,
					finalResponse,
				)
			}

		})
	}
}

func TestPutObjectsRetentionStatus(t *testing.T) {

	// Variables
	assert := assert.New(t)
	bucketName := "testputobjectsretentionstatus"
	fileName := "testputobjectsretentionstatus.txt"
	prefix := encodeBase64(fileName)

	// 1. Create bucket
	response, err := AddBucket(bucketName, true, true, nil, nil)
	assert.Nil(err)
	if err != nil {
		log.Println(err)
		assert.Fail("Error creating the bucket")
		return
	}
	if response != nil {
		assert.Equal(201, response.StatusCode, inspectHTTPResponse(response))
	}

	// 2. Add object
	uploadResponse, uploadError := UploadAnObject(
		bucketName,
		fileName,
	)
	assert.Nil(uploadError)
	if uploadError != nil {
		log.Println(uploadError)
		return
	}
	addObjRsp := inspectHTTPResponse(uploadResponse)
	if uploadResponse != nil {
		assert.Equal(
			200,
			uploadResponse.StatusCode,
			addObjRsp,
		)
	}

	// Get versionID
	listResponse, listError := ListObjects(bucketName, prefix, "true")
	fmt.Println(listError)
	bodyBytes, _ := ioutil.ReadAll(listResponse.Body)
	listObjs := models.ListObjectsResponse{}
	err = json.Unmarshal(bodyBytes, &listObjs)
	if err != nil {
		log.Println(err)
		assert.Nil(err)
	}
	validVersionID := listObjs.Objects[0].VersionID

	type args struct {
		versionID string
	}
	tests := []struct {
		name           string
		expectedStatus int
		args           args
	}{
		{
			name:           "Valid VersionID when putting object's retention status",
			expectedStatus: 200,
			args: args{
				versionID: validVersionID,
			},
		},
		{
			name:           "Invalid VersionID when putting object's retention status",
			expectedStatus: 500,
			args: args{
				versionID: "*&^###Test1ThisMightBeInvalid555",
			},
		},
	}
	for _, tt := range tests {
		t.Run(tt.name, func(t *testing.T) {
			// 3. Put Objects Legal Status
			putResponse, putError := PutObjectsRetentionStatus(
				bucketName,
				prefix,
				tt.args.versionID,
				"compliance",
				"2033-01-13T23:59:59Z",
				false,
			)
			if putError != nil {
				log.Println(putError)
				assert.Fail("Error creating the bucket")
			}
			if putResponse != nil {
				assert.Equal(
					tt.expectedStatus,
					putResponse.StatusCode,
					inspectHTTPResponse(putResponse),
				)
			}
		})
	}
}

func TestGetsTheMetadataOfAnObject(t *testing.T) {

	// Vars
	assert := assert.New(t)
	bucketName := "testgetsthemetadataofanobject"
	fileName := "testshareobjectonurl.txt"
	validPrefix := encodeBase64(fileName)
	tags := make(map[string]string)
	tags["tag"] = "testputobjecttagbucketonetagone"

	// 1. Create the bucket
	response, err := AddBucket(bucketName, false, false, nil, nil)
	assert.Nil(err)
	if err != nil {
		log.Println(err)
		return
	}
	if response != nil {
		assert.Equal(201, response.StatusCode, "Status Code is incorrect")
	}

	// 2. Upload the object to the bucket
	uploadResponse, uploadError := UploadAnObject(bucketName, fileName)
	assert.Nil(uploadError)
	if uploadError != nil {
		log.Println(uploadError)
		return
	}
	if uploadResponse != nil {
		assert.Equal(
			200,
			uploadResponse.StatusCode,
			inspectHTTPResponse(uploadResponse),
		)
	}

	type args struct {
		prefix string
	}
	tests := []struct {
		name           string
		expectedStatus int
		args           args
	}{
		{
			name:           "Get metadata with valid prefix",
			expectedStatus: 200,
			args: args{
				prefix: validPrefix,
			},
		},
		{
			name:           "Get metadata with invalid prefix",
			expectedStatus: 500,
			args: args{
				prefix: "invalidprefix",
			},
		},
	}
	for _, tt := range tests {
		t.Run(tt.name, func(t *testing.T) {

			// 3. Get the metadata from an object
			getRsp, getErr := GetsTheMetadataOfAnObject(
				bucketName, tt.args.prefix)
			assert.Nil(getErr)
			if getErr != nil {
				log.Println(getErr)
				return
			}
			if getRsp != nil {
				assert.Equal(
					tt.expectedStatus,
					getRsp.StatusCode,
					inspectHTTPResponse(getRsp),
				)
			}

		})
	}
}

func TestPutBucketsTags(t *testing.T) {
	// Focused test for "Put Bucket's tags" endpoint

	// 1. Create the bucket
	assert := assert.New(t)
	validBucketName := "testputbuckettags1"
	response, err := AddBucket(validBucketName, false, false, nil, nil)
	assert.Nil(err)
	if err != nil {
		log.Println(err)
		assert.Fail("Error creating the bucket")
		return
	}
	if response != nil {
		assert.Equal(201, response.StatusCode, inspectHTTPResponse(response))
	}

	type args struct {
		bucketName string
	}
	tests := []struct {
		name           string
		expectedStatus int
		args           args
	}{
		{
			name:           "Put a tag to a valid bucket",
			expectedStatus: 200,
			args: args{
				bucketName: validBucketName,
			},
		},
		{
			name:           "Put a tag to an invalid bucket",
			expectedStatus: 500,
			args: args{
				bucketName: "invalidbucketname",
			},
		},
	}
	for _, tt := range tests {
		t.Run(tt.name, func(t *testing.T) {

			// 2. Add a tag to the bucket
			tags := make(map[string]string)
			tags["tag2"] = "tag2"
			putBucketTagResponse, putBucketTagError := PutBucketsTags(
				tt.args.bucketName, tags)
			if putBucketTagError != nil {
				log.Println(putBucketTagError)
				assert.Fail("Error creating the bucket")
				return
			}
			if putBucketTagResponse != nil {
				assert.Equal(
					tt.expectedStatus, putBucketTagResponse.StatusCode,
					inspectHTTPResponse(putBucketTagResponse))
			}

		})
	}
}

func TestRestoreObjectToASelectedVersion(t *testing.T) {

	// Variables
	assert := assert.New(t)
	bucketName := "testrestoreobjectstoselectedversion"
	fileName := "testrestoreobjectstoselectedversion.txt"
	validPrefix := encodeBase64(fileName)

	// 1. Create bucket
	response, err := AddBucket(bucketName, true, true, nil, nil)
	assert.Nil(err)
	if err != nil {
		log.Println(err)
		assert.Fail("Error creating the bucket")
		return
	}
	if response != nil {
		assert.Equal(201, response.StatusCode, inspectHTTPResponse(response))
	}

	// 2. Add object
	uploadResponse, uploadError := UploadAnObject(
		bucketName,
		fileName,
	)
	assert.Nil(uploadError)
	if uploadError != nil {
		log.Println(uploadError)
		return
	}
	addObjRsp := inspectHTTPResponse(uploadResponse)
	if uploadResponse != nil {
		assert.Equal(
			200,
			uploadResponse.StatusCode,
			addObjRsp,
		)
	}

	// 3. Get versionID
	listResponse, listError := ListObjects(bucketName, validPrefix, "true")
	fmt.Println(listError)
	bodyBytes, _ := ioutil.ReadAll(listResponse.Body)
	listObjs := models.ListObjectsResponse{}
	err = json.Unmarshal(bodyBytes, &listObjs)
	if err != nil {
		log.Println(err)
		assert.Nil(err)
	}
	versionID := listObjs.Objects[0].VersionID

	type args struct {
		prefix string
	}
	tests := []struct {
		name           string
		expectedStatus int
		args           args
	}{
		{
			name:           "Valid prefix when restoring object",
			expectedStatus: 200,
			args: args{
				prefix: validPrefix,
			},
		},
		{
			name:           "Invalid prefix when restoring object",
			expectedStatus: 500,
			args: args{
				prefix: "fakefile",
			},
		},
	}
	for _, tt := range tests {
		t.Run(tt.name, func(t *testing.T) {
			// 4. Restore Object to a selected version
			restResp, restErr := RestoreObjectToASelectedVersion(
				bucketName,
				tt.args.prefix,
				versionID,
			)
			assert.Nil(restErr)
			if restErr != nil {
				log.Println(restErr)
				return
			}
			finalResponse := inspectHTTPResponse(restResp)
			if restResp != nil {
				assert.Equal(
					tt.expectedStatus,
					restResp.StatusCode,
					finalResponse,
				)
			}
		})
	}
}

func TestBucketSetPolicy(t *testing.T) {

	// Variables
	assert := assert.New(t)
	validBucketName := "testbucketsetpolicy"

	// 1. Create bucket
	response, err := AddBucket(validBucketName, true, true, nil, nil)
	assert.Nil(err)
	if err != nil {
		log.Println(err)
		assert.Fail("Error creating the bucket")
		return
	}
	if response != nil {
		assert.Equal(201, response.StatusCode, inspectHTTPResponse(response))
	}

	// 2. Set a bucket's policy using table driven tests
	type args struct {
		bucketName string
	}
	tests := []struct {
		name           string
		expectedStatus int
		args           args
	}{
		{
			name:           "Valid bucket when setting a policy",
			expectedStatus: 200,
			args: args{
				bucketName: validBucketName,
			},
		},
		{
			name:           "Invalid bucket when setting a bucket",
			expectedStatus: 500,
			args: args{
				bucketName: "wlkjsdkalsjdklajsdlkajsdlkajsdlkajsdklajsdkljaslkdjaslkdj",
			},
		},
	}
	for _, tt := range tests {
		t.Run(tt.name, func(t *testing.T) {

			// Set Policy
			restResp, restErr := BucketSetPolicy(
				tt.args.bucketName,
				"PUBLIC",
				"",
			)
			assert.Nil(restErr)
			if restErr != nil {
				log.Println(restErr)
				return
			}
			finalResponse := inspectHTTPResponse(restResp)
			if restResp != nil {
				assert.Equal(
					tt.expectedStatus,
					restResp.StatusCode,
					finalResponse,
				)
			}

		})
	}
}

func TestDeleteObjectsRetentionStatus(t *testing.T) {

	// Variables
	assert := assert.New(t)
	bucketName := "testdeleteobjectslegalholdstatus"
	fileName := "testdeleteobjectslegalholdstatus.txt"
	validPrefix := encodeBase64(fileName)

	// 1. Create bucket
	response, err := AddBucket(bucketName, true, true, nil, nil)
	assert.Nil(err)
	if err != nil {
		log.Println(err)
		assert.Fail("Error creating the bucket")
		return
	}
	if response != nil {
		assert.Equal(201, response.StatusCode, inspectHTTPResponse(response))
	}

	// 2. Add object
	uploadResponse, uploadError := UploadAnObject(
		bucketName,
		fileName,
	)
	assert.Nil(uploadError)
	if uploadError != nil {
		log.Println(uploadError)
		return
	}
	addObjRsp := inspectHTTPResponse(uploadResponse)
	if uploadResponse != nil {
		assert.Equal(
			200,
			uploadResponse.StatusCode,
			addObjRsp,
		)
	}

	// Get versionID
	listResponse, listError := ListObjects(bucketName, validPrefix, "true")
	fmt.Println(listError)
	bodyBytes, _ := ioutil.ReadAll(listResponse.Body)
	listObjs := models.ListObjectsResponse{}
	err = json.Unmarshal(bodyBytes, &listObjs)
	if err != nil {
		log.Println(err)
		assert.Nil(err)
	}
	versionID := listObjs.Objects[0].VersionID

	// 3. Put Objects Retention Status
	putResponse, putError := PutObjectsRetentionStatus(
		bucketName,
		validPrefix,
		versionID,
		"governance",
		"2033-01-11T23:59:59Z",
		false,
	)
	if putError != nil {
		log.Println(putError)
		assert.Fail("Error creating the bucket")
	}
	if putResponse != nil {
		assert.Equal(
			200,
			putResponse.StatusCode,
			inspectHTTPResponse(putResponse),
		)
	}

	type args struct {
		prefix string
	}
	tests := []struct {
		name           string
		expectedStatus int
		args           args
	}{
		{
			name:           "Valid prefix when deleting object's retention status",
			expectedStatus: 200,
			args: args{
				prefix: validPrefix,
			},
		},
		{
			name:           "Invalid prefix when deleting object's retention status",
			expectedStatus: 500,
			args: args{
				prefix: "fakefile",
			},
		},
	}
	for _, tt := range tests {
		t.Run(tt.name, func(t *testing.T) {
			// 4. Delete Objects Retention Status
			putResponse, putError := DeleteObjectsRetentionStatus(
				bucketName,
				tt.args.prefix,
				versionID,
			)
			if putError != nil {
				log.Println(putError)
				assert.Fail("Error creating the bucket")
			}
			if putResponse != nil {
				assert.Equal(
					tt.expectedStatus,
					putResponse.StatusCode,
					inspectHTTPResponse(putResponse),
				)
			}
		})
	}

}

<<<<<<< HEAD
func TestPutObjectsLegalholdStatus(t *testing.T) {
	// Variables
	assert := assert.New(t)
	bucketName := "testputobjectslegalholdstatus"
	fileName := "testputobjectslegalholdstatus.txt"
	prefix := "dGVzdHB1dG9iamVjdHNsZWdhbGhvbGRzdGF0dXMudHh0" // encoded base64
	status := "enabled"

	// 1. Create bucket
	response, err := AddBucket(bucketName, true, true, nil, nil)
=======
func TestPutBucketQuota(t *testing.T) {

	// Variables
	assert := assert.New(t)
	validBucket := "testputbucketquota"

	// 1. Create bucket
	response, err := AddBucket(validBucket, true, true, nil, nil)
	assert.Nil(err)
	if err != nil {
		log.Println(err)
		assert.Fail("Error creating the bucket")
		return
	}
	if response != nil {
		assert.Equal(201, response.StatusCode, inspectHTTPResponse(response))
	}

	// 2. Put Bucket Quota
	type args struct {
		bucketName string
	}
	tests := []struct {
		name           string
		expectedStatus int
		args           args
	}{
		{
			name:           "Valid bucket when putting quota",
			expectedStatus: 200,
			args: args{
				bucketName: validBucket,
			},
		},
		{
			name:           "Invalid bucket when putting quota",
			expectedStatus: 500,
			args: args{
				bucketName: "lksdjakldjklajdlkasjdklasjdkljaskdljaslkdjalksjdklasjdklajsdlkajs",
			},
		},
	}
	for _, tt := range tests {
		t.Run(tt.name, func(t *testing.T) {
			restResp, restErr := PutBucketQuota(
				tt.args.bucketName,
				true,          // enabled
				"hard",        // quotaType
				1099511627776, // amount
			)
			assert.Nil(restErr)
			if restErr != nil {
				log.Println(restErr)
				return
			}
			finalResponse := inspectHTTPResponse(restResp)
			if restResp != nil {
				assert.Equal(
					tt.expectedStatus,
					restResp.StatusCode,
					finalResponse,
				)
			}
		})
	}

}

func TestGetBucketQuota(t *testing.T) {

	// Variables
	assert := assert.New(t)
	validBucket := "testgetbucketquota"

	// 1. Create bucket
	response, err := AddBucket(validBucket, true, true, nil, nil)
>>>>>>> f6116c16
	assert.Nil(err)
	if err != nil {
		log.Println(err)
		assert.Fail("Error creating the bucket")
		return
	}
	if response != nil {
		assert.Equal(201, response.StatusCode, inspectHTTPResponse(response))
	}

<<<<<<< HEAD
	// 2. Add object
	uploadResponse, uploadError := UploadAnObject(
		bucketName,
		fileName,
	)
	assert.Nil(uploadError)
	if uploadError != nil {
		log.Println(uploadError)
		return
	}
	addObjRsp := inspectHTTPResponse(uploadResponse)
	if uploadResponse != nil {
		assert.Equal(
			200,
			uploadResponse.StatusCode,
			addObjRsp,
		)
	}

	// Get versionID
	listResponse, listError := ListObjects(bucketName, prefix, "true")
	fmt.Println(listError)
	bodyBytes, _ := ioutil.ReadAll(listResponse.Body)
	listObjs := models.ListObjectsResponse{}
	err = json.Unmarshal(bodyBytes, &listObjs)
	if err != nil {
		log.Println(err)
		assert.Nil(err)
	}
	validVersionID := listObjs.Objects[0].VersionID

	type args struct {
		versionID string
=======
	// 2. Put Bucket Quota
	restResp, restErr := PutBucketQuota(
		validBucket,
		true,          // enabled
		"hard",        // quotaType
		1099511627776, // amount
	)
	assert.Nil(restErr)
	if restErr != nil {
		log.Println(restErr)
		return
	}
	finalResponse := inspectHTTPResponse(restResp)
	if restResp != nil {
		assert.Equal(
			200,
			restResp.StatusCode,
			finalResponse,
		)
	}

	// 3. Get Bucket Quota
	type args struct {
		bucketName string
>>>>>>> f6116c16
	}
	tests := []struct {
		name           string
		expectedStatus int
		args           args
	}{
		{
<<<<<<< HEAD
			name:           "Valid VersionID when putting object's legal hold status",
			expectedStatus: 200,
			args: args{
				versionID: validVersionID,
			},
		},
		{
			name:           "Invalid VersionID when putting object's legal hold status",
			expectedStatus: 500,
			args: args{
				versionID: "*&^###Test1ThisMightBeInvalid555",
=======
			name:           "Valid bucket when getting quota",
			expectedStatus: 200,
			args: args{
				bucketName: validBucket,
			},
		},
		{
			name:           "Invalid bucket when getting quota",
			expectedStatus: 500,
			args: args{
				bucketName: "askdaklsjdkasjdklasjdklasjdklajsdklasjdklasjdlkas",
>>>>>>> f6116c16
			},
		},
	}
	for _, tt := range tests {
		t.Run(tt.name, func(t *testing.T) {
<<<<<<< HEAD
			// 3. Put Objects Legal Status
			putResponse, putError := PutObjectsLegalholdStatus(
				bucketName,
				prefix,
				status,
				tt.args.versionID,
			)
			if putError != nil {
				log.Println(putError)
				assert.Fail("Error creating the bucket")
			}
			if putResponse != nil {
				assert.Equal(
					tt.expectedStatus,
					putResponse.StatusCode,
					inspectHTTPResponse(putResponse),
				)
			}
		})
	}
=======
			restResp, restErr := GetBucketQuota(
				tt.args.bucketName,
			)
			assert.Nil(restErr)
			if restErr != nil {
				log.Println(restErr)
				return
			}
			finalResponse := inspectHTTPResponse(restResp)
			if restResp != nil {
				assert.Equal(
					tt.expectedStatus,
					restResp.StatusCode,
					finalResponse,
				)
			}
		})
	}

>>>>>>> f6116c16
}<|MERGE_RESOLUTION|>--- conflicted
+++ resolved
@@ -688,12 +688,30 @@
 	return response, err
 }
 
-<<<<<<< HEAD
 func PutObjectsLegalholdStatus(bucketName string, prefix string, status string, versionID string) (*http.Response, error) {
 	// Helper function to test "Put Object's legalhold status" end point
 	requestDataAdd := map[string]interface{}{
 		"status": status,
-=======
+	}
+	requestDataJSON, _ := json.Marshal(requestDataAdd)
+	requestDataBody := bytes.NewReader(requestDataJSON)
+	request, err := http.NewRequest(
+		"PUT",
+		"http://localhost:9090/api/v1/buckets/"+bucketName+"/objects/legalhold?prefix="+prefix+"&version_id="+versionID,
+		requestDataBody,
+	)
+	if err != nil {
+		log.Println(err)
+	}
+	request.Header.Add("Cookie", fmt.Sprintf("token=%s", token))
+	request.Header.Add("Content-Type", "application/json")
+	client := &http.Client{
+		Timeout: 2 * time.Second,
+	}
+	response, err := client.Do(request)
+	return response, err
+}
+
 func PutBucketQuota(bucketName string, enabled bool, quotaType string, amount int) (*http.Response, error) {
 	/*
 		Helper function to put bucket quota
@@ -711,17 +729,12 @@
 		"enabled":    enabled,
 		"quota_type": quotaType,
 		"amount":     amount,
->>>>>>> f6116c16
 	}
 	requestDataJSON, _ := json.Marshal(requestDataAdd)
 	requestDataBody := bytes.NewReader(requestDataJSON)
 	request, err := http.NewRequest(
 		"PUT",
-<<<<<<< HEAD
-		"http://localhost:9090/api/v1/buckets/"+bucketName+"/objects/legalhold?prefix="+prefix+"&version_id="+versionID,
-=======
 		"http://localhost:9090/api/v1/buckets/"+bucketName+"/quota",
->>>>>>> f6116c16
 		requestDataBody,
 	)
 	if err != nil {
@@ -736,8 +749,6 @@
 	return response, err
 }
 
-<<<<<<< HEAD
-=======
 func GetBucketQuota(bucketName string) (*http.Response, error) {
 	/*
 		Helper function to get bucket quota
@@ -762,7 +773,6 @@
 	return response, err
 }
 
->>>>>>> f6116c16
 func TestAddBucket(t *testing.T) {
 	assert := assert.New(t)
 	type args struct {
@@ -2371,7 +2381,6 @@
 
 }
 
-<<<<<<< HEAD
 func TestPutObjectsLegalholdStatus(t *testing.T) {
 	// Variables
 	assert := assert.New(t)
@@ -2382,7 +2391,94 @@
 
 	// 1. Create bucket
 	response, err := AddBucket(bucketName, true, true, nil, nil)
-=======
+	assert.Nil(err)
+	if err != nil {
+		log.Println(err)
+		assert.Fail("Error creating the bucket")
+		return
+	}
+	if response != nil {
+		assert.Equal(201, response.StatusCode, inspectHTTPResponse(response))
+	}
+
+	// 2. Add object
+	uploadResponse, uploadError := UploadAnObject(
+		bucketName,
+		fileName,
+	)
+	assert.Nil(uploadError)
+	if uploadError != nil {
+		log.Println(uploadError)
+		return
+	}
+	addObjRsp := inspectHTTPResponse(uploadResponse)
+	if uploadResponse != nil {
+		assert.Equal(
+			200,
+			uploadResponse.StatusCode,
+			addObjRsp,
+		)
+	}
+
+	// Get versionID
+	listResponse, listError := ListObjects(bucketName, prefix, "true")
+	fmt.Println(listError)
+	bodyBytes, _ := ioutil.ReadAll(listResponse.Body)
+	listObjs := models.ListObjectsResponse{}
+	err = json.Unmarshal(bodyBytes, &listObjs)
+	if err != nil {
+		log.Println(err)
+		assert.Nil(err)
+	}
+	validVersionID := listObjs.Objects[0].VersionID
+
+	type args struct {
+		versionID string
+	}
+	tests := []struct {
+		name           string
+		expectedStatus int
+		args           args
+	}{
+		{
+			name:           "Valid VersionID when putting object's legal hold status",
+			expectedStatus: 200,
+			args: args{
+				versionID: validVersionID,
+			},
+		},
+		{
+			name:           "Invalid VersionID when putting object's legal hold status",
+			expectedStatus: 500,
+			args: args{
+				versionID: "*&^###Test1ThisMightBeInvalid555",
+			},
+		},
+	}
+	for _, tt := range tests {
+		t.Run(tt.name, func(t *testing.T) {
+			// 3. Put Objects Legal Status
+			putResponse, putError := PutObjectsLegalholdStatus(
+				bucketName,
+				prefix,
+				status,
+				tt.args.versionID,
+			)
+			if putError != nil {
+				log.Println(putError)
+				assert.Fail("Error creating the bucket")
+			}
+			if putResponse != nil {
+				assert.Equal(
+					tt.expectedStatus,
+					putResponse.StatusCode,
+					inspectHTTPResponse(putResponse),
+				)
+			}
+		})
+	}
+}
+
 func TestPutBucketQuota(t *testing.T) {
 
 	// Variables
@@ -2459,7 +2555,6 @@
 
 	// 1. Create bucket
 	response, err := AddBucket(validBucket, true, true, nil, nil)
->>>>>>> f6116c16
 	assert.Nil(err)
 	if err != nil {
 		log.Println(err)
@@ -2470,41 +2565,6 @@
 		assert.Equal(201, response.StatusCode, inspectHTTPResponse(response))
 	}
 
-<<<<<<< HEAD
-	// 2. Add object
-	uploadResponse, uploadError := UploadAnObject(
-		bucketName,
-		fileName,
-	)
-	assert.Nil(uploadError)
-	if uploadError != nil {
-		log.Println(uploadError)
-		return
-	}
-	addObjRsp := inspectHTTPResponse(uploadResponse)
-	if uploadResponse != nil {
-		assert.Equal(
-			200,
-			uploadResponse.StatusCode,
-			addObjRsp,
-		)
-	}
-
-	// Get versionID
-	listResponse, listError := ListObjects(bucketName, prefix, "true")
-	fmt.Println(listError)
-	bodyBytes, _ := ioutil.ReadAll(listResponse.Body)
-	listObjs := models.ListObjectsResponse{}
-	err = json.Unmarshal(bodyBytes, &listObjs)
-	if err != nil {
-		log.Println(err)
-		assert.Nil(err)
-	}
-	validVersionID := listObjs.Objects[0].VersionID
-
-	type args struct {
-		versionID string
-=======
 	// 2. Put Bucket Quota
 	restResp, restErr := PutBucketQuota(
 		validBucket,
@@ -2529,7 +2589,6 @@
 	// 3. Get Bucket Quota
 	type args struct {
 		bucketName string
->>>>>>> f6116c16
 	}
 	tests := []struct {
 		name           string
@@ -2537,19 +2596,6 @@
 		args           args
 	}{
 		{
-<<<<<<< HEAD
-			name:           "Valid VersionID when putting object's legal hold status",
-			expectedStatus: 200,
-			args: args{
-				versionID: validVersionID,
-			},
-		},
-		{
-			name:           "Invalid VersionID when putting object's legal hold status",
-			expectedStatus: 500,
-			args: args{
-				versionID: "*&^###Test1ThisMightBeInvalid555",
-=======
 			name:           "Valid bucket when getting quota",
 			expectedStatus: 200,
 			args: args{
@@ -2561,34 +2607,11 @@
 			expectedStatus: 500,
 			args: args{
 				bucketName: "askdaklsjdkasjdklasjdklasjdklajsdklasjdklasjdlkas",
->>>>>>> f6116c16
 			},
 		},
 	}
 	for _, tt := range tests {
 		t.Run(tt.name, func(t *testing.T) {
-<<<<<<< HEAD
-			// 3. Put Objects Legal Status
-			putResponse, putError := PutObjectsLegalholdStatus(
-				bucketName,
-				prefix,
-				status,
-				tt.args.versionID,
-			)
-			if putError != nil {
-				log.Println(putError)
-				assert.Fail("Error creating the bucket")
-			}
-			if putResponse != nil {
-				assert.Equal(
-					tt.expectedStatus,
-					putResponse.StatusCode,
-					inspectHTTPResponse(putResponse),
-				)
-			}
-		})
-	}
-=======
 			restResp, restErr := GetBucketQuota(
 				tt.args.bucketName,
 			)
@@ -2608,5 +2631,4 @@
 		})
 	}
 
->>>>>>> f6116c16
 }