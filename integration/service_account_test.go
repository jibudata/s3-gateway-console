// This file is part of MinIO Console Server
// Copyright (c) 2022 MinIO, Inc.
//
// This program is free software: you can redistribute it and/or modify
// it under the terms of the GNU Affero General Public License as published by
// the Free Software Foundation, either version 3 of the License, or
// (at your option) any later version.
//
// This program is distributed in the hope that it will be useful,
// but WITHOUT ANY WARRANTY; without even the implied warranty of
// MERCHANTABILITY or FITNESS FOR A PARTICULAR PURPOSE.  See the
// GNU Affero General Public License for more details.
//
// You should have received a copy of the GNU Affero General Public License
// along with this program.  If not, see <http://www.gnu.org/licenses/>.

package integration

import (
	"bytes"
	"encoding/json"
	"fmt"
	"log"
	"net/http"
	"testing"
	"time"

	iampolicy "github.com/minio/pkg/iam/policy"
	"github.com/stretchr/testify/assert"
)

func TestAddServiceAccount(t *testing.T) {
	/*
		This is an atomic API Test to add a user service account, the intention
		is simple, add a user and make sure the response is 201 meaning that the
		user got added successfully.
		After test completion, it is expected that user is removed, so other
		tests like users.ts can run over clean data and we don't collide against
		it.
	*/

	assert := assert.New(t)

	client := &http.Client{
		Timeout: 3 * time.Second,
	}

	// Add service account
	fmt.Println(".......................TestServiceAccountPolicy(): Create Data to add user")
	requestDataAddServiceAccount := map[string]interface{}{
		"accessKey": "testuser1",
		"secretKey": "password",
<<<<<<< HEAD
		"policy": `
{
  "Version": "2012-10-17",
  "Statement": [
    {
      "Effect": "Allow",
      "Action": [
        "s3:GetBucketLocation",
        "s3:GetObject"
      ],
      "Resource": [
        "arn:aws:s3:::*"
      ]
    }
  ]
}
`,
=======
>>>>>>> 2988de40
	}

	fmt.Println("..............................TestServiceAccountPolicy(): Prepare the POST")
	requestDataJSON, _ := json.Marshal(requestDataAddServiceAccount)
	requestDataBody := bytes.NewReader(requestDataJSON)
	request, err := http.NewRequest(
		"POST", "http://localhost:9090/api/v1/service-account-credentials", requestDataBody)
	if err != nil {
		log.Println(err)
		return
	}
	request.Header.Add("Cookie", fmt.Sprintf("token=%s", token))
	request.Header.Add("Content-Type", "application/json")

	fmt.Println(".................................TestServiceAccountPolicy(): Make the POST")
	response, err := client.Do(request)
	if err != nil {
		log.Println(err)
		return
	}
	fmt.Println("..................................TestServiceAccountPolicy(): Verification")
	fmt.Println(".................................TestServiceAccountPolicy(): POST response")
	fmt.Println(response)
	fmt.Println("....................................TestServiceAccountPolicy(): POST error")
	fmt.Println(err)
	if response != nil {
		fmt.Println("POST StatusCode:", response.StatusCode)
		assert.Equal(201, response.StatusCode, "Status Code is incorrect")
	}

	requestDataPolicy := map[string]interface{}{"policy": "{" +
		"\n    \"Version\": \"2012-10-17\"," +
		"\n    \"Statement\": [" +
		"\n        {" +
		"\n            \"Effect\": \"Allow\"," +
		"\n            \"Action\": [" +
		"\n                \"s3:GetBucketLocation\"," +
		"\n                \"s3:GetObject\"" +
		"\n            ]," +
		"\n            \"Resource\": [" +
		"\n                \"arn:aws:s3:::*\"" +
		"\n            ]" +
		"\n        }" +
		"\n    ]" +
		"\n}",
	}
	fmt.Println("..............................TestServiceAccountPolicy(): Prepare the PUT")
	requestDataJSON, _ = json.Marshal(requestDataPolicy)
	requestDataBody = bytes.NewReader(requestDataJSON)
	request, err = http.NewRequest(
		"PUT", "http://localhost:9090/api/v1/service-accounts/testuser1/policy", requestDataBody)
	if err != nil {
		log.Println(err)
		return
	}
	request.Header.Add("Cookie", fmt.Sprintf("token=%s", token))
	request.Header.Add("Content-Type", "application/json")

	fmt.Println(".................................TestServiceAccountPolicy(): Make the PUT")
	response, err = client.Do(request)
	if err != nil {
		log.Println(err)
		return
	}
	fmt.Println("..................................TestServiceAccountPolicy(): Verification")
	fmt.Println(".................................TestServiceAccountPolicy(): PUT response")
	fmt.Println(response)
	fmt.Println("....................................TestServiceAccountPolicy(): PUT error")
	fmt.Println(err)
	if response != nil {
		fmt.Println("POST StatusCode:", response.StatusCode)
		assert.Equal(200, response.StatusCode, "Status Code is incorrect")
	}

	fmt.Println("...................................TestServiceAccountPolicy(): Check policy")

	// Test policy
	fmt.Println(".......................TestAddUserServiceAccount(): Create Data to add user")
	request, err = http.NewRequest(
		"GET", "http://localhost:9090/api/v1/service-accounts/testuser1/policy", nil)
	if err != nil {
		log.Println(err)
		return
	}
	request.Header.Add("Cookie", fmt.Sprintf("token=%s", token))
	request.Header.Add("Content-Type", "application/json")

	fmt.Println(".................................TestAddServiceAccount(): Make the POST")
	response, err = client.Do(request)
	if err != nil {
		log.Println(err)
		return
	}
	fmt.Println("..................................TestAddServiceAccount(): Verification")
	fmt.Println(".................................TestAddServiceAccount(): POST response")
	fmt.Println(response)
	fmt.Println("....................................TestAddServiceAccount(): POST error")
	fmt.Println(err)
	if response != nil {
		fmt.Println("POST StatusCode:", response.StatusCode)
		assert.Equal(200, response.StatusCode, "Status Code is incorrect")
		buf := new(bytes.Buffer)
		buf.ReadFrom(response.Body)
		var actual *iampolicy.Policy
		var expected *iampolicy.Policy
		json.Unmarshal(buf.Bytes(), actual)
		policy, err := json.Marshal(requestDataAddServiceAccount["policy"])
		if err != nil {
			log.Println(err)
			return
		}
		json.Unmarshal(policy, expected)
		assert.Equal(expected, actual)
	}

	fmt.Println("...................................TestServiceAccountPolicy(): Remove service account")

	// {{baseUrl}}/user?name=proident velit
	// Investiga como se borra en el browser.
	request, err = http.NewRequest(
		"DELETE", "http://localhost:9090/api/v1/service-accounts/testuser1", nil)
	if err != nil {
		log.Println(err)
		return
	}
	request.Header.Add("Cookie", fmt.Sprintf("token=%s", token))
	request.Header.Add("Content-Type", "application/json")

	fmt.Println("...............................TestServiceAccountPolicy(): Make the DELETE")
	response, err = client.Do(request)
	if err != nil {
		log.Println(err)
		return
	}
	fmt.Println("..................................TestServiceAccountPolicy(): Verification")
	fmt.Println("...............................TestServiceAccountPolicy(): DELETE response")
	fmt.Println(response)
	fmt.Println("..................................TestServiceAccountPolicy(): DELETE error")
	fmt.Println(err)
	if response != nil {
		fmt.Println("DELETE StatusCode:", response.StatusCode)
		assert.Equal(204, response.StatusCode, "has to be 204 when delete user")
	}

}<|MERGE_RESOLUTION|>--- conflicted
+++ resolved
@@ -50,26 +50,6 @@
 	requestDataAddServiceAccount := map[string]interface{}{
 		"accessKey": "testuser1",
 		"secretKey": "password",
-<<<<<<< HEAD
-		"policy": `
-{
-  "Version": "2012-10-17",
-  "Statement": [
-    {
-      "Effect": "Allow",
-      "Action": [
-        "s3:GetBucketLocation",
-        "s3:GetObject"
-      ],
-      "Resource": [
-        "arn:aws:s3:::*"
-      ]
-    }
-  ]
-}
-`,
-=======
->>>>>>> 2988de40
 	}
 
 	fmt.Println("..............................TestServiceAccountPolicy(): Prepare the POST")
@@ -100,21 +80,22 @@
 		assert.Equal(201, response.StatusCode, "Status Code is incorrect")
 	}
 
-	requestDataPolicy := map[string]interface{}{"policy": "{" +
-		"\n    \"Version\": \"2012-10-17\"," +
-		"\n    \"Statement\": [" +
-		"\n        {" +
-		"\n            \"Effect\": \"Allow\"," +
-		"\n            \"Action\": [" +
-		"\n                \"s3:GetBucketLocation\"," +
-		"\n                \"s3:GetObject\"" +
-		"\n            ]," +
-		"\n            \"Resource\": [" +
-		"\n                \"arn:aws:s3:::*\"" +
-		"\n            ]" +
-		"\n        }" +
-		"\n    ]" +
-		"\n}",
+	requestDataPolicy := map[string]interface{}{"policy": `
+  {
+  "Version": "2012-10-17",
+  "Statement": [
+    {
+      "Effect": "Allow",
+      "Action": [
+        "s3:GetBucketLocation",
+        "s3:GetObject"
+      ],
+      "Resource": [
+        "arn:aws:s3:::*"
+      ]
+    }
+  ]
+}`,
 	}
 	fmt.Println("..............................TestServiceAccountPolicy(): Prepare the PUT")
 	requestDataJSON, _ = json.Marshal(requestDataPolicy)
