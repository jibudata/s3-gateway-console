// This file is part of MinIO Console Server
// Copyright (c) 2021 MinIO, Inc.
//
// This program is free software: you can redistribute it and/or modify
// it under the terms of the GNU Affero General Public License as published by
// the Free Software Foundation, either version 3 of the License, or
// (at your option) any later version.
//
// This program is distributed in the hope that it will be useful,
// but WITHOUT ANY WARRANTY; without even the implied warranty of
// MERCHANTABILITY or FITNESS FOR A PARTICULAR PURPOSE.  See the
// GNU Affero General Public License for more details.
//
// You should have received a copy of the GNU Affero General Public License
// along with this program.  If not, see <http://www.gnu.org/licenses/>.

// These tests are for UserAPI Tag based on swagger-console.yml

package integration

import (
	"bytes"
	"encoding/json"
	"errors"
	"fmt"
	"io"
	"io/ioutil"
	"log"
	"net/http"
	"os"
	"strconv"
	"strings"
	"testing"
	"time"

	"github.com/minio/console/models"
	"github.com/stretchr/testify/assert"
)

func AddBucket(name string, locking bool, versioning bool, quota map[string]interface{}, retention map[string]interface{}) (*http.Response, error) {
	/*
	   This is an atomic function that we can re-use to create a bucket on any
	   desired test.
	*/
	// Needed Parameters for API Call
	requestDataAdd := map[string]interface{}{
		"name":       name,
		"locking":    locking,
		"versioning": versioning,
		"quota":      quota,
		"retention":  retention,
	}

	// Creating the Call by adding the URL and Headers
	requestDataJSON, _ := json.Marshal(requestDataAdd)
	requestDataBody := bytes.NewReader(requestDataJSON)
	request, err := http.NewRequest("POST", "http://localhost:9090/api/v1/buckets", requestDataBody)
	if err != nil {
		log.Println(err)
	}
	request.Header.Add("Cookie", fmt.Sprintf("token=%s", token))
	request.Header.Add("Content-Type", "application/json")

	// Performing the call
	client := &http.Client{
		Timeout: 2 * time.Second,
	}
	response, err := client.Do(request)
	return response, err
}

func ListBuckets() (*http.Response, error) {
	/*
		Helper function to list buckets
		HTTP Verb: GET
		{{baseUrl}}/buckets?sort_by=proident velit&offset=-5480083&limit=-5480083
	*/
	request, err := http.NewRequest(
		"GET", "http://localhost:9090/api/v1/buckets", nil)
	if err != nil {
		log.Println(err)
	}
	request.Header.Add("Cookie", fmt.Sprintf("token=%s", token))
	request.Header.Add("Content-Type", "application/json")
	client := &http.Client{
		Timeout: 2 * time.Second,
	}
	response, err := client.Do(request)
	return response, err
}

func DeleteBucket(name string) (*http.Response, error) {
	/*
		Helper function to delete bucket.
		DELETE: {{baseUrl}}/buckets/:name
	*/
	request, err := http.NewRequest(
		"DELETE", "http://localhost:9090/api/v1/buckets/"+name, nil)
	if err != nil {
		log.Println(err)
	}
	request.Header.Add("Cookie", fmt.Sprintf("token=%s", token))
	request.Header.Add("Content-Type", "application/json")
	client := &http.Client{
		Timeout: 2 * time.Second,
	}
	response, err := client.Do(request)
	return response, err
}

func BucketInfo(name string) (*http.Response, error) {
	/*
		Helper function to test Bucket Info End Point
		GET: {{baseUrl}}/buckets/:name
	*/
	bucketInformationRequest, bucketInformationError := http.NewRequest(
		"GET", "http://localhost:9090/api/v1/buckets/"+name, nil)
	if bucketInformationError != nil {
		log.Println(bucketInformationError)
	}
	bucketInformationRequest.Header.Add("Cookie",
		fmt.Sprintf("token=%s", token))
	bucketInformationRequest.Header.Add("Content-Type", "application/json")
	client := &http.Client{
		Timeout: 2 * time.Second,
	}
	response, err := client.Do(bucketInformationRequest)
	return response, err
}

func SetBucketRetention(bucketName string, mode string, unit string, validity int) (*http.Response, error) {
	/*
		Helper function to set bucket's retention
		PUT: {{baseUrl}}/buckets/:bucket_name/retention
		{
			"mode":"compliance",
			"unit":"years",
			"validity":2
		}
	*/
	requestDataAdd := map[string]interface{}{
		"mode":     mode,
		"unit":     unit,
		"validity": validity,
	}
	requestDataJSON, _ := json.Marshal(requestDataAdd)
	requestDataBody := bytes.NewReader(requestDataJSON)
	request, err := http.NewRequest("PUT",
		"http://localhost:9090/api/v1/buckets/"+bucketName+"/retention",
		requestDataBody)
	if err != nil {
		log.Println(err)
	}
	request.Header.Add("Cookie", fmt.Sprintf("token=%s", token))
	request.Header.Add("Content-Type", "application/json")
	client := &http.Client{
		Timeout: 2 * time.Second,
	}
	response, err := client.Do(request)
	return response, err
}

func GetBucketRetention(bucketName string) (*http.Response, error) {
	/*
		Helper function to get the bucket's retention
	*/
	request, err := http.NewRequest("GET",
		"http://localhost:9090/api/v1/buckets/"+bucketName+"/retention",
		nil)
	if err != nil {
		log.Println(err)
	}
	request.Header.Add("Cookie", fmt.Sprintf("token=%s", token))
	request.Header.Add("Content-Type", "application/json")
	client := &http.Client{
		Timeout: 2 * time.Second,
	}
	response, err := client.Do(request)
	return response, err
}

func PutObjectTags(bucketName string, prefix string, tags map[string]string, versionID string) (*http.Response, error) {
	/*
		Helper function to put object's tags.
		PUT: /buckets/{bucket_name}/objects/tags?prefix=prefix
		{
			"tags": {}
		}
	*/
	requestDataAdd := map[string]interface{}{
		"tags": tags,
	}
	requestDataJSON, _ := json.Marshal(requestDataAdd)
	requestDataBody := bytes.NewReader(requestDataJSON)
	request, err := http.NewRequest(
		"PUT",
		"http://localhost:9090/api/v1/buckets/"+
			bucketName+"/objects/tags?prefix="+prefix+"&version_id="+versionID,
		requestDataBody,
	)
	if err != nil {
		log.Println(err)
	}
	request.Header.Add("Cookie", fmt.Sprintf("token=%s", token))
	request.Header.Add("Content-Type", "application/json")
	client := &http.Client{
		Timeout: 2 * time.Second,
	}
	response, err := client.Do(request)
	return response, err
}

func DeleteMultipleObjects(bucketName string, files []map[string]interface{}) (*http.Response, error) {
	/*
	   Helper function to delete multiple objects in a container.
	   POST: /buckets/{bucket_name}/delete-objects
	   files: [
	     {
	       "path": "veniam tempor in",
	       "versionID": "ea dolor Duis",
	       "recursive": false
	     },
	     {
	       "path": "proident eu esse",
	       "versionID": "eiusmod amet commodo",
	       "recursive": true
	       }
	   ]
	*/
	requestDataAdd := map[string]interface{}{
		"files": files,
	}
	requestDataJSON, _ := json.Marshal(requestDataAdd)
	requestDataBody := bytes.NewReader(requestDataJSON)
	request, err := http.NewRequest(
		"POST",
		"http://localhost:9090/api/v1/buckets/"+bucketName+"/delete-objects",
		requestDataBody,
	)
	if err != nil {
		log.Println(err)
	}
	request.Header.Add("Cookie", fmt.Sprintf("token=%s", token))
	request.Header.Add("Content-Type", "application/json")
	client := &http.Client{
		Timeout: 2 * time.Second,
	}
	response, err := client.Do(request)
	return response, err
}

func DownloadObject(bucketName string, path string) (*http.Response, error) {
	/*
	   Helper function to download an object from a bucket.
	   GET: {{baseUrl}}/buckets/bucketName/objects/download?prefix=file
	*/
	request, err := http.NewRequest(
		"GET",
		"http://localhost:9090/api/v1/buckets/"+bucketName+"/objects/download?prefix="+
			path,
		nil,
	)
	if err != nil {
		log.Println(err)
	}
	request.Header.Add("Cookie", fmt.Sprintf("token=%s", token))
	request.Header.Add("Content-Type", "application/json")
	client := &http.Client{
		Timeout: 2 * time.Second,
	}
	response, err := client.Do(request)
	return response, err
}

func UploadAnObject(bucketName string, fileName string) (*http.Response, error) {
	/*
		Helper function to upload a file to a bucket for testing.
		POST {{baseUrl}}/buckets/:bucket_name/objects/upload
	*/
	boundary := "WebKitFormBoundaryWtayBM7t9EUQb8q3"
	boundaryStart := "------" + boundary + "\r\n"
	contentDispositionOne := "Content-Disposition: form-data; name=\"2\"; "
	contentDispositionTwo := "filename=\"" + fileName + "\"\r\n"
	contenType := "Content-Type: text/plain\r\n\r\na\n\r\n"
	boundaryEnd := "------" + boundary + "--\r\n"
	file := boundaryStart + contentDispositionOne + contentDispositionTwo +
		contenType + boundaryEnd
	arrayOfBytes := []byte(file)
	requestDataBody := bytes.NewReader(arrayOfBytes)
	request, err := http.NewRequest(
		"POST",
		"http://localhost:9090/api/v1/buckets/"+bucketName+"/objects/upload",
		requestDataBody,
	)
	if err != nil {
		log.Println(err)
	}
	request.Header.Add("Cookie", fmt.Sprintf("token=%s", token))
	request.Header.Add(
		"Content-Type",
		"multipart/form-data; boundary=----"+boundary,
	)
	client := &http.Client{
		Timeout: 2 * time.Second,
	}
	response, err := client.Do(request)
	return response, err
}

func DeleteObject(bucketName string, path string, recursive bool, allVersions bool) (*http.Response, error) {
	/*
	   Helper function to delete an object from a given bucket.
	   DELETE:
	   {{baseUrl}}/buckets/bucketName/objects?path=Y2VzYXJpby50eHQ=&recursive=false&all_versions=false
	*/
	url := "http://localhost:9090/api/v1/buckets/" + bucketName + "/objects?path=" +
		path + "&recursive=" + strconv.FormatBool(recursive) + "&all_versions=" +
		strconv.FormatBool(allVersions)
	request, err := http.NewRequest(
		"DELETE",
		url,
		nil,
	)
	if err != nil {
		log.Println(err)
	}
	request.Header.Add("Cookie", fmt.Sprintf("token=%s", token))
	request.Header.Add("Content-Type", "application/json")
	client := &http.Client{
		Timeout: 2 * time.Second,
	}
	response, err := client.Do(request)
	return response, err
}

func ListObjects(bucketName string, prefix string, withVersions string) (*http.Response, error) {
	/*
		Helper function to list objects in a bucket.
		GET: {{baseUrl}}/buckets/:bucket_name/objects
	*/
	request, err := http.NewRequest("GET",
		"http://localhost:9090/api/v1/buckets/"+bucketName+"/objects?prefix="+prefix+"&with_versions="+withVersions,
		nil)
	if err != nil {
		log.Println(err)
	}
	request.Header.Add("Cookie", fmt.Sprintf("token=%s", token))
	request.Header.Add("Content-Type", "application/json")
	client := &http.Client{
		Timeout: 2 * time.Second,
	}
	response, err := client.Do(request)
	return response, err
}

func SharesAnObjectOnAUrl(bucketName string, prefix string, versionID string, expires string) (*http.Response, error) {
	// Helper function to share an object on a url
	request, err := http.NewRequest(
		"GET",
		"http://localhost:9090/api/v1/buckets/"+bucketName+"/objects/share?prefix="+prefix+"&version_id="+versionID+"&expires="+expires,
		nil,
	)
	if err != nil {
		log.Println(err)
	}
	request.Header.Add("Cookie", fmt.Sprintf("token=%s", token))
	request.Header.Add("Content-Type", "application/json")
	client := &http.Client{
		Timeout: 2 * time.Second,
	}
	response, err := client.Do(request)
	return response, err
}

func PutObjectsRetentionStatus(bucketName string, prefix string, versionID string, mode string, expires string, governanceBypass bool) (*http.Response, error) {
	requestDataAdd := map[string]interface{}{
		"mode":              mode,
		"expires":           expires,
		"governance_bypass": governanceBypass,
	}
	requestDataJSON, _ := json.Marshal(requestDataAdd)
	requestDataBody := bytes.NewReader(requestDataJSON)
	request, err := http.NewRequest(
		"PUT",
		"http://localhost:9090/api/v1/buckets/"+bucketName+"/objects/retention?prefix="+prefix+"&version_id="+versionID,
		requestDataBody,
	)
	if err != nil {
		log.Println(err)
	}
	request.Header.Add("Cookie", fmt.Sprintf("token=%s", token))
	request.Header.Add("Content-Type", "application/json")
	client := &http.Client{
		Timeout: 2 * time.Second,
	}
	response, err := client.Do(request)
	return response, err
}

func GetsTheMetadataOfAnObject(bucketName string, prefix string) (*http.Response, error) {
	/*
		Gets the metadata of an object
		GET
		{{baseUrl}}/buckets/:bucket_name/objects/metadata?prefix=proident velit
	*/
	request, err := http.NewRequest(
		"GET",
		"http://localhost:9090/api/v1/buckets/"+bucketName+"/objects/metadata?prefix="+prefix,
		nil,
	)
	if err != nil {
		log.Println(err)
	}
	request.Header.Add("Cookie", fmt.Sprintf("token=%s", token))
	request.Header.Add("Content-Type", "application/json")
	client := &http.Client{
		Timeout: 2 * time.Second,
	}
	response, err := client.Do(request)
	return response, err
}

func PutBucketsTags(bucketName string, tags map[string]string) (*http.Response, error) {
	/*
		Helper function to put bucket's tags.
		PUT: {{baseUrl}}/buckets/:bucket_name/tags
		{
			"tags": {}
		}
	*/
	requestDataAdd := map[string]interface{}{
		"tags": tags,
	}
	requestDataJSON, _ := json.Marshal(requestDataAdd)
	requestDataBody := bytes.NewReader(requestDataJSON)
	request, err := http.NewRequest("PUT",
		"http://localhost:9090/api/v1/buckets/"+bucketName+"/tags",
		requestDataBody)
	if err != nil {
		log.Println(err)
	}
	request.Header.Add("Cookie", fmt.Sprintf("token=%s", token))
	request.Header.Add("Content-Type", "application/json")
	client := &http.Client{
		Timeout: 2 * time.Second,
	}
	response, err := client.Do(request)
	return response, err
}

func RestoreObjectToASelectedVersion(bucketName string, prefix string, versionID string) (*http.Response, error) {
	request, err := http.NewRequest(
		"PUT",
		"http://localhost:9090/api/v1/buckets/"+bucketName+"/objects/restore?prefix="+prefix+"&version_id="+versionID,
		nil,
	)
	if err != nil {
		log.Println(err)
	}
	request.Header.Add("Cookie", fmt.Sprintf("token=%s", token))
	request.Header.Add("Content-Type", "application/json")
	client := &http.Client{
		Timeout: 2 * time.Second,
	}
	response, err := client.Do(request)
	return response, err
}

func BucketSetPolicy(bucketName string, access string, definition string) (*http.Response, error) {
	/*
		Helper function to set policy on a bucket
		Name: Bucket Set Policy
		HTTP Verb: PUT
		URL: {{baseUrl}}/buckets/:name/set-policy
		Body:
		{
			"access": "PRIVATE",
			"definition": "dolo"
		}
	*/
	requestDataAdd := map[string]interface{}{
		"access":     access,
		"definition": definition,
	}
	requestDataJSON, _ := json.Marshal(requestDataAdd)
	requestDataBody := bytes.NewReader(requestDataJSON)
	request, err := http.NewRequest(
		"PUT",
		"http://localhost:9090/api/v1/buckets/"+bucketName+"/set-policy",
		requestDataBody,
	)
	if err != nil {
		log.Println(err)
	}
	request.Header.Add("Cookie", fmt.Sprintf("token=%s", token))
	request.Header.Add("Content-Type", "application/json")
	client := &http.Client{
		Timeout: 2 * time.Second,
	}
	response, err := client.Do(request)
	return response, err
}

func DeleteObjectsRetentionStatus(bucketName string, prefix string, versionID string) (*http.Response, error) {
	/*
		Helper function to Delete Object Retention Status
		DELETE:
		{{baseUrl}}/buckets/:bucket_name/objects/retention?prefix=proident velit&version_id=proident velit
	*/
	url := "http://localhost:9090/api/v1/buckets/" + bucketName + "/objects/retention?prefix=" +
		prefix + "&version_id=" + versionID
	request, err := http.NewRequest(
		"DELETE",
		url,
		nil,
	)
	if err != nil {
		log.Println(err)
	}
	request.Header.Add("Cookie", fmt.Sprintf("token=%s", token))
	request.Header.Add("Content-Type", "application/json")
	client := &http.Client{
		Timeout: 2 * time.Second,
	}
	response, err := client.Do(request)
	return response, err
}

func ListBucketEvents(bucketName string) (*http.Response, error) {
	/*
		Helper function to list bucket's events
		Name: List Bucket Events
		HTTP Verb: GET
		URL: {{baseUrl}}/buckets/:bucket_name/events
	*/
	request, err := http.NewRequest(
		"GET",
		"http://localhost:9090/api/v1/buckets/"+bucketName+"/events",
		nil,
	)
	if err != nil {
		log.Println(err)
	}
	request.Header.Add("Cookie", fmt.Sprintf("token=%s", token))
	request.Header.Add("Content-Type", "application/json")
	client := &http.Client{
		Timeout: 2 * time.Second,
	}
	response, err := client.Do(request)
	return response, err
}

func PutBucketQuota(bucketName string, enabled bool, quotaType string, amount int) (*http.Response, error) {
	/*
		Helper function to put bucket quota
		Name: Bucket Quota
		URL: {{baseUrl}}/buckets/:name/quota
		HTTP Verb: PUT
		Body:
		{
			"enabled": false,
			"quota_type": "fifo",
			"amount": 18462288
		}
	*/
	requestDataAdd := map[string]interface{}{
		"enabled":    enabled,
		"quota_type": quotaType,
		"amount":     amount,
	}
	requestDataJSON, _ := json.Marshal(requestDataAdd)
	requestDataBody := bytes.NewReader(requestDataJSON)
	request, err := http.NewRequest(
		"PUT",
		"http://localhost:9090/api/v1/buckets/"+bucketName+"/quota",
		requestDataBody,
	)
	if err != nil {
		log.Println(err)
	}
	request.Header.Add("Cookie", fmt.Sprintf("token=%s", token))
	request.Header.Add("Content-Type", "application/json")
	client := &http.Client{
		Timeout: 2 * time.Second,
	}
	response, err := client.Do(request)
	return response, err
}

func GetBucketQuota(bucketName string) (*http.Response, error) {
	/*
		Helper function to get bucket quota
		Name: Get Bucket Quota
		URL: {{baseUrl}}/buckets/:name/quota
		HTTP Verb: GET
	*/
	request, err := http.NewRequest(
		"GET",
		"http://localhost:9090/api/v1/buckets/"+bucketName+"/quota",
		nil,
	)
	if err != nil {
		log.Println(err)
	}
	request.Header.Add("Cookie", fmt.Sprintf("token=%s", token))
	request.Header.Add("Content-Type", "application/json")
	client := &http.Client{
		Timeout: 2 * time.Second,
	}
	response, err := client.Do(request)
	return response, err
}

func PutObjectsLegalholdStatus(bucketName string, prefix string, status string, versionID string) (*http.Response, error) {
	// Helper function to test "Put Object's legalhold status" end point
	requestDataAdd := map[string]interface{}{
		"status": status,
	}
	requestDataJSON, _ := json.Marshal(requestDataAdd)
	requestDataBody := bytes.NewReader(requestDataJSON)
	request, err := http.NewRequest(
		"PUT",
		"http://localhost:9090/api/v1/buckets/"+bucketName+"/objects/legalhold?prefix="+prefix+"&version_id="+versionID,
		requestDataBody,
	)
	if err != nil {
		log.Println(err)
	}
	request.Header.Add("Cookie", fmt.Sprintf("token=%s", token))
	request.Header.Add("Content-Type", "application/json")
	client := &http.Client{
		Timeout: 2 * time.Second,
	}
	response, err := client.Do(request)
	return response, err
}

func TestPutObjectsLegalholdStatus(t *testing.T) {
	printStartFunc("TestPutObjectsLegalholdStatus")
	// Variables
	assert := assert.New(t)
	bucketName := "testputobjectslegalholdstatus"
	fileName := "testputobjectslegalholdstatus.txt"
	prefix := "dGVzdHB1dG9iamVjdHNsZWdhbGhvbGRzdGF0dXMudHh0" // encoded base64
	status := "enabled"

	// 1. Create bucket
	response, err := AddBucket(bucketName, true, true, nil, nil)
	assert.Nil(err)
	if err != nil {
		log.Println(err)
		assert.Fail("Error creating the bucket")
		return
	}
	if response != nil {
		assert.Equal(201, response.StatusCode, inspectHTTPResponse(response))
	}

	// 2. Add object
	uploadResponse, uploadError := UploadAnObject(
		bucketName,
		fileName,
	)
	assert.Nil(uploadError)
	if uploadError != nil {
		log.Println(uploadError)
		return
	}
	addObjRsp := inspectHTTPResponse(uploadResponse)
	if uploadResponse != nil {
		assert.Equal(
			200,
			uploadResponse.StatusCode,
			addObjRsp,
		)
	}

	// Get versionID
	listResponse, _ := ListObjects(bucketName, prefix, "true")
	bodyBytes, _ := ioutil.ReadAll(listResponse.Body)
	listObjs := models.ListObjectsResponse{}
	err = json.Unmarshal(bodyBytes, &listObjs)
	if err != nil {
		log.Println(err)
		assert.Nil(err)
	}
	validVersionID := listObjs.Objects[0].VersionID

	type args struct {
		versionID string
	}
	tests := []struct {
		name           string
		expectedStatus int
		args           args
	}{
		{
			name:           "Valid VersionID when putting object's legal hold status",
			expectedStatus: 200,
			args: args{
				versionID: validVersionID,
			},
		},
		{
			name:           "Invalid VersionID when putting object's legal hold status",
			expectedStatus: 500,
			args: args{
				versionID: "*&^###Test1ThisMightBeInvalid555",
			},
		},
	}
	for _, tt := range tests {
		t.Run(tt.name, func(t *testing.T) {
			// 3. Put Objects Legal Status
			putResponse, putError := PutObjectsLegalholdStatus(
				bucketName,
				prefix,
				status,
				tt.args.versionID,
			)
			if putError != nil {
				log.Println(putError)
				assert.Fail("Error putting object's legal hold status")
			}
			if putResponse != nil {
				assert.Equal(
					tt.expectedStatus,
					putResponse.StatusCode,
					inspectHTTPResponse(putResponse),
				)
			}
		})
	}
	printEndFunc("TestPutObjectsLegalholdStatus")
}

func TestGetBucketQuota(t *testing.T) {
	printStartFunc("TestGetBucketQuota")
	// Variables
	assert := assert.New(t)
	validBucket := "testgetbucketquota"

	// 1. Create bucket
	response, err := AddBucket(validBucket, true, true, nil, nil)
	assert.Nil(err)
	if err != nil {
		log.Println(err)
		assert.Fail("Error creating the bucket")
		return
	}
	if response != nil {
		assert.Equal(201, response.StatusCode, inspectHTTPResponse(response))
	}

	// 2. Put Bucket Quota
	restResp, restErr := PutBucketQuota(
		validBucket,
		true,          // enabled
		"hard",        // quotaType
		1099511627776, // amount
	)
	assert.Nil(restErr)
	if restErr != nil {
		log.Println(restErr)
		return
	}
	finalResponse := inspectHTTPResponse(restResp)
	if restResp != nil {
		assert.Equal(
			200,
			restResp.StatusCode,
			finalResponse,
		)
	}

	// 3. Get Bucket Quota
	type args struct {
		bucketName string
	}
	tests := []struct {
		name           string
		expectedStatus int
		args           args
	}{
		{
			name:           "Valid bucket when getting quota",
			expectedStatus: 200,
			args: args{
				bucketName: validBucket,
			},
		},
		{
			name:           "Invalid bucket when getting quota",
			expectedStatus: 500,
			args: args{
				bucketName: "askdaklsjdkasjdklasjdklasjdklajsdklasjdklasjdlkas",
			},
		},
	}
	for _, tt := range tests {
		t.Run(tt.name, func(t *testing.T) {
			restResp, restErr := GetBucketQuota(
				tt.args.bucketName,
			)
			assert.Nil(restErr)
			if restErr != nil {
				log.Println(restErr)
				return
			}
			finalResponse := inspectHTTPResponse(restResp)
			if restResp != nil {
				assert.Equal(
					tt.expectedStatus,
					restResp.StatusCode,
					finalResponse,
				)
			}
		})
	}
	printEndFunc("TestGetBucketQuota")
}

func TestPutBucketQuota(t *testing.T) {
	printStartFunc("TestPutBucketQuota")
	// Variables
	assert := assert.New(t)
	validBucket := "testputbucketquota"

	// 1. Create bucket
	response, err := AddBucket(validBucket, true, true, nil, nil)
	assert.Nil(err)
	if err != nil {
		log.Println(err)
		assert.Fail("Error creating the bucket")
		return
	}
	if response != nil {
		assert.Equal(201, response.StatusCode, inspectHTTPResponse(response))
	}

	// 2. Put Bucket Quota
	type args struct {
		bucketName string
	}
	tests := []struct {
		name           string
		expectedStatus int
		args           args
	}{
		{
			name:           "Valid bucket when putting quota",
			expectedStatus: 200,
			args: args{
				bucketName: validBucket,
			},
		},
		{
			name:           "Invalid bucket when putting quota",
			expectedStatus: 500,
			args: args{
				bucketName: "lksdjakldjklajdlkasjdklasjdkljaskdljaslkdjalksjdklasjdklajsdlkajs",
			},
		},
	}
	for _, tt := range tests {
		t.Run(tt.name, func(t *testing.T) {
			restResp, restErr := PutBucketQuota(
				tt.args.bucketName,
				true,          // enabled
				"hard",        // quotaType
				1099511627776, // amount
			)
			assert.Nil(restErr)
			if restErr != nil {
				log.Println(restErr)
				return
			}
			finalResponse := inspectHTTPResponse(restResp)
			if restResp != nil {
				assert.Equal(
					tt.expectedStatus,
					restResp.StatusCode,
					finalResponse,
				)
			}
		})
	}
	printEndFunc("TestPutBucketQuota")
}

func TestListBucketEvents(t *testing.T) {
	printStartFunc("TestListBucketEvents")
	// Variables
	assert := assert.New(t)
	validBucket := "testlistbucketevents"

	// 1. Create bucket
	response, err := AddBucket(validBucket, true, true, nil, nil)
	assert.Nil(err)
	if err != nil {
		log.Println(err)
		assert.Fail("Error creating the bucket")
		return
	}
	if response != nil {
		assert.Equal(201, response.StatusCode, inspectHTTPResponse(response))
	}

	// 2. List bucket events
	type args struct {
		bucketName string
	}
	tests := []struct {
		name           string
		expectedStatus int
		args           args
	}{
		{
			name:           "Valid bucket when listing events",
			expectedStatus: 200,
			args: args{
				bucketName: validBucket,
			},
		},
		{
			name:           "Invalid bucket when listing events",
			expectedStatus: 500,
			args: args{
				bucketName: "alksdjalksdjklasjdklasjdlkasjdkljaslkdjaskldjaklsjd",
			},
		},
	}
	for _, tt := range tests {
		t.Run(tt.name, func(t *testing.T) {

			restResp, restErr := ListBucketEvents(
				tt.args.bucketName,
			)
			assert.Nil(restErr)
			if restErr != nil {
				log.Println(restErr)
				return
			}
			finalResponse := inspectHTTPResponse(restResp)
			if restResp != nil {
				assert.Equal(
					tt.expectedStatus,
					restResp.StatusCode,
					finalResponse,
				)
			}

		})
	}
	printEndFunc("TestListBucketEvents")
}

func TestDeleteObjectsRetentionStatus(t *testing.T) {
	printStartFunc("TestDeleteObjectsRetentionStatus")
	// Variables
	assert := assert.New(t)
	bucketName := "testdeleteobjectslegalholdstatus"
	fileName := "testdeleteobjectslegalholdstatus.txt"
	validPrefix := encodeBase64(fileName)

	// 1. Create bucket
	response, err := AddBucket(bucketName, true, true, nil, nil)
	assert.Nil(err)
	if err != nil {
		log.Println(err)
		assert.Fail("Error creating the bucket")
		return
	}
	if response != nil {
		assert.Equal(201, response.StatusCode, inspectHTTPResponse(response))
	}

	// 2. Add object
	uploadResponse, uploadError := UploadAnObject(
		bucketName,
		fileName,
	)
	assert.Nil(uploadError)
	if uploadError != nil {
		log.Println(uploadError)
		return
	}
	addObjRsp := inspectHTTPResponse(uploadResponse)
	if uploadResponse != nil {
		assert.Equal(
			200,
			uploadResponse.StatusCode,
			addObjRsp,
		)
	}

	// Get versionID
	listResponse, _ := ListObjects(bucketName, validPrefix, "true")
	bodyBytes, _ := ioutil.ReadAll(listResponse.Body)
	listObjs := models.ListObjectsResponse{}
	err = json.Unmarshal(bodyBytes, &listObjs)
	if err != nil {
		log.Println(err)
		assert.Nil(err)
	}
	versionID := listObjs.Objects[0].VersionID

	// 3. Put Objects Retention Status
	putResponse, putError := PutObjectsRetentionStatus(
		bucketName,
		validPrefix,
		versionID,
		"governance",
		"2033-01-11T23:59:59Z",
		false,
	)
	if putError != nil {
		log.Println(putError)
		assert.Fail("Error putting the object retention status")
	}
	if putResponse != nil {
		assert.Equal(
			200,
			putResponse.StatusCode,
			inspectHTTPResponse(putResponse),
		)
	}

	type args struct {
		prefix string
	}
	tests := []struct {
		name           string
		expectedStatus int
		args           args
	}{
		{
			name:           "Valid prefix when deleting object's retention status",
			expectedStatus: 200,
			args: args{
				prefix: validPrefix,
			},
		},
		{
			name:           "Invalid prefix when deleting object's retention status",
			expectedStatus: 500,
			args: args{
				prefix: "fakefile",
			},
		},
	}
	for _, tt := range tests {
		t.Run(tt.name, func(t *testing.T) {
			// 4. Delete Objects Retention Status
			putResponse, putError := DeleteObjectsRetentionStatus(
				bucketName,
				tt.args.prefix,
				versionID,
			)
			if putError != nil {
				log.Println(putError)
				assert.Fail("Error deleting the object retention status")
			}
			if putResponse != nil {
				assert.Equal(
					tt.expectedStatus,
					putResponse.StatusCode,
					inspectHTTPResponse(putResponse),
				)
			}
		})
	}
	printEndFunc("TestDeleteObjectsRetentionStatus")
}

func TestBucketSetPolicy(t *testing.T) {
	printStartFunc("TestBucketSetPolicy")
	// Variables
	assert := assert.New(t)
	validBucketName := "testbucketsetpolicy"

	// 1. Create bucket
	response, err := AddBucket(validBucketName, true, true, nil, nil)
	assert.Nil(err)
	if err != nil {
		log.Println(err)
		assert.Fail("Error creating the bucket")
		return
	}
	if response != nil {
		assert.Equal(201, response.StatusCode, inspectHTTPResponse(response))
	}

	// 2. Set a bucket's policy using table driven tests
	type args struct {
		bucketName string
	}
	tests := []struct {
		name           string
		expectedStatus int
		args           args
	}{
		{
			name:           "Valid bucket when setting a policy",
			expectedStatus: 200,
			args: args{
				bucketName: validBucketName,
			},
		},
		{
			name:           "Invalid bucket when setting a bucket",
			expectedStatus: 500,
			args: args{
				bucketName: "wlkjsdkalsjdklajsdlkajsdlkajsdlkajsdklajsdkljaslkdjaslkdj",
			},
		},
	}
	for _, tt := range tests {
		t.Run(tt.name, func(t *testing.T) {

			// Set Policy
			restResp, restErr := BucketSetPolicy(
				tt.args.bucketName,
				"PUBLIC",
				"",
			)
			assert.Nil(restErr)
			if restErr != nil {
				log.Println(restErr)
				return
			}
			finalResponse := inspectHTTPResponse(restResp)
			if restResp != nil {
				assert.Equal(
					tt.expectedStatus,
					restResp.StatusCode,
					finalResponse,
				)
			}

		})
	}
	printEndFunc("TestBucketSetPolicy")
}

func TestRestoreObjectToASelectedVersion(t *testing.T) {
	printStartFunc("TestRestoreObjectToASelectedVersion")
	// Variables
	assert := assert.New(t)
	bucketName := "testrestoreobjectstoselectedversion"
	fileName := "testrestoreobjectstoselectedversion.txt"
	validPrefix := encodeBase64(fileName)

	// 1. Create bucket
	response, err := AddBucket(bucketName, true, true, nil, nil)
	assert.Nil(err)
	if err != nil {
		log.Println(err)
		assert.Fail("Error creating the bucket")
		return
	}
	if response != nil {
		assert.Equal(201, response.StatusCode, inspectHTTPResponse(response))
	}

	// 2. Add object
	uploadResponse, uploadError := UploadAnObject(
		bucketName,
		fileName,
	)
	assert.Nil(uploadError)
	if uploadError != nil {
		log.Println(uploadError)
		return
	}
	addObjRsp := inspectHTTPResponse(uploadResponse)
	if uploadResponse != nil {
		assert.Equal(
			200,
			uploadResponse.StatusCode,
			addObjRsp,
		)
	}

	// 3. Get versionID
	listResponse, _ := ListObjects(bucketName, validPrefix, "true")
	bodyBytes, _ := ioutil.ReadAll(listResponse.Body)
	listObjs := models.ListObjectsResponse{}
	err = json.Unmarshal(bodyBytes, &listObjs)
	if err != nil {
		log.Println(err)
		assert.Nil(err)
	}
	versionID := listObjs.Objects[0].VersionID

	type args struct {
		prefix string
	}
	tests := []struct {
		name           string
		expectedStatus int
		args           args
	}{
		{
			name:           "Valid prefix when restoring object",
			expectedStatus: 200,
			args: args{
				prefix: validPrefix,
			},
		},
		{
			name:           "Invalid prefix when restoring object",
			expectedStatus: 500,
			args: args{
				prefix: "fakefile",
			},
		},
	}
	for _, tt := range tests {
		t.Run(tt.name, func(t *testing.T) {
			// 4. Restore Object to a selected version
			restResp, restErr := RestoreObjectToASelectedVersion(
				bucketName,
				tt.args.prefix,
				versionID,
			)
			assert.Nil(restErr)
			if restErr != nil {
				log.Println(restErr)
				return
			}
			finalResponse := inspectHTTPResponse(restResp)
			if restResp != nil {
				assert.Equal(
					tt.expectedStatus,
					restResp.StatusCode,
					finalResponse,
				)
			}
		})
	}
	printEndFunc("TestRestoreObjectToASelectedVersion")
}

func TestPutBucketsTags(t *testing.T) {
	printStartFunc("TestPutBucketsTags")
	// Focused test for "Put Bucket's tags" endpoint

	// 1. Create the bucket
	assert := assert.New(t)
	validBucketName := "testputbuckettags1"
	response, err := AddBucket(validBucketName, false, false, nil, nil)
	assert.Nil(err)
	if err != nil {
		log.Println(err)
		assert.Fail("Error creating the bucket")
		return
	}
	if response != nil {
		assert.Equal(201, response.StatusCode, inspectHTTPResponse(response))
	}

	type args struct {
		bucketName string
	}
	tests := []struct {
		name           string
		expectedStatus int
		args           args
	}{
		{
			name:           "Put a tag to a valid bucket",
			expectedStatus: 200,
			args: args{
				bucketName: validBucketName,
			},
		},
		{
			name:           "Put a tag to an invalid bucket",
			expectedStatus: 500,
			args: args{
				bucketName: "invalidbucketname",
			},
		},
	}
	for _, tt := range tests {
		t.Run(tt.name, func(t *testing.T) {

			// 2. Add a tag to the bucket
			tags := make(map[string]string)
			tags["tag2"] = "tag2"
			putBucketTagResponse, putBucketTagError := PutBucketsTags(
				tt.args.bucketName, tags)
			if putBucketTagError != nil {
				log.Println(putBucketTagError)
				assert.Fail("Error putting the bucket's tags")
				return
			}
			if putBucketTagResponse != nil {
				assert.Equal(
					tt.expectedStatus, putBucketTagResponse.StatusCode,
					inspectHTTPResponse(putBucketTagResponse))
			}

		})
	}
	printEndFunc("TestPutBucketsTags")
}

func TestGetsTheMetadataOfAnObject(t *testing.T) {
	printStartFunc("TestGetsTheMetadataOfAnObject")
	// Vars
	assert := assert.New(t)
	bucketName := "testgetsthemetadataofanobject"
	fileName := "testshareobjectonurl.txt"
	validPrefix := encodeBase64(fileName)
	tags := make(map[string]string)
	tags["tag"] = "testputobjecttagbucketonetagone"

	// 1. Create the bucket
	response, err := AddBucket(bucketName, false, false, nil, nil)
	assert.Nil(err)
	if err != nil {
		log.Println(err)
		return
	}
	if response != nil {
		assert.Equal(201, response.StatusCode, "Status Code is incorrect")
	}

	// 2. Upload the object to the bucket
	uploadResponse, uploadError := UploadAnObject(bucketName, fileName)
	assert.Nil(uploadError)
	if uploadError != nil {
		log.Println(uploadError)
		return
	}
	if uploadResponse != nil {
		assert.Equal(
			200,
			uploadResponse.StatusCode,
			inspectHTTPResponse(uploadResponse),
		)
	}

	type args struct {
		prefix string
	}
	tests := []struct {
		name           string
		expectedStatus int
		args           args
	}{
		{
			name:           "Get metadata with valid prefix",
			expectedStatus: 200,
			args: args{
				prefix: validPrefix,
			},
		},
		{
			name:           "Get metadata with invalid prefix",
			expectedStatus: 500,
			args: args{
				prefix: "invalidprefix",
			},
		},
	}
	for _, tt := range tests {
		t.Run(tt.name, func(t *testing.T) {

			// 3. Get the metadata from an object
			getRsp, getErr := GetsTheMetadataOfAnObject(
				bucketName, tt.args.prefix)
			assert.Nil(getErr)
			if getErr != nil {
				log.Println(getErr)
				return
			}
			if getRsp != nil {
				assert.Equal(
					tt.expectedStatus,
					getRsp.StatusCode,
					inspectHTTPResponse(getRsp),
				)
			}

		})
	}
	printEndFunc("TestGetsTheMetadataOfAnObject")
}

func TestPutObjectsRetentionStatus(t *testing.T) {
	printStartFunc("TestPutObjectsRetentionStatus")
	// Variables
	assert := assert.New(t)
	bucketName := "testputobjectsretentionstatus"
	fileName := "testputobjectsretentionstatus.txt"
	prefix := encodeBase64(fileName)

	// 1. Create bucket
	response, err := AddBucket(bucketName, true, true, nil, nil)
	assert.Nil(err)
	if err != nil {
		log.Println(err)
		assert.Fail("Error creating the bucket")
		return
	}
	if response != nil {
		assert.Equal(201, response.StatusCode, inspectHTTPResponse(response))
	}

	// 2. Add object
	uploadResponse, uploadError := UploadAnObject(
		bucketName,
		fileName,
	)
	assert.Nil(uploadError)
	if uploadError != nil {
		log.Println(uploadError)
		return
	}
	addObjRsp := inspectHTTPResponse(uploadResponse)
	if uploadResponse != nil {
		assert.Equal(
			200,
			uploadResponse.StatusCode,
			addObjRsp,
		)
	}

	// Get versionID
	listResponse, _ := ListObjects(bucketName, prefix, "true")
	bodyBytes, _ := ioutil.ReadAll(listResponse.Body)
	listObjs := models.ListObjectsResponse{}
	err = json.Unmarshal(bodyBytes, &listObjs)
	if err != nil {
		log.Println(err)
		assert.Nil(err)
	}
	validVersionID := listObjs.Objects[0].VersionID

	type args struct {
		versionID string
	}
	tests := []struct {
		name           string
		expectedStatus int
		args           args
	}{
		{
			name:           "Valid VersionID when putting object's retention status",
			expectedStatus: 200,
			args: args{
				versionID: validVersionID,
			},
		},
		{
			name:           "Invalid VersionID when putting object's retention status",
			expectedStatus: 500,
			args: args{
				versionID: "*&^###Test1ThisMightBeInvalid555",
			},
		},
	}
	for _, tt := range tests {
		t.Run(tt.name, func(t *testing.T) {
			// 3. Put Objects Legal Status
			putResponse, putError := PutObjectsRetentionStatus(
				bucketName,
				prefix,
				tt.args.versionID,
				"compliance",
				"2033-01-13T23:59:59Z",
				false,
			)
			if putError != nil {
				log.Println(putError)
				assert.Fail("Error putting the object's retention status")
			}
			if putResponse != nil {
				assert.Equal(
					tt.expectedStatus,
					putResponse.StatusCode,
					inspectHTTPResponse(putResponse),
				)
			}
		})
	}
	printEndFunc("TestPutObjectsRetentionStatus")
}

func TestShareObjectOnURL(t *testing.T) {
	/*
		Test to share an object via URL
	*/
	printStartFunc("TestShareObjectOnURL")
	// Vars
	assert := assert.New(t)
	bucketName := "testshareobjectonurl"
	fileName := "testshareobjectonurl.txt"
	validPrefix := encodeBase64(fileName)
	tags := make(map[string]string)
	tags["tag"] = "testputobjecttagbucketonetagone"
	versionID := "null"

	// 1. Create the bucket
	response, err := AddBucket(bucketName, false, false, nil, nil)
	assert.Nil(err)
	if err != nil {
		log.Println(err)
		return
	}
	if response != nil {
		assert.Equal(201, response.StatusCode, "Status Code is incorrect")
	}

	// 2. Upload the object to the bucket
	uploadResponse, uploadError := UploadAnObject(bucketName, fileName)
	assert.Nil(uploadError)
	if uploadError != nil {
		log.Println(uploadError)
		return
	}
	if uploadResponse != nil {
		assert.Equal(
			200,
			uploadResponse.StatusCode,
			inspectHTTPResponse(uploadResponse),
		)
	}

	type args struct {
		prefix string
	}
	tests := []struct {
		name           string
		expectedStatus int
		args           args
	}{
		{
			name:           "Share File with valid prefix",
			expectedStatus: 200,
			args: args{
				prefix: validPrefix,
			},
		},
		{
			name:           "Share file with invalid prefix",
			expectedStatus: 500,
			args: args{
				prefix: "invalidprefix",
			},
		},
	}
	for _, tt := range tests {
		t.Run(tt.name, func(t *testing.T) {

			// 3. Share the object on a URL
			shareResponse, shareError := SharesAnObjectOnAUrl(bucketName, tt.args.prefix, versionID, "604800s")
			assert.Nil(shareError)
			if shareError != nil {
				log.Println(shareError)
				return
			}
			finalResponse := inspectHTTPResponse(shareResponse)
			if shareResponse != nil {
				assert.Equal(
					tt.expectedStatus,
					shareResponse.StatusCode,
					finalResponse,
				)
			}

		})
	}
	printEndFunc("TestShareObjectOnURL")
}

func TestListObjects(t *testing.T) {
	/*
	   To test list objects end point.
	*/
	printStartFunc("TestListObjects")
	// Test's variables
	assert := assert.New(t)
	bucketName := "testlistobjecttobucket1"
	fileName := "testlistobjecttobucket1.txt"

	// 1. Create the bucket
	response, err := AddBucket(bucketName, false, false, nil, nil)
	assert.Nil(err)
	if err != nil {
		log.Println(err)
		return
	}
	if response != nil {
		assert.Equal(201, response.StatusCode, "Status Code is incorrect")
	}

	// 2. Upload the object to the bucket
	uploadResponse, uploadError := UploadAnObject(bucketName, fileName)
	assert.Nil(uploadError)
	if uploadError != nil {
		log.Println(uploadError)
		return
	}
	if uploadResponse != nil {
		assert.Equal(200, uploadResponse.StatusCode,
			inspectHTTPResponse(uploadResponse))
	}

	// 3. List the object
	listResponse, listError := ListObjects(bucketName, "", "false")
	assert.Nil(listError)
	if listError != nil {
		log.Println(listError)
		return
	}
	finalResponse := inspectHTTPResponse(listResponse)
	if listResponse != nil {
		assert.Equal(200, listResponse.StatusCode,
			finalResponse)
	}

	// 4. Verify the object was listed
	assert.True(
		strings.Contains(finalResponse, "testlistobjecttobucket1"),
		finalResponse)
	printEndFunc("TestListObjects")
}

func TestDeleteObject(t *testing.T) {
	/*
	   Test to delete an object from a given bucket.
	*/
	printStartFunc("TestDeleteObject")
	// Variables
	assert := assert.New(t)
	bucketName := "testdeleteobjectbucket1"
	fileName := "testdeleteobjectfile"
	path := "dGVzdGRlbGV0ZW9iamVjdGZpbGUxLnR4dA==" // fileName encoded base64
	numberOfFiles := 2

	// 1. Create bucket
	response, err := AddBucket(bucketName, true, true, nil, nil)
	assert.Nil(err)
	if err != nil {
		log.Println(err)
		assert.Fail("Error creating the bucket")
		return
	}
	if response != nil {
		assert.Equal(201, response.StatusCode, inspectHTTPResponse(response))
	}

	// 2. Add two objects to the bucket created.
	for i := 1; i <= numberOfFiles; i++ {
		uploadResponse, uploadError := UploadAnObject(
			bucketName, fileName+strconv.Itoa(i)+".txt")
		assert.Nil(uploadError)
		if uploadError != nil {
			log.Println(uploadError)
			return
		}
		if uploadResponse != nil {
			assert.Equal(200, uploadResponse.StatusCode,
				inspectHTTPResponse(uploadResponse))
		}
	}

	// 3. Delete only one object from the bucket.
	deleteResponse, deleteError := DeleteObject(bucketName, path, false, false)
	assert.Nil(deleteError)
	if deleteError != nil {
		log.Println(deleteError)
		return
	}
	if deleteResponse != nil {
		assert.Equal(200, deleteResponse.StatusCode,
			inspectHTTPResponse(deleteResponse))
	}

	// 4. List the objects in the bucket and make sure the object is gone
	listResponse, listError := ListObjects(bucketName, "", "false")
	assert.Nil(listError)
	if listError != nil {
		log.Println(listError)
		return
	}
	finalResponse := inspectHTTPResponse(listResponse)
	if listResponse != nil {
		assert.Equal(200, listResponse.StatusCode,
			finalResponse)
	}
	// Expected only one file: "testdeleteobjectfile2.txt"
	// "testdeleteobjectfile1.txt" should be gone by now.
	assert.True(
		strings.Contains(
			finalResponse,
			"testdeleteobjectfile2.txt"), finalResponse) // Still there
	assert.False(
		strings.Contains(
			finalResponse,
			"testdeleteobjectfile1.txt"), finalResponse) // Gone
	printEndFunc("TestDeleteObject")
}

func TestUploadObjectToBucket(t *testing.T) {
	/*
		Function to test the upload of an object to a bucket.
	*/
	printStartFunc("TestUploadObjectToBucket")
	// Test's variables
	assert := assert.New(t)
	bucketName := "testuploadobjecttobucket1"
	fileName := "sample.txt"

	// 1. Create the bucket
	response, err := AddBucket(bucketName, false, false, nil, nil)
	assert.Nil(err)
	if err != nil {
		log.Println(err)
		return
	}
	if response != nil {
		assert.Equal(201, response.StatusCode, "Status Code is incorrect")
	}

	// 2. Upload the object to the bucket
	uploadResponse, uploadError := UploadAnObject(bucketName, fileName)
	assert.Nil(uploadError)
	if uploadError != nil {
		log.Println(uploadError)
		return
	}

	// 3. Verify the object was uploaded
	finalResponse := inspectHTTPResponse(uploadResponse)
	if uploadResponse != nil {
		assert.Equal(200, uploadResponse.StatusCode, finalResponse)
	}
	printEndFunc("TestUploadObjectToBucket")
}

func TestDownloadObject(t *testing.T) {
	/*
	   Test to download an object from a given bucket.
	*/
	printStartFunc("TestDownloadObject")
	// Vars
	assert := assert.New(t)
	bucketName := "testdownloadobjbucketone"
	fileName := "testdownloadobjectfilenameone"
	path := encodeBase64(fileName)
	workingDirectory, getWdErr := os.Getwd()
	if getWdErr != nil {
		assert.Fail("Couldn't get the directory")
	}

	// 1. Create the bucket
	response, err := AddBucket(bucketName, true, true, nil, nil)
	assert.Nil(err)
	if err != nil {
		log.Println(err)
		assert.Fail("Error creating the bucket")
		return
	}
	if response != nil {
		assert.Equal(201, response.StatusCode, inspectHTTPResponse(response))
	}

	// 2. Upload an object to the bucket
	uploadResponse, uploadError := UploadAnObject(bucketName, fileName)
	assert.Nil(uploadError)
	if uploadError != nil {
		log.Println(uploadError)
		return
	}
	if uploadResponse != nil {
		assert.Equal(
			200,
			uploadResponse.StatusCode,
			inspectHTTPResponse(uploadResponse),
		)
	}

	// 3. Download the object from the bucket
	downloadResponse, downloadError := DownloadObject(bucketName, path)
	assert.Nil(downloadError)
	if downloadError != nil {
		log.Println(downloadError)
		assert.Fail("Error downloading the object")
		return
	}
	finalResponse := inspectHTTPResponse(downloadResponse)
	if downloadResponse != nil {
		assert.Equal(
			200,
			downloadResponse.StatusCode,
			finalResponse,
		)
	}

	// 4. Verify the file was downloaded
	files, err := ioutil.ReadDir(workingDirectory)
	if err != nil {
		log.Fatal(err)
	}
	for _, file := range files {
		fmt.Println(file.Name(), file.IsDir())
	}
	if _, err := os.Stat(workingDirectory); errors.Is(err, os.ErrNotExist) {
		// path/to/whatever does not exist
		assert.Fail("File wasn't downloaded")
	}
	printEndFunc("TestDownloadObject")
}

func TestDeleteMultipleObjects(t *testing.T) {
	/*
	   Function to test the deletion of multiple objects from a given bucket.
	*/
	printStartFunc("TestDeleteMultipleObjects")
	// Variables
	assert := assert.New(t)
	bucketName := "testdeletemultipleobjsbucket1"
	numberOfFiles := 5
	fileName := "testdeletemultipleobjs"

	// 1. Create a bucket for this particular test
	response, err := AddBucket(bucketName, false, false, nil, nil)
	assert.Nil(err)
	if err != nil {
		log.Println(err)
		return
	}
	if response != nil {
		assert.Equal(201, response.StatusCode, "Status Code is incorrect")
	}

	// 2. Add couple of objects to this bucket
	for i := 1; i <= numberOfFiles; i++ {
		uploadResponse, uploadError := UploadAnObject(
			bucketName, fileName+strconv.Itoa(i)+".txt")
		assert.Nil(uploadError)
		if uploadError != nil {
			log.Println(uploadError)
			return
		}
		if uploadResponse != nil {
			assert.Equal(200, uploadResponse.StatusCode,
				inspectHTTPResponse(uploadResponse))
		}
	}

	// 3. Delete these objects
	for i := 1; i <= numberOfFiles; i++ {
		deleteResponse, deleteError := DeleteObject(
			bucketName, encodeBase64(
				fileName+strconv.Itoa(i)+".txt"), false, false)
		assert.Nil(deleteError)
		if deleteError != nil {
			log.Println(deleteError)
			return
		}
		if deleteResponse != nil {
			assert.Equal(200, deleteResponse.StatusCode,
				inspectHTTPResponse(deleteResponse))
		}
	}

	// 4. List the objects, empty list is expected!
	listResponse, listError := ListObjects(bucketName, "", "false")
	assert.Nil(listError)
	if listError != nil {
		log.Println(listError)
		return
	}
	finalResponse := inspectHTTPResponse(listResponse)
	if listResponse != nil {
		assert.Equal(200, listResponse.StatusCode,
			finalResponse)
	}

	// 5. Verify empty list is obtained as we deleted all the objects
	expected := "Http Response: {\"objects\":null}\n"
	assert.Equal(expected, finalResponse, finalResponse)
	printEndFunc("TestDeleteMultipleObjects")
}

func TestPutObjectTag(t *testing.T) {
	/*
		Test to put a tag to an object
	*/
	printStartFunc("TestPutObjectTag")
	// Vars
	assert := assert.New(t)
	bucketName := "testputobjecttagbucketone"
	fileName := "testputobjecttagbucketone.txt"
	path := encodeBase64(fileName)
	tags := make(map[string]string)
	tags["tag"] = "testputobjecttagbucketonetagone"
	versionID := "null"

	// 1. Create the bucket
	response, err := AddBucket(bucketName, false, false, nil, nil)
	assert.Nil(err)
	if err != nil {
		log.Println(err)
		return
	}
	if response != nil {
		assert.Equal(201, response.StatusCode, "Status Code is incorrect")
	}

	// 2. Upload the object to the bucket
	uploadResponse, uploadError := UploadAnObject(bucketName, fileName)
	assert.Nil(uploadError)
	if uploadError != nil {
		log.Println(uploadError)
		return
	}
	if uploadResponse != nil {
		assert.Equal(
			200,
			uploadResponse.StatusCode,
			inspectHTTPResponse(uploadResponse),
		)
	}

	// 3. Put a tag to the object
	putTagResponse, putTagError := PutObjectTags(
		bucketName, path, tags, versionID)
	assert.Nil(putTagError)
	if putTagError != nil {
		log.Println(putTagError)
		return
	}
	putObjectTagresult := inspectHTTPResponse(putTagResponse)
	if putTagResponse != nil {
		assert.Equal(
			200, putTagResponse.StatusCode, putObjectTagresult)
	}

	// 4. Verify the object's tag is set
	listResponse, listError := ListObjects(bucketName, path, "false")
	assert.Nil(listError)
	if listError != nil {
		log.Println(listError)
		return
	}
	finalResponse := inspectHTTPResponse(listResponse)
	if listResponse != nil {
		assert.Equal(200, listResponse.StatusCode,
			finalResponse)
	}
	assert.True(
		strings.Contains(finalResponse, tags["tag"]),
		finalResponse)
	printEndFunc("TestPutObjectTag")
}

func TestBucketRetention(t *testing.T) {
	/*
		To test bucket retention feature
	*/
	printStartFunc("TestBucketRetention")
	// 1. Create the bucket with 2 years validity retention
	assert := assert.New(t)
	/*
		{
			"name":"setbucketretention1",
			"versioning":true,
			"locking":true,
			"retention":
				{
					"mode":"compliance",
					"unit":"years",
					"validity":2
				}
		}
	*/
	retention := make(map[string]interface{})
	retention["mode"] = "compliance"
	retention["unit"] = "years"
	retention["validity"] = 2
	response, err := AddBucket("setbucketretention1", true, true, nil, retention)
	assert.Nil(err)
	if err != nil {
		log.Println(err)
		assert.Fail("Error creating the bucket")
		return
	}
	if response != nil {
		assert.Equal(201, response.StatusCode, inspectHTTPResponse(response))
	}

	// 2. Set the bucket's retention from 2 years to 3 years
	setBucketRetentionResponse, setBucketRetentionError := SetBucketRetention(
		"setbucketretention1",
		"compliance",
		"years",
		3,
	)
	assert.Nil(setBucketRetentionError)
	if setBucketRetentionError != nil {
		log.Println(setBucketRetentionError)
		assert.Fail("Error setting the bucket retention")
		return
	}
	if setBucketRetentionResponse != nil {
		assert.Equal(200, setBucketRetentionResponse.StatusCode,
			inspectHTTPResponse(setBucketRetentionResponse))
	}

	// 3. Verify the bucket's retention was properly set.
	getBucketRetentionResponse, getBucketRetentionError := GetBucketRetention(
		"setbucketretention1",
	)
	assert.Nil(getBucketRetentionError)
	if getBucketRetentionError != nil {
		log.Println(getBucketRetentionError)
		assert.Fail("Error getting the bucket's retention")
		return
	}
	finalResponse := inspectHTTPResponse(getBucketRetentionResponse)
	if getBucketRetentionResponse != nil {
		assert.Equal(
			200,
			getBucketRetentionResponse.StatusCode,
			finalResponse,
		)
	}
	expected := "Http Response: {\"mode\":\"compliance\",\"unit\":\"years\",\"validity\":3}\n"
	assert.Equal(expected, finalResponse, finalResponse)
	printEndFunc("TestBucketRetention")
}

func TestBucketInformationGenericErrorResponse(t *testing.T) {
	/*
		Test Bucket Info End Point with a Generic Error Response.
	*/
	printStartFunc("TestBucketInformationGenericErrorResponse")
	// 1. Create the bucket
	assert := assert.New(t)
	response, err := AddBucket("bucketinformation2", false, false, nil, nil)
	assert.Nil(err)
	if err != nil {
		log.Println(err)
		assert.Fail("Error creating the bucket")
		return
	}
	if response != nil {
		assert.Equal(201, response.StatusCode, inspectHTTPResponse(response))
	}

	// 2. Add a tag to the bucket
	tags := make(map[string]string)
	tags["tag2"] = "tag2"
	putBucketTagResponse, putBucketTagError := PutBucketsTags(
		"bucketinformation2", tags)
	if putBucketTagError != nil {
		log.Println(putBucketTagError)
		assert.Fail("Error putting the bucket's tags")
		return
	}
	if putBucketTagResponse != nil {
		assert.Equal(
			200, putBucketTagResponse.StatusCode,
			inspectHTTPResponse(putBucketTagResponse))
	}

	// 3. Get the information
	bucketInfoResponse, bucketInfoError := BucketInfo("bucketinformation3")
	if bucketInfoError != nil {
		log.Println(bucketInfoError)
		assert.Fail("Error getting the bucket information")
		return
	}
	finalResponse := inspectHTTPResponse(bucketInfoResponse)
	if bucketInfoResponse != nil {
		assert.Equal(200, bucketInfoResponse.StatusCode)
	}

	// 4. Verify the information
	// Since bucketinformation3 hasn't been created, then it is expected that
	// tag2 is not part of the response, this is why assert.False is used.
	assert.False(strings.Contains(finalResponse, "tag2"), finalResponse)
	printEndFunc("TestBucketInformationGenericErrorResponse")
}

func TestBucketInformationSuccessfulResponse(t *testing.T) {
	/*
		Test Bucket Info End Point with a Successful Response.
	*/
	printStartFunc("TestBucketInformationSuccessfulResponse")
	// 1. Create the bucket
	assert := assert.New(t)
	response, err := AddBucket("bucketinformation1", false, false, nil, nil)
	assert.Nil(err)
	if err != nil {
		log.Println(err)
		return
	}
	if response != nil {
		assert.Equal(201, response.StatusCode, inspectHTTPResponse(response))
	}

	// 2. Add a tag to the bucket
	tags := make(map[string]string)
	tags["tag1"] = "tag1"
	putBucketTagResponse, putBucketTagError := PutBucketsTags(
		"bucketinformation1", tags)
	if putBucketTagError != nil {
		log.Println(putBucketTagError)
		assert.Fail("Error putting the bucket's tags")
		return
	}
	if putBucketTagResponse != nil {
		assert.Equal(
			200, putBucketTagResponse.StatusCode,
			inspectHTTPResponse(putBucketTagResponse))
	}

	// 3. Get the information
	bucketInfoResponse, bucketInfoError := BucketInfo("bucketinformation1")
	if bucketInfoError != nil {
		log.Println(bucketInfoError)
		assert.Fail("Error getting the bucket information")
		return
	}
	debugResponse := inspectHTTPResponse(bucketInfoResponse) // call it once
	if bucketInfoResponse != nil {
		assert.Equal(200, bucketInfoResponse.StatusCode,
			debugResponse)
	}
	printMessage(debugResponse)

	// 4. Verify the information
	assert.True(
		strings.Contains(debugResponse, "bucketinformation1"),
		inspectHTTPResponse(bucketInfoResponse))
	assert.True(
		strings.Contains(debugResponse, "tag1"),
		inspectHTTPResponse(bucketInfoResponse))
	printEndFunc("TestBucketInformationSuccessfulResponse")
}

func TestDeleteBucket(t *testing.T) {
	/*
		Test to delete a bucket
	*/
	printStartFunc("TestDeleteBucket")
	// 1. Create the bucket
	assert := assert.New(t)
	response, err := AddBucket("testdeletebucket1", false, false, nil, nil)
	assert.Nil(err)
	if err != nil {
		log.Println(err)
		return
	}
	if response != nil {
		assert.Equal(201, response.StatusCode, "Status Code is incorrect")
	}

	// 2. Delete the bucket
	deleteBucketResponse, deleteBucketError := DeleteBucket("testdeletebucket1")
	assert.Nil(deleteBucketError)
	if deleteBucketError != nil {
		log.Println(deleteBucketError)
		return
	}
	if deleteBucketResponse != nil {
		assert.Equal(
			204, deleteBucketResponse.StatusCode, "Status Code is incorrect")
	}

	// 3. Verify the bucket is gone by trying to put a tag
	tags := make(map[string]string)
	tags["tag1"] = "tag1"
	putBucketTagResponse, putBucketTagError := PutBucketsTags(
		"testdeletebucket1", tags)
	if putBucketTagError != nil {
		log.Println(putBucketTagError)
		assert.Fail("Error adding a tag to the bucket")
		return
	}
	finalResponse := inspectHTTPResponse(putBucketTagResponse)
	if putBucketTagResponse != nil {
		assert.Equal(
			500, putBucketTagResponse.StatusCode,
			finalResponse)
	}
	assert.True(
		strings.Contains(finalResponse, "The specified bucket does not exist"))
	printEndFunc("TestDeleteBucket")
}

func TestListBuckets(t *testing.T) {
	/*
		Test the list of buckets without query parameters.
	*/
	printStartFunc("TestListBuckets")
	assert := assert.New(t)

	// 1. Create buckets
	var numberOfBuckets = 3
	for i := 1; i <= numberOfBuckets; i++ {
		response, err := AddBucket(
			"testlistbuckets"+strconv.Itoa(i), false, false, nil, nil)
		assert.Nil(err)
		if err != nil {
			log.Println(err)
			assert.Fail("Error creating the buckets")
			return
		}
		if response != nil {
			b, err := io.ReadAll(response.Body)
			if err != nil {
				log.Fatalln(err)
			}
			assert.Equal(201, response.StatusCode,
				"Status Code is incorrect: "+string(b)+
					" Bucket name: TestListBuckets"+strconv.Itoa(i))
		}
	}

	// 2. List buckets
	listBucketsResponse, listBucketsError := ListBuckets()
	assert.Nil(listBucketsError)
	if listBucketsError != nil {
		log.Println(listBucketsError)
		assert.Fail("Error listing the buckets")
		return
	}

	// 3. Verify list of buckets
	b, err := io.ReadAll(listBucketsResponse.Body)
	if listBucketsResponse != nil {
		if err != nil {
			log.Fatalln(err)
		}
		assert.Equal(200, listBucketsResponse.StatusCode,
			"Status Code is incorrect: "+string(b))
	}
	for i := 1; i <= numberOfBuckets; i++ {
		assert.True(strings.Contains(string(b),
			"testlistbuckets"+strconv.Itoa(i)))
	}
	printEndFunc("TestListBuckets")
}

func TestBucketsGet(t *testing.T) {
	printStartFunc("TestListBuckets")
	assert := assert.New(t)

	client := &http.Client{
		Timeout: 2 * time.Second,
	}

	// get list of buckets
	request, err := http.NewRequest("GET", "http://localhost:9090/api/v1/buckets", nil)
	if err != nil {
		log.Println(err)
		return
	}

	request.Header.Add("Cookie", fmt.Sprintf("token=%s", token))

	response, err := client.Do(request)
	assert.Nil(err)
	if err != nil {
		log.Println(err)
		return
	}

	if response != nil {
		assert.Equal(200, response.StatusCode, "Status Code is incorrect")
		bodyBytes, _ := ioutil.ReadAll(response.Body)

		listBuckets := models.ListBucketsResponse{}
		err = json.Unmarshal(bodyBytes, &listBuckets)
		if err != nil {
			log.Println(err)
			assert.Nil(err)
		}

		assert.Greater(len(listBuckets.Buckets), 0, "No bucket was returned")
		assert.Greater(listBuckets.Total, int64(0), "Total buckets is 0")

	}
	printEndFunc("TestListBuckets")
}

func TestBucketVersioning(t *testing.T) {
	printStartFunc("TestBucketVersioning")
	assert := assert.New(t)

	client := &http.Client{
		Timeout: 2 * time.Second,
	}

	request, err := http.NewRequest("GET", "http://localhost:9090/api/v1/session", nil)
	if err != nil {
		log.Println(err)
		return
	}

	request.Header.Add("Cookie", fmt.Sprintf("token=%s", token))

	response, err := client.Do(request)
	assert.Nil(err)
	if err != nil {
		log.Println(err)
		return
	}
	var distributedSystem bool

	if response != nil {

		bodyBytes, _ := ioutil.ReadAll(response.Body)

		sessionResponse := models.SessionResponse{}
		err = json.Unmarshal(bodyBytes, &sessionResponse)
		if err != nil {
			log.Println(err)
		}

		distributedSystem = sessionResponse.DistributedMode

	}

	requestDataVersioning := map[string]interface{}{
		"name":       "test2",
		"versioning": true,
		"locking":    false,
	}

	requestDataJSON, _ := json.Marshal(requestDataVersioning)

	requestDataBody := bytes.NewReader(requestDataJSON)

	response, err = AddBucket("test2", true, false, nil, nil)
	assert.Nil(err)
	if err != nil {
		log.Println(err)
		return
	}

	// Read the HTTP Response and make sure we get: {"is_versioned":true}
	getVersioningResult, getVersioningError := GetBucketVersioning("test2")
	assert.Nil(getVersioningError)
	if getVersioningError != nil {
		log.Println(getVersioningError)
		return
	}
	if getVersioningResult != nil {
		assert.Equal(
			200, getVersioningResult.StatusCode, "Status Code is incorrect")
	}
	bodyBytes, _ := ioutil.ReadAll(getVersioningResult.Body)
	structBucketRepl := models.BucketVersioningResponse{}
	err = json.Unmarshal(bodyBytes, &structBucketRepl)
	if err != nil {
		log.Println(err)
		assert.Nil(err)
	}
	assert.Equal(
		structBucketRepl.IsVersioned,
		true,
		structBucketRepl.IsVersioned,
	)

	fmt.Println("Versioned bucket creation test status:", response.Status)
	if distributedSystem {
		assert.Equal(201, response.StatusCode, "Versioning test Status Code is incorrect - bucket failed to create")
	} else {
		assert.NotEqual(201, response.StatusCode, "Versioning test Status Code is incorrect -  versioned bucket created on non-distributed system")
	}

	request, error := http.NewRequest("DELETE", "http://localhost:9090/api/v1/buckets/test2", requestDataBody)
	if error != nil {
		log.Println(error)
		return
	}

	request.Header.Add("Cookie", fmt.Sprintf("token=%s", token))
	request.Header.Add("Content-Type", "application/json")

	response, err = client.Do(request)
	if err != nil {
		log.Println(err)
		return
	}

	if response != nil {
		fmt.Println("DELETE StatusCode:", response.StatusCode)
	}
	printEndFunc("TestBucketVersioning")
}

func TestSetBucketTags(t *testing.T) {
	printStartFunc("TestSetBucketTags")
	assert := assert.New(t)

	client := &http.Client{
		Timeout: 2 * time.Second,
	}

	// put bucket
	response, err := AddBucket("test4", false, false, nil, nil)
	assert.Nil(err)
	if err != nil {
		log.Println(err)
		return
	}

	requestDataTags := map[string]interface{}{
		"tags": map[string]interface{}{
			"test": "TAG",
		},
	}

	requestTagsJSON, _ := json.Marshal(requestDataTags)

	requestTagsBody := bytes.NewBuffer(requestTagsJSON)

	request, err := http.NewRequest(http.MethodPut, "http://localhost:9090/api/v1/buckets/test4/tags", requestTagsBody)
	request.Close = true
	if err != nil {
		log.Println(err)
		return
	}

	request.Header.Add("Cookie", fmt.Sprintf("token=%s", token))
	request.Header.Add("Content-Type", "application/json")

	response, err = client.Do(request)
	assert.Nil(err)
	if err != nil {
		log.Println(err)
		return
	}

	// get bucket
	request, err = http.NewRequest("GET", "http://localhost:9090/api/v1/buckets/test4", nil)
	request.Close = true
	if err != nil {
		log.Println(err)
		return
	}

	request.Header.Add("Cookie", fmt.Sprintf("token=%s", token))
	request.Header.Add("Content-Type", "application/json")

	response, err = client.Do(request)
	assert.Nil(err)
	if err != nil {
		log.Println(err)
		return
	}

	bodyBytes, _ := ioutil.ReadAll(response.Body)

	bucket := models.Bucket{}
	err = json.Unmarshal(bodyBytes, &bucket)
	if err != nil {
		log.Println(err)
	}

	assert.Equal("TAG", bucket.Details.Tags["test"], "Failed to add tag")
	printEndFunc("TestSetBucketTags")
}

func TestGetBucket(t *testing.T) {
	printStartFunc("TestGetBucket")
	assert := assert.New(t)

	client := &http.Client{
		Timeout: 2 * time.Second,
	}

	response, err := AddBucket("test3", false, false, nil, nil)
	assert.Nil(err)
	if err != nil {
		log.Println(err)
		return
	}

	// get bucket
	request, err := http.NewRequest("GET", "http://localhost:9090/api/v1/buckets/test3", nil)
	if err != nil {
		log.Println(err)
		return
	}

	request.Header.Add("Cookie", fmt.Sprintf("token=%s", token))
	request.Header.Add("Content-Type", "application/json")

	response, err = client.Do(request)
	assert.Nil(err)
	if err != nil {
		log.Println(err)
		return
	}

	if response != nil {
		assert.Equal(200, response.StatusCode, "Status Code is incorrect")
	}
	printEndFunc("TestGetBucket")
}

func TestAddBucketLocking(t *testing.T) {
	/*
		This function is to test that locking can't be activated if versioning
		is not enabled.
		Then, locking will be activated because versioning is activated as well.
	*/
	printStartFunc("TestAddBucketLocking")
	assert := assert.New(t)

	/*
		This is valid, versioning is true, then locking can be true as well.
	*/
	response, err := AddBucket("thujun", true, true, nil, nil)
	assert.Nil(err)
	if err != nil {
		log.Println(err)
		return
	}

	// Verification part, bucket should be created with versioning enabled and
	// locking enabled, we expect 201 when created.
	if response != nil {
		assert.Equal(201, response.StatusCode, "201 is expected for this test")
	}

	defer response.Body.Close()

	/*
		To convert an HTTP response body to a string in Go, so you can read the
		error from the API in case the bucket is invalid for some reason
	*/
	b, err := io.ReadAll(response.Body)
	if err != nil {
		log.Fatalln(err)
	}
	fmt.Println(string(b))
	printEndFunc("TestAddBucketLocking")
}

func TestAddBucket(t *testing.T) {
	printStartFunc("TestAddBucket")
	assert := assert.New(t)
	type args struct {
		bucketName string
	}
	tests := []struct {
		name           string
		args           args
		expectedStatus int
	}{
		{
			name:           "Add Bucket with valid name",
			expectedStatus: 201,
			args: args{
				bucketName: "test1",
			},
		},
		{
			name:           "Add Bucket with invalid name",
			expectedStatus: 500,
			args: args{
				bucketName: "*&^###Test1ThisMightBeInvalid555",
			},
		},
	}
	for _, tt := range tests {
		t.Run(tt.name, func(t *testing.T) {
			response, err := AddBucket(
				tt.args.bucketName, false, false, nil, nil)
			assert.Nil(err)
			if err != nil {
				log.Println(err)
				assert.Fail("Error while adding the bucket")
				return
			}
			finalResponse := inspectHTTPResponse(response)
			if response != nil {
				assert.Equal(tt.expectedStatus,
					response.StatusCode, finalResponse)
			}
		})
	}
	printEndFunc("TestAddBucket")
}

func CreateBucketEvent(bucketName string, ignoreExisting bool, arn string, prefix string, suffix string, events []string) (*http.Response, error) {
	/*
		Helper function to create bucket event
		POST: /buckets/{bucket_name}/events
		{
			"configuration":
				{
					"arn":"arn:minio:sqs::_:postgresql",
					"events":["put"],
					"prefix":"",
					"suffix":""
				},
			"ignoreExisting":true
		}
	*/
	configuration := map[string]interface{}{
		"arn":    arn,
		"events": events,
		"prefix": prefix,
		"suffix": suffix,
	}
	requestDataAdd := map[string]interface{}{
		"configuration":  configuration,
		"ignoreExisting": ignoreExisting,
	}
	requestDataJSON, _ := json.Marshal(requestDataAdd)
	requestDataBody := bytes.NewReader(requestDataJSON)
	request, err := http.NewRequest(
		"POST",
		"http://localhost:9090/api/v1/buckets/"+bucketName+"/events",
		requestDataBody,
	)
	if err != nil {
		log.Println(err)
	}
	request.Header.Add("Cookie", fmt.Sprintf("token=%s", token))
	request.Header.Add("Content-Type", "application/json")
	client := &http.Client{
		Timeout: 2 * time.Second,
	}
	response, err := client.Do(request)
	return response, err
}

func DeleteBucketEvent(bucketName string, arn string, events []string, prefix string, suffix string) (*http.Response, error) {
	/*
		Helper function to test Delete Bucket Event
		DELETE: /buckets/{bucket_name}/events/{arn}
		{
			"events":["put"],
			"prefix":"",
			"suffix":""
		}
	*/
	requestDataAdd := map[string]interface{}{
		"events": events,
		"prefix": prefix,
		"suffix": suffix,
	}
	requestDataJSON, _ := json.Marshal(requestDataAdd)
	requestDataBody := bytes.NewReader(requestDataJSON)
	request, err := http.NewRequest(
		"DELETE",
		"http://localhost:9090/api/v1/buckets/"+bucketName+"/events/"+arn,
		requestDataBody,
	)
	if err != nil {
		log.Println(err)
	}
	request.Header.Add("Cookie", fmt.Sprintf("token=%s", token))
	request.Header.Add("Content-Type", "application/json")
	client := &http.Client{
		Timeout: 2 * time.Second,
	}
	response, err := client.Do(request)
	return response, err
}

func TestDeleteBucketEvent(t *testing.T) {
	printStartFunc("TestDeleteBucketEvent")
	// Variables
	assert := assert.New(t)

	// 1. Add postgres notification
	response, err := NotifyPostgres()
	finalResponse := inspectHTTPResponse(response)
	assert.Nil(err)
	if err != nil {
		log.Println(err)
		assert.Fail(finalResponse)
		return
	}
	if response != nil {
		assert.Equal(200, response.StatusCode, finalResponse)
	}

	// 2. Restart the system
	restartResponse, restartError := RestartService()
	assert.Nil(restartError)
	if restartError != nil {
		log.Println(restartError)
		return
	}
	addObjRsp := inspectHTTPResponse(restartResponse)
	if restartResponse != nil {
		assert.Equal(
			204,
			restartResponse.StatusCode,
			addObjRsp,
		)
	}

	// 3. Subscribe bucket to event
	events := make([]string, 1)
	events[0] = "put"
	eventResponse, eventError := CreateBucketEvent(
		"testputobjectslegalholdstatus", // bucket name
		true,                            // ignore existing param
		"arn:minio:sqs::_:postgresql",   // arn
		"",                              // prefix
		"",                              // suffix
		events,                          // events
	)
	assert.Nil(eventError)
	if eventError != nil {
		log.Println(eventError)
		return
	}
	finalResponseEvent := inspectHTTPResponse(eventResponse)
	if eventResponse != nil {
		assert.Equal(
			201,
			eventResponse.StatusCode,
			finalResponseEvent,
		)
	}

	// 4. Delete Bucket Event
	events[0] = "put"
	deletEventResponse, deventError := DeleteBucketEvent(
		"testputobjectslegalholdstatus", // bucket name
		"arn:minio:sqs::_:postgresql",   // arn
		events,                          // events
		"",                              // prefix
		"",                              // suffix
	)
	assert.Nil(deventError)
	if deventError != nil {
		log.Println(deventError)
		return
	}
	efinalResponseEvent := inspectHTTPResponse(deletEventResponse)
	if deletEventResponse != nil {
		assert.Equal(
			204,
			deletEventResponse.StatusCode,
			efinalResponseEvent,
		)
	}
	printEndFunc("TestDeleteBucketEvent")
}

func SetMultiBucketReplication(accessKey string, secretKey string, targetURL string, region string, originBucket string, destinationBucket string, syncMode string, bandwidth int, healthCheckPeriod int, prefix string, tags string, replicateDeleteMarkers bool, replicateDeletes bool, priority int, storageClass string, replicateMetadata bool) (*http.Response, error) {
	/*
		Helper function
		URL: /buckets-replication
		HTTP Verb: POST
		Body:
		{
			"accessKey":"Q3AM3UQ867SPQQA43P2F",
			"secretKey":"zuf+tfteSlswRu7BJ86wekitnifILbZam1KYY3TG",
			"targetURL":"https://play.min.io",
			"region":"",
			"bucketsRelation":[
				{
					"originBucket":"test",
					"destinationBucket":"versioningenabled"
				}
			],
			"syncMode":"async",
			"bandwidth":107374182400,
			"healthCheckPeriod":60,
			"prefix":"",
			"tags":"",
			"replicateDeleteMarkers":true,
			"replicateDeletes":true,
			"priority":1,
			"storageClass":"",
			"replicateMetadata":true
		}
	*/
	bucketsRelationArray := make([]map[string]interface{}, 1)
	bucketsRelationIndex0 := map[string]interface{}{
		"originBucket":      originBucket,
		"destinationBucket": destinationBucket,
	}
	bucketsRelationArray[0] = bucketsRelationIndex0
	requestDataAdd := map[string]interface{}{
		"accessKey":              accessKey,
		"secretKey":              secretKey,
		"targetURL":              targetURL,
		"region":                 region,
		"bucketsRelation":        bucketsRelationArray,
		"syncMode":               syncMode,
		"bandwidth":              bandwidth,
		"healthCheckPeriod":      healthCheckPeriod,
		"prefix":                 prefix,
		"tags":                   tags,
		"replicateDeleteMarkers": replicateDeleteMarkers,
		"replicateDeletes":       replicateDeletes,
		"priority":               priority,
		"storageClass":           storageClass,
		"replicateMetadata":      replicateMetadata,
	}
	requestDataJSON, _ := json.Marshal(requestDataAdd)
	requestDataBody := bytes.NewReader(requestDataJSON)
	request, err := http.NewRequest(
		"POST",
		"http://localhost:9090/api/v1/buckets-replication",
		requestDataBody,
	)
	if err != nil {
		log.Println(err)
	}
	request.Header.Add("Cookie", fmt.Sprintf("token=%s", token))
	request.Header.Add("Content-Type", "application/json")
	client := &http.Client{
		Timeout: 2 * time.Second,
	}
	response, err := client.Do(request)
	return response, err
}

func GetBucketReplication(bucketName string) (*http.Response, error) {
	/*
		URL: /buckets/{bucket_name}/replication
		HTTP Verb: GET
	*/
	request, err := http.NewRequest("GET",
		"http://localhost:9090/api/v1/buckets/"+bucketName+"/replication",
		nil)
	if err != nil {
		log.Println(err)
	}
	request.Header.Add("Cookie", fmt.Sprintf("token=%s", token))
	request.Header.Add("Content-Type", "application/json")
	client := &http.Client{
		Timeout: 2 * time.Second,
	}
	response, err := client.Do(request)
	return response, err
}

func DeletesAllReplicationRulesOnABucket(bucketName string) (*http.Response, error) {
	/*
		Helper function to delete all replication rules in a bucket
		URL: /buckets/{bucket_name}/delete-all-replication-rules
		HTTP Verb: DELETE
	*/
	request, err := http.NewRequest(
		"DELETE",
		"http://localhost:9090/api/v1/buckets/"+bucketName+"/delete-all-replication-rules",
		nil,
	)
	if err != nil {
		log.Println(err)
	}
	request.Header.Add("Cookie", fmt.Sprintf("token=%s", token))
	request.Header.Add("Content-Type", "application/json")
	client := &http.Client{
		Timeout: 2 * time.Second,
	}
	response, err := client.Do(request)
	return response, err
}

func DeleteBucketReplicationRule(bucketName string, ruleID string) (*http.Response, error) {
	/*
		Helper function to delete a bucket's replication rule
		URL: /buckets/{bucket_name}/replication/{rule_id}
		HTTP Verb: DELETE
	*/
	request, err := http.NewRequest(
		"DELETE",
		"http://localhost:9090/api/v1/buckets/"+bucketName+"/replication/"+ruleID,
		nil,
	)
	if err != nil {
		log.Println(err)
	}
	request.Header.Add("Cookie", fmt.Sprintf("token=%s", token))
	request.Header.Add("Content-Type", "application/json")
	client := &http.Client{
		Timeout: 2 * time.Second,
	}
	response, err := client.Do(request)
	return response, err
}

func TestReplication(t *testing.T) {
	printStartFunc("TestReplication")
	// Vars
	assert := assert.New(t)
	originBucket := "testputobjectslegalholdstatus"
	destinationBuckets := []string{"testgetbucketquota", "testputbucketquota"} // an array of strings to iterate over

	// 1. Set replication rules with DIFFERENT PRIORITY <------- NOT SAME BUT DIFFERENT! 1, 2, etc.
	for index, destinationBucket := range destinationBuckets {
		response, err := SetMultiBucketReplication(
			"minioadmin",             // accessKey string
			"minioadmin",             // secretKey string
			"http://localhost:9000/", // targetURL string
			"",                       // region string
			originBucket,             // originBucket string
			destinationBucket,        // destinationBucket string
			"async",                  // syncMode string
			107374182400,             // bandwidth int
			60,                       // healthCheckPeriod int
			"",                       // prefix string
			"",                       // tags string
			true,                     // replicateDeleteMarkers bool
			true,                     // replicateDeletes bool
			index+1,                  // priority int
			"",                       // storageClass string
			true,                     // replicateMetadata bool
		)
		assert.Nil(err)
		if err != nil {
			log.Println(err)
			return
		}
		finalResponse := inspectHTTPResponse(response)
		if response != nil {
			assert.Equal(200, response.StatusCode, finalResponse)
		}

	}

	// 2. Get replication, at this point two rules are expected
	response, err := GetBucketReplication(originBucket)
	assert.Nil(err)
	if err != nil {
		log.Println(err)
		return
	}
	if response != nil {
		assert.Equal(200, response.StatusCode, "error invalid status")
	}

	// 3. Get rule ID and status from response's body
	bodyBytes, _ := ioutil.ReadAll(response.Body)
	structBucketRepl := models.BucketReplicationResponse{}
	err = json.Unmarshal(bodyBytes, &structBucketRepl)
	if err != nil {
		log.Println(err)
		assert.Nil(err)
	}

	// 4. Verify rules are enabled
	for index := 0; index < 2; index++ {
		Status := structBucketRepl.Rules[index].Status
		assert.Equal(Status, "Enabled")
	}

	// 5. Delete 2nd rule only with dedicated end point for single rules:
	// /buckets/{bucket_name}/replication/{rule_id}
	ruleID := structBucketRepl.Rules[1].ID // To delete 2nd rule in a single way
	response, err = DeleteBucketReplicationRule(
		originBucket,
		ruleID,
	)
	assert.Nil(err)
	if err != nil {
		log.Println(err)
		return
	}
	finalResponse := inspectHTTPResponse(response)
	if response != nil {
		assert.Equal(204, response.StatusCode, finalResponse)
	}

	// 6. Delete remaining Bucket Replication Rule with generic end point:
	// /buckets/{bucket_name}/delete-all-replication-rules
	response, err = DeletesAllReplicationRulesOnABucket(
		originBucket,
	)
	assert.Nil(err)
	if err != nil {
		log.Println(err)
		return
	}
	finalResponse = inspectHTTPResponse(response)
	if response != nil {
		assert.Equal(204, response.StatusCode, finalResponse)
	}
	printEndFunc("TestReplication")
}

func GetBucketVersioning(bucketName string) (*http.Response, error) {
	/*
		Helper function to get bucket's versioning
	*/
	endPoint := "versioning"
	return BaseGetFunction(bucketName, endPoint)
}

func ReturnsTheStatusOfObjectLockingSupportOnTheBucket(bucketName string) (*http.Response, error) {
	/*
		Helper function to test end point below:
		URL: /buckets/{bucket_name}/object-locking:
		HTTP Verb: GET
	*/
	endPoint := "object-locking"
	return BaseGetFunction(bucketName, endPoint)
}

func BaseGetFunction(bucketName string, endPoint string) (*http.Response, error) {
	request, err := http.NewRequest(
		"GET",
		"http://localhost:9090/api/v1/buckets/"+bucketName+"/"+endPoint, nil)
	if err != nil {
		log.Println(err)
	}
	request.Header.Add("Cookie", fmt.Sprintf("token=%s", token))
	request.Header.Add("Content-Type", "application/json")
	client := &http.Client{
		Timeout: 2 * time.Second,
	}
	response, err := client.Do(request)
	return response, err
}

<<<<<<< HEAD
func TestReturnsTheStatusOfObjectLockingSupportOnTheBucket(t *testing.T) {
	// Test for end point: /buckets/{bucket_name}/object-locking

	// Vars
	assert := assert.New(t)
	bucketName := "testputobjectslegalholdstatus"

	// 1. Get the status
	response, err := ReturnsTheStatusOfObjectLockingSupportOnTheBucket(
		bucketName,
=======
func SetBucketVersioning(bucketName string, versioning bool) (*http.Response, error) {
	/*
		Helper function to set Bucket Versioning
	*/
	requestDataAdd := map[string]interface{}{
		"versioning": versioning,
	}
	requestDataJSON, _ := json.Marshal(requestDataAdd)
	requestDataBody := bytes.NewReader(requestDataJSON)
	request, err := http.NewRequest("PUT",
		"http://localhost:9090/api/v1/buckets/"+bucketName+"/versioning",
		requestDataBody)
	if err != nil {
		log.Println(err)
	}
	request.Header.Add("Cookie", fmt.Sprintf("token=%s", token))
	request.Header.Add("Content-Type", "application/json")
	client := &http.Client{
		Timeout: 2 * time.Second,
	}
	response, err := client.Do(request)
	return response, err
}

func TestSetBucketVersioning(t *testing.T) {

	// Variables
	assert := assert.New(t)
	bucket := "test-set-bucket-versioning"
	locking := false
	versioning := true

	// 1. Create bucket with versioning as true and locking as false
	response, err := AddBucket(
		bucket,
		locking,
		versioning,
		nil,
		nil,
>>>>>>> 7bc65031
	)
	assert.Nil(err)
	if err != nil {
		log.Println(err)
<<<<<<< HEAD
		return
	}
	if response != nil {
		assert.Equal(200, response.StatusCode, "error invalid status")
	}

	// 2. Verify the status to be enabled for this bucket
	bodyBytes, _ := ioutil.ReadAll(response.Body)
	structBucketLocking := models.BucketObLockingResponse{}
	err = json.Unmarshal(bodyBytes, &structBucketLocking)
	if err != nil {
		log.Println(err)
		assert.Nil(err)
	}
	assert.Equal(
		structBucketLocking.ObjectLockingEnabled,
		true,
		structBucketLocking,
	)

=======
		assert.Fail("Error creating the bucket")
		return
	}
	if response != nil {
		assert.Equal(201, response.StatusCode, inspectHTTPResponse(response))
	}

	// 2. Set versioning as False
	response, err = SetBucketVersioning(bucket, false)
	assert.Nil(err)
	if err != nil {
		log.Println(err)
		assert.Fail("Error setting the bucket versioning")
		return
	}
	if response != nil {
		assert.Equal(201, response.StatusCode, inspectHTTPResponse(response))
	}

	// 3. Read the HTTP Response and make sure is disabled.
	getVersioningResult, getVersioningError := GetBucketVersioning(bucket)
	assert.Nil(getVersioningError)
	if getVersioningError != nil {
		log.Println(getVersioningError)
		return
	}
	if getVersioningResult != nil {
		assert.Equal(
			200, getVersioningResult.StatusCode, "Status Code is incorrect")
	}
	bodyBytes, _ := ioutil.ReadAll(getVersioningResult.Body)
	result := models.BucketVersioningResponse{}
	err = json.Unmarshal(bodyBytes, &result)
	if err != nil {
		log.Println(err)
		assert.Nil(err)
	}
	assert.Equal(false, result.IsVersioned, result)
>>>>>>> 7bc65031
}<|MERGE_RESOLUTION|>--- conflicted
+++ resolved
@@ -3028,7 +3028,6 @@
 	return response, err
 }
 
-<<<<<<< HEAD
 func TestReturnsTheStatusOfObjectLockingSupportOnTheBucket(t *testing.T) {
 	// Test for end point: /buckets/{bucket_name}/object-locking
 
@@ -3039,7 +3038,31 @@
 	// 1. Get the status
 	response, err := ReturnsTheStatusOfObjectLockingSupportOnTheBucket(
 		bucketName,
-=======
+	)
+	assert.Nil(err)
+	if err != nil {
+		log.Println(err)
+		return
+	}
+	if response != nil {
+		assert.Equal(200, response.StatusCode, "error invalid status")
+	}
+
+	// 2. Verify the status to be enabled for this bucket
+	bodyBytes, _ := ioutil.ReadAll(response.Body)
+	structBucketLocking := models.BucketObLockingResponse{}
+	err = json.Unmarshal(bodyBytes, &structBucketLocking)
+	if err != nil {
+		log.Println(err)
+		assert.Nil(err)
+	}
+	assert.Equal(
+		structBucketLocking.ObjectLockingEnabled,
+		true,
+		structBucketLocking,
+	)
+}
+
 func SetBucketVersioning(bucketName string, versioning bool) (*http.Response, error) {
 	/*
 		Helper function to set Bucket Versioning
@@ -3079,33 +3102,10 @@
 		versioning,
 		nil,
 		nil,
->>>>>>> 7bc65031
-	)
-	assert.Nil(err)
-	if err != nil {
-		log.Println(err)
-<<<<<<< HEAD
-		return
-	}
-	if response != nil {
-		assert.Equal(200, response.StatusCode, "error invalid status")
-	}
-
-	// 2. Verify the status to be enabled for this bucket
-	bodyBytes, _ := ioutil.ReadAll(response.Body)
-	structBucketLocking := models.BucketObLockingResponse{}
-	err = json.Unmarshal(bodyBytes, &structBucketLocking)
-	if err != nil {
-		log.Println(err)
-		assert.Nil(err)
-	}
-	assert.Equal(
-		structBucketLocking.ObjectLockingEnabled,
-		true,
-		structBucketLocking,
-	)
-
-=======
+	)
+	assert.Nil(err)
+	if err != nil {
+		log.Println(err)
 		assert.Fail("Error creating the bucket")
 		return
 	}
@@ -3144,5 +3144,4 @@
 		assert.Nil(err)
 	}
 	assert.Equal(false, result.IsVersioned, result)
->>>>>>> 7bc65031
 }