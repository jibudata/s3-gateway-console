--- conflicted
+++ resolved
@@ -43,13 +43,8 @@
 
 function install_operator() {
 
-<<<<<<< HEAD
 	echo "Installing Current Operator from kustomization.yaml"
 	try kubectl apply -k "${SCRIPT_DIR}/resources"
-=======
-	echo "Installing Current Operator"
-	try kubectl apply -k "${SCRIPT_DIR}/../../../operator/resources"
->>>>>>> b130c892
 
 	echo "key, value for pod selector in kustomize test"
 	key=name
@@ -147,11 +142,7 @@
 	value=storage-lite
 	echo "Installing lite tenant"
 
-<<<<<<< HEAD
 	try kubectl apply -k "${SCRIPT_DIR}/tenant"
-=======
-	try kubectl apply -k "${SCRIPT_DIR}/../../../operator/examples/kustomization/tenant-lite"
->>>>>>> b130c892
 
 	echo "Waiting for the tenant statefulset, this indicates the tenant is being fulfilled"
 	echo $namespace
