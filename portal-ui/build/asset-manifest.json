{
  "files": {
    "main.css": "./static/css/main.8cfac526.chunk.css",
<<<<<<< HEAD
    "main.js": "./static/js/main.1c64ce0b.chunk.js",
    "main.js.map": "./static/js/main.1c64ce0b.chunk.js.map",
    "runtime-main.js": "./static/js/runtime-main.3fe0c1ac.js",
    "runtime-main.js.map": "./static/js/runtime-main.3fe0c1ac.js.map",
    "static/css/2.60e04a19.chunk.css": "./static/css/2.60e04a19.chunk.css",
    "static/js/2.caa95816.chunk.js": "./static/js/2.caa95816.chunk.js",
    "static/js/2.caa95816.chunk.js.map": "./static/js/2.caa95816.chunk.js.map",
    "index.html": "./index.html",
    "static/css/2.60e04a19.chunk.css.map": "./static/css/2.60e04a19.chunk.css.map",
    "static/css/main.8cfac526.chunk.css.map": "./static/css/main.8cfac526.chunk.css.map",
    "static/js/2.caa95816.chunk.js.LICENSE.txt": "./static/js/2.caa95816.chunk.js.LICENSE.txt"
=======
    "main.js": "./static/js/main.9a315031.chunk.js",
    "main.js.map": "./static/js/main.9a315031.chunk.js.map",
    "runtime-main.js": "./static/js/runtime-main.3fe0c1ac.js",
    "runtime-main.js.map": "./static/js/runtime-main.3fe0c1ac.js.map",
    "static/css/2.60e04a19.chunk.css": "./static/css/2.60e04a19.chunk.css",
    "static/js/2.848614e4.chunk.js": "./static/js/2.848614e4.chunk.js",
    "static/js/2.848614e4.chunk.js.map": "./static/js/2.848614e4.chunk.js.map",
    "index.html": "./index.html",
    "static/css/2.60e04a19.chunk.css.map": "./static/css/2.60e04a19.chunk.css.map",
    "static/css/main.8cfac526.chunk.css.map": "./static/css/main.8cfac526.chunk.css.map",
    "static/js/2.848614e4.chunk.js.LICENSE.txt": "./static/js/2.848614e4.chunk.js.LICENSE.txt"
>>>>>>> b5aec7cc
  },
  "entrypoints": [
    "static/js/runtime-main.3fe0c1ac.js",
    "static/css/2.60e04a19.chunk.css",
<<<<<<< HEAD
    "static/js/2.caa95816.chunk.js",
    "static/css/main.8cfac526.chunk.css",
    "static/js/main.1c64ce0b.chunk.js"
=======
    "static/js/2.848614e4.chunk.js",
    "static/css/main.8cfac526.chunk.css",
    "static/js/main.9a315031.chunk.js"
>>>>>>> b5aec7cc
  ]
}<|MERGE_RESOLUTION|>--- conflicted
+++ resolved
@@ -1,19 +1,6 @@
 {
   "files": {
     "main.css": "./static/css/main.8cfac526.chunk.css",
-<<<<<<< HEAD
-    "main.js": "./static/js/main.1c64ce0b.chunk.js",
-    "main.js.map": "./static/js/main.1c64ce0b.chunk.js.map",
-    "runtime-main.js": "./static/js/runtime-main.3fe0c1ac.js",
-    "runtime-main.js.map": "./static/js/runtime-main.3fe0c1ac.js.map",
-    "static/css/2.60e04a19.chunk.css": "./static/css/2.60e04a19.chunk.css",
-    "static/js/2.caa95816.chunk.js": "./static/js/2.caa95816.chunk.js",
-    "static/js/2.caa95816.chunk.js.map": "./static/js/2.caa95816.chunk.js.map",
-    "index.html": "./index.html",
-    "static/css/2.60e04a19.chunk.css.map": "./static/css/2.60e04a19.chunk.css.map",
-    "static/css/main.8cfac526.chunk.css.map": "./static/css/main.8cfac526.chunk.css.map",
-    "static/js/2.caa95816.chunk.js.LICENSE.txt": "./static/js/2.caa95816.chunk.js.LICENSE.txt"
-=======
     "main.js": "./static/js/main.9a315031.chunk.js",
     "main.js.map": "./static/js/main.9a315031.chunk.js.map",
     "runtime-main.js": "./static/js/runtime-main.3fe0c1ac.js",
@@ -25,19 +12,12 @@
     "static/css/2.60e04a19.chunk.css.map": "./static/css/2.60e04a19.chunk.css.map",
     "static/css/main.8cfac526.chunk.css.map": "./static/css/main.8cfac526.chunk.css.map",
     "static/js/2.848614e4.chunk.js.LICENSE.txt": "./static/js/2.848614e4.chunk.js.LICENSE.txt"
->>>>>>> b5aec7cc
   },
   "entrypoints": [
     "static/js/runtime-main.3fe0c1ac.js",
     "static/css/2.60e04a19.chunk.css",
-<<<<<<< HEAD
-    "static/js/2.caa95816.chunk.js",
-    "static/css/main.8cfac526.chunk.css",
-    "static/js/main.1c64ce0b.chunk.js"
-=======
     "static/js/2.848614e4.chunk.js",
     "static/css/main.8cfac526.chunk.css",
     "static/js/main.9a315031.chunk.js"
->>>>>>> b5aec7cc
   ]
 }