// This file is part of MinIO Console Server
// Copyright (c) 2021 MinIO, Inc.
//
// This program is free software: you can redistribute it and/or modify
// it under the terms of the GNU Affero General Public License as published by
// the Free Software Foundation, either version 3 of the License, or
// (at your option) any later version.
//
// This program is distributed in the hope that it will be useful,
// but WITHOUT ANY WARRANTY; without even the implied warranty of
// MERCHANTABILITY or FITNESS FOR A PARTICULAR PURPOSE.  See the
// GNU Affero General Public License for more details.
//
// You should have received a copy of the GNU Affero General Public License
// along with this program.  If not, see <http://www.gnu.org/licenses/>.

import React, { useEffect, useState } from "react";

import { useNavigate } from "react-router-dom";
import {
  Box,
  InputAdornment,
  LinearProgress,
  TextFieldProps,
} from "@mui/material";
import { Theme, useTheme } from "@mui/material/styles";
import createStyles from "@mui/styles/createStyles";
import makeStyles from "@mui/styles/makeStyles";
import withStyles from "@mui/styles/withStyles";
import Button from "@mui/material/Button";
import TextField from "@mui/material/TextField";
import Grid from "@mui/material/Grid";
import { ILoginDetails, loginStrategyType } from "./types";
import { ErrorResponseHandler } from "../../common/types";
import api from "../../common/api";
import RefreshIcon from "../../icons/RefreshIcon";
import MainError from "../Console/Common/MainError/MainError";
import {
  ConsoleLogo,
  DocumentationIcon,
  DownloadIcon,
  LockIcon,
  MinIOTierIconXs,
  OperatorLogo,
} from "../../icons";
import { spacingUtils } from "../Console/Common/FormComponents/common/styleLibrary";
import CssBaseline from "@mui/material/CssBaseline";
import LockFilledIcon from "../../icons/LockFilledIcon";
import UserFilledIcon from "../../icons/UsersFilledIcon";
import { SupportMenuIcon } from "../../icons/SidebarMenus";
import GithubIcon from "../../icons/GithubIcon";
import clsx from "clsx";
import Loader from "../Console/Common/Loader/Loader";
<<<<<<< HEAD
import { setErrorSnackMessage, userLogged, showMarketplace } from "../../systemSlice";
=======
import { setErrorSnackMessage, userLogged } from "../../systemSlice";
import { useAppDispatch } from "../../store";
>>>>>>> 0b5e3d5a

const styles = (theme: Theme) =>
  createStyles({
    root: {
      position: "absolute",
      top: 0,
      left: 0,
      width: "100%",
      height: "100%",
      overflow: "auto",
    },
    form: {
      width: "100%", // Fix IE 11 issue.
    },
    submit: {
      margin: "30px 0px 8px",
      height: 40,
      width: "100%",
      boxShadow: "none",
      padding: "16px 30px",
    },
    learnMore: {
      textAlign: "center",
      fontSize: 10,
      "& a": {
        color: "#2781B0",
      },
      "& .min-icon": {
        marginLeft: 12,
        marginTop: 2,
        width: 10,
      },
    },
    separator: {
      marginLeft: 8,
      marginRight: 8,
    },
    linkHolder: {
      marginTop: 20,
      font: "normal normal normal 14px/16px Lato",
    },
    miniLinks: {
      margin: "auto",
      textAlign: "center",
      color: "#B2DEF5",
      "& a": {
        color: "#B2DEF5",
        textDecoration: "none",
      },
      "& .min-icon": {
        width: 10,
        color: "#B2DEF5",
      },
    },
    miniLogo: {
      marginTop: 8,
      "& .min-icon": {
        height: 12,
        paddingTop: 2,
        marginRight: 2,
      },
    },
    loginPage: {
      height: "100%",
      margin: "auto",
    },
    loginContainer: {
      flexDirection: "column",
      maxWidth: 400,
      margin: "auto",
      "& .right-items": {
        backgroundColor: "white",
        padding: 40,
      },
      "& .consoleTextBanner": {
        fontWeight: 300,
        fontSize: "calc(3vw + 3vh + 1.5vmin)",
        lineHeight: 1.15,
        color: theme.palette.primary.main,
        flex: 1,
        height: "100%",
        display: "flex",
        justifyContent: "flex-start",
        margin: "auto",

        "& .logoLine": {
          display: "flex",
          alignItems: "center",
          fontSize: 18,
        },
        "& .left-items": {
          marginTop: 100,
          background:
            "transparent linear-gradient(180deg, #FBFAFA 0%, #E4E4E4 100%) 0% 0% no-repeat padding-box",
          padding: 40,
        },
        "& .left-logo": {
          "& .min-icon": {
            color: theme.palette.primary.main,
            width: 108,
          },
          marginBottom: 10,
        },
        "& .text-line1": {
          font: " 100 44px 'Lato'",
        },
        "& .text-line2": {
          fontSize: 80,
          fontWeight: 100,
          textTransform: "uppercase",
        },
        "& .text-line3": {
          fontSize: 14,
          fontWeight: "bold",
        },
        "& .logo-console": {
          display: "flex",
          alignItems: "center",

          "@media (max-width: 900px)": {
            marginTop: 20,
            flexFlow: "column",

            "& svg": {
              width: "50%",
            },
          },
        },
      },
    },
    "@media (max-width: 900px)": {
      loginContainer: {
        display: "flex",
        flexFlow: "column",

        "& .consoleTextBanner": {
          margin: 0,
          flex: 2,

          "& .left-items": {
            alignItems: "center",
            textAlign: "center",
          },

          "& .logoLine": {
            justifyContent: "center",
          },
        },
      },
    },
    loadingLoginStrategy: {
      textAlign: "center",
      width: 40,
      height: 40,
    },
    submitContainer: {
      textAlign: "right",
    },
    linearPredef: {
      height: 10,
    },
    retryButton: {
      alignSelf: "flex-end",
    },
    iconLogo: {
      "& .min-icon": {
        width: "100%",
      },
    },
    ...spacingUtils,
  });

const inputStyles = makeStyles((theme: Theme) =>
  createStyles({
    root: {
      "& .MuiOutlinedInput-root": {
        paddingLeft: 0,
        "& svg": {
          marginLeft: 4,
          height: 14,
          color: theme.palette.primary.main,
        },
        "& input": {
          padding: 10,
          fontSize: 14,
          paddingLeft: 0,
          "&::placeholder": {
            fontSize: 12,
          },
          "@media (max-width: 900px)": {
            padding: 10,
          },
        },
        "& fieldset": {},

        "& fieldset:hover": {
          borderBottom: "2px solid #000000",
          borderRadius: 0,
        },
      },
    },
  })
);

function LoginField(props: TextFieldProps) {
  const classes = inputStyles();

  return (
    <TextField
      classes={{
        root: classes.root,
      }}
      variant="standard"
      {...props}
    />
  );
}

// The inferred type will look like:
// {isOn: boolean, toggleOn: () => void}

interface ILoginProps {
  classes: any;
}

interface LoginStrategyRoutes {
  [key: string]: string;
}

interface LoginStrategyPayload {
  [key: string]: any;
}

const Login = ({ classes }: ILoginProps) => {
  const dispatch = useAppDispatch();
  const navigate = useNavigate();

  const [accessKey, setAccessKey] = useState<string>("");
  const [jwt, setJwt] = useState<string>("");
  const [secretKey, setSecretKey] = useState<string>("");
  const [loginStrategy, setLoginStrategy] = useState<ILoginDetails>({
    loginStrategy: loginStrategyType.unknown,
    redirect: "",
  });
  const [loginSending, setLoginSending] = useState<boolean>(false);
  const [loadingFetchConfiguration, setLoadingFetchConfiguration] =
    useState<boolean>(true);

  const [latestMinIOVersion, setLatestMinIOVersion] = useState<string>("");
  const [loadingVersion, setLoadingVersion] = useState<boolean>(true);

  const isOperator =
    loginStrategy.loginStrategy === loginStrategyType.serviceAccount ||
    loginStrategy.loginStrategy === loginStrategyType.redirectServiceAccount;

  const loginStrategyEndpoints: LoginStrategyRoutes = {
    form: "/api/v1/login",
    "service-account": "/api/v1/login/operator",
  };
  const loginStrategyPayload: LoginStrategyPayload = {
    form: { accessKey, secretKey },
    "service-account": { jwt },
  };

  const fetchConfiguration = () => {
    setLoadingFetchConfiguration(true);
  };

  const getTargetPath = () => {
    let targetPath = "/";
    if (
      localStorage.getItem("redirect-path") &&
      localStorage.getItem("redirect-path") !== ""
    ) {
      targetPath = `${localStorage.getItem("redirect-path")}`;
      localStorage.setItem("redirect-path", "");
    }
    return targetPath;
  }

  const redirectAfterLogin = () => {
    navigate(getTargetPath());
  }

  const redirectToMarketplace = () => {
    api
      .invoke("GET", "/api/v1/mp-integration/")
      .then((res: any) => {
        redirectAfterLogin(); // Email already set, continue with normal flow
      })
      .catch((err: ErrorResponseHandler) => {
        if (err.statusCode === 404) {
          dispatch(showMarketplace(true));
          navigate("/marketplace");
        } else { // Unexpected error, continue with normal flow
          redirectAfterLogin();
        }
      });
  }

  const formSubmit = (e: React.FormEvent<HTMLFormElement>) => {
    e.preventDefault();
    setLoginSending(true);
    api
      .invoke(
        "POST",
        loginStrategyEndpoints[loginStrategy.loginStrategy] || "/api/v1/login",
        loginStrategyPayload[loginStrategy.loginStrategy]
      )
      .then(() => {
        // We set the state in redux
        dispatch(userLogged(true));
        if (loginStrategy.loginStrategy === loginStrategyType.form) {
          localStorage.setItem("userLoggedIn", accessKey);
        }
        if (isOperator) {
          redirectToMarketplace();
        } else {
          redirectAfterLogin();
        }
      })
      .catch((err) => {
        setLoginSending(false);
        dispatch(setErrorSnackMessage(err));
      });
  };

  useEffect(() => {
    if (loadingFetchConfiguration) {
      api
        .invoke("GET", "/api/v1/login")
        .then((loginDetails: ILoginDetails) => {
          setLoginStrategy(loginDetails);
          setLoadingFetchConfiguration(false);
        })
        .catch((err: ErrorResponseHandler) => {
          dispatch(setErrorSnackMessage(err));
          setLoadingFetchConfiguration(false);
        });
    }
  }, [loadingFetchConfiguration, dispatch]);

  useEffect(() => {
    if (loadingVersion) {
      api
        .invoke("GET", "/api/v1/check-version")
        .then(
          ({
            current_version,
            latest_version,
          }: {
            current_version: string;
            latest_version: string;
          }) => {
            setLatestMinIOVersion(latest_version);
            setLoadingVersion(false);
          }
        )
        .catch((err: ErrorResponseHandler) => {
          // try the operator version
          api
            .invoke("GET", "/api/v1/check-operator-version")
            .then(
              ({
                current_version,
                latest_version,
              }: {
                current_version: string;
                latest_version: string;
              }) => {
                setLatestMinIOVersion(latest_version);
                setLoadingVersion(false);
              }
            )
            .catch((err: ErrorResponseHandler) => {
              setLoadingVersion(false);
            });
        });
    }
  }, [loadingVersion, setLoadingVersion, setLatestMinIOVersion]);

  let loginComponent = null;

  switch (loginStrategy.loginStrategy) {
    case loginStrategyType.form: {
      loginComponent = (
        <React.Fragment>
          <form className={classes.form} noValidate onSubmit={formSubmit}>
            <Grid container spacing={2}>
              <Grid item xs={12} className={classes.spacerBottom}>
                <LoginField
                  fullWidth
                  id="accessKey"
                  className={classes.inputField}
                  value={accessKey}
                  onChange={(e: React.ChangeEvent<HTMLInputElement>) =>
                    setAccessKey(e.target.value)
                  }
                  placeholder={"Username"}
                  name="accessKey"
                  autoComplete="username"
                  disabled={loginSending}
                  variant={"outlined"}
                  InputProps={{
                    startAdornment: (
                      <InputAdornment
                        position="start"
                        className={classes.iconColor}
                      >
                        <UserFilledIcon />
                      </InputAdornment>
                    ),
                  }}
                />
              </Grid>
              <Grid item xs={12}>
                <LoginField
                  fullWidth
                  className={classes.inputField}
                  value={secretKey}
                  onChange={(e: React.ChangeEvent<HTMLInputElement>) =>
                    setSecretKey(e.target.value)
                  }
                  name="secretKey"
                  type="password"
                  id="secretKey"
                  autoComplete="current-password"
                  disabled={loginSending}
                  placeholder={"Password"}
                  variant={"outlined"}
                  InputProps={{
                    startAdornment: (
                      <InputAdornment
                        position="start"
                        className={classes.iconColor}
                      >
                        <LockFilledIcon />
                      </InputAdornment>
                    ),
                  }}
                />
              </Grid>
            </Grid>
            <Grid item xs={12} className={classes.submitContainer}>
              <Button
                type="submit"
                variant="contained"
                color="primary"
                id="do-login"
                className={classes.submit}
                disabled={secretKey === "" || accessKey === "" || loginSending}
              >
                Login
              </Button>
            </Grid>
            <Grid item xs={12} className={classes.linearPredef}>
              {loginSending && <LinearProgress />}
            </Grid>
          </form>
        </React.Fragment>
      );
      break;
    }
    case loginStrategyType.redirect:
    case loginStrategyType.redirectServiceAccount: {
      loginComponent = (
        <React.Fragment>
          <Button
            component={"a"}
            href={loginStrategy.redirect}
            type="submit"
            variant="contained"
            color="primary"
            id="sso-login"
            className={classes.submit}
          >
            Login with SSO
          </Button>
        </React.Fragment>
      );
      break;
    }
    case loginStrategyType.serviceAccount: {
      loginComponent = (
        <React.Fragment>
          <form className={classes.form} noValidate onSubmit={formSubmit}>
            <Grid container spacing={2}>
              <Grid item xs={12}>
                <LoginField
                  required
                  className={classes.inputField}
                  fullWidth
                  id="jwt"
                  value={jwt}
                  onChange={(e: React.ChangeEvent<HTMLInputElement>) =>
                    setJwt(e.target.value)
                  }
                  name="jwt"
                  autoComplete="off"
                  disabled={loginSending}
                  placeholder={"Enter JWT"}
                  variant={"outlined"}
                  InputProps={{
                    startAdornment: (
                      <InputAdornment position="start">
                        <LockIcon />
                      </InputAdornment>
                    ),
                  }}
                />
              </Grid>
            </Grid>
            <Grid item xs={12} className={classes.submitContainer}>
              <Button
                type="submit"
                variant="contained"
                color="primary"
                id="do-login"
                className={classes.submit}
                disabled={jwt === "" || loginSending}
              >
                Login
              </Button>
            </Grid>
            <Grid item xs={12} className={classes.linearPredef}>
              {loginSending && <LinearProgress />}
            </Grid>
          </form>
        </React.Fragment>
      );
      break;
    }
    default:
      loginComponent = (
        <div style={{ textAlign: "center" }}>
          {loadingFetchConfiguration ? (
            <Loader className={classes.loadingLoginStrategy} />
          ) : (
            <React.Fragment>
              <div>
                <p style={{ color: "#000", textAlign: "center" }}>
                  An error has occurred
                  <br />
                  The backend cannot be reached.
                </p>
              </div>
              <div>
                <Button
                  onClick={() => {
                    fetchConfiguration();
                  }}
                  endIcon={<RefreshIcon />}
                  color={"primary"}
                  variant="outlined"
                  id="retry"
                  className={classes.retryButton}
                >
                  Retry
                </Button>
              </div>
            </React.Fragment>
          )}
        </div>
      );
  }

  const consoleText = isOperator ? <OperatorLogo /> : <ConsoleLogo />;

  const hyperLink = isOperator
    ? "https://docs.min.io/minio/k8s/operator-console/operator-console.html?ref=con"
    : "https://docs.min.io/minio/baremetal/console/minio-console.html?ref=con";

  const theme = useTheme();
  return (
    <div className={classes.root}>
      <CssBaseline />
      <MainError />
      <div className={classes.loginPage}>
        <Grid
          container
          style={{
            maxWidth: 400,
            margin: "auto",
          }}
        >
          <Grid
            item
            xs={12}
            style={{
              background:
                "transparent linear-gradient(180deg, #FBFAFA 0%, #E4E4E4 100%) 0% 0% no-repeat padding-box",
              padding: 40,
              color: theme.palette.primary.main,
            }}
            sx={{
              marginTop: {
                md: 16,
                sm: 8,
                xs: 3,
              },
            }}
          >
            <Box className={classes.iconLogo}>{consoleText}</Box>
            <Box
              style={{
                font: "normal normal normal 20px/24px Lato",
              }}
            >
              Multicloud Object Storage
            </Box>
          </Grid>
          <Grid
            item
            xs={12}
            style={{
              backgroundColor: "white",
              padding: 40,
              color: theme.palette.primary.main,
            }}
          >
            {loginComponent}
            <Box
              style={{
                textAlign: "center",
                marginTop: 20,
              }}
            >
              <a
                href={hyperLink}
                target="_blank"
                rel="noreferrer"
                style={{
                  color: theme.colors.link,
                  font: "normal normal normal 12px/15px Lato",
                }}
              >
                Learn more about {isOperator ? "OPERATOR CONSOLE" : "CONSOLE"}
              </a>
              <a
                href={hyperLink}
                target="_blank"
                rel="noreferrer"
                style={{
                  color: theme.colors.link,
                  font: "normal normal normal 12px/15px Lato",
                  textDecoration: "none",
                  fontWeight: "bold",
                  paddingLeft: 4,
                }}
              >
                ➔
              </a>
            </Box>
          </Grid>
          <Grid item xs={12} className={classes.linkHolder}>
            <div className={classes.miniLinks}>
              <a
                href="https://docs.min.io/?ref=con"
                target="_blank"
                rel="noreferrer"
              >
                <DocumentationIcon /> Documentation
              </a>
              <span className={classes.separator}>|</span>
              <a
                href="https://github.com/minio/minio"
                target="_blank"
                rel="noreferrer"
              >
                <GithubIcon /> Github
              </a>
              <span className={classes.separator}>|</span>
              <a
                href="https://subnet.min.io/?ref=con"
                target="_blank"
                rel="noreferrer"
              >
                <SupportMenuIcon /> Support
              </a>
              <span className={classes.separator}>|</span>
              <a
                href="https://min.io/download/?ref=con"
                target="_blank"
                rel="noreferrer"
              >
                <DownloadIcon /> Download
              </a>
            </div>
            <div className={clsx(classes.miniLinks, classes.miniLogo)}>
              <a
                href={"https://github.com/minio/minio/releases"}
                target="_blank"
                rel="noreferrer"
                style={{
                  display: "flex",
                  alignItems: "center",
                  justifyContent: "center",
                  marginBottom: 20,
                }}
              >
                <MinIOTierIconXs /> <b>Latest Version:</b>&nbsp;
                {!loadingVersion && latestMinIOVersion !== "" && (
                  <React.Fragment>{latestMinIOVersion}</React.Fragment>
                )}
              </a>
            </div>
          </Grid>
        </Grid>
      </div>
    </div>
  );
};

export default withStyles(styles)(Login);<|MERGE_RESOLUTION|>--- conflicted
+++ resolved
@@ -51,12 +51,8 @@
 import GithubIcon from "../../icons/GithubIcon";
 import clsx from "clsx";
 import Loader from "../Console/Common/Loader/Loader";
-<<<<<<< HEAD
 import { setErrorSnackMessage, userLogged, showMarketplace } from "../../systemSlice";
-=======
-import { setErrorSnackMessage, userLogged } from "../../systemSlice";
 import { useAppDispatch } from "../../store";
->>>>>>> 0b5e3d5a
 
 const styles = (theme: Theme) =>
   createStyles({
