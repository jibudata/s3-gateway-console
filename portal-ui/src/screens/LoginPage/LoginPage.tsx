--- conflicted
+++ resolved
@@ -333,7 +333,7 @@
   }
 
   const redirectAfterLogin = () => {
-    history.push(getTargetPath());
+    navigate(getTargetPath());
   }
 
   const redirectToMarketplace = () => {
@@ -345,7 +345,7 @@
       .catch((err: ErrorResponseHandler) => {
         if (err.statusCode === 404) {
           dispatch(showMarketplace(true));
-          history.push("/marketplace");
+          navigate("/marketplace");
         } else { // Unexpected error, continue with normal flow
           redirectAfterLogin();
         }
@@ -372,10 +372,6 @@
         } else {
           redirectAfterLogin();
         }
-<<<<<<< HEAD
-=======
-        navigate(targetPath);
->>>>>>> 5a8e0290
       })
       .catch((err) => {
         setLoginSending(false);
