--- conflicted
+++ resolved
@@ -144,11 +144,7 @@
     },
     "&:hover": {
       backgroundColor: "#fff",
-<<<<<<< HEAD
-    }
-=======
-    },
->>>>>>> 37ff8bb6
+    },
   },
   checked: {},
   track: {
@@ -160,11 +156,7 @@
     marginTop: 1.5,
     "&$checked": {
       backgroundColor: "#081C42",
-<<<<<<< HEAD
-    }
-=======
-    },
->>>>>>> 37ff8bb6
+    },
   },
   thumb: {
     backgroundColor: "#fff",
@@ -206,13 +198,9 @@
           value={value}
         />
         {indicatorLabels.length === 2 && (
-<<<<<<< HEAD
-          <span className={classes.indicatorLabel}>{checked ? indicatorLabels[0] : indicatorLabels[1]}</span>
-=======
           <span className={classes.indicatorLabel}>
             {checked ? indicatorLabels[0] : indicatorLabels[1]}
           </span>
->>>>>>> 37ff8bb6
         )}
       </div>
     </React.Fragment>
