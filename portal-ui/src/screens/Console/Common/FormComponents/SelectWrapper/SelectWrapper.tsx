// This file is part of MinIO Console Server
// Copyright (c) 2020 MinIO, Inc.
//
// This program is free software: you can redistribute it and/or modify
// it under the terms of the GNU Affero General Public License as published by
// the Free Software Foundation, either version 3 of the License, or
// (at your option) any later version.
//
// This program is distributed in the hope that it will be useful,
// but WITHOUT ANY WARRANTY; without even the implied warranty of
// MERCHANTABILITY or FITNESS FOR A PARTICULAR PURPOSE.  See the
// GNU Affero General Public License for more details.
//
// You should have received a copy of the GNU Affero General Public License
// along with this program.  If not, see <http://www.gnu.org/licenses/>.
import React from "react";
import Grid from "@material-ui/core/Grid";
import {
  FormControl,
  InputLabel,
  MenuItem,
  Select,
  InputBase,
  Tooltip
} from "@material-ui/core";
import { createStyles, Theme, withStyles } from "@material-ui/core/styles";
import { fieldBasic, tooltipHelper } from "../common/styleLibrary";
import HelpIcon from "@material-ui/icons/Help";

interface selectorTypes {
  label: string;
  value: string;
}

interface SelectProps {
  options: selectorTypes[];
  value: string;
  label: string;
  id: string;
  name: string;
  tooltip?: string;
  onChange: (
    e: React.ChangeEvent<{ name?: string | undefined; value: unknown }>
  ) => void;
  classes: any;
}

const styles = (theme: Theme) =>
  createStyles({
    ...fieldBasic,
<<<<<<< HEAD
    ...tooltipHelper
=======
    inputLabel: {
      ...fieldBasic.inputLabel,
      width: 116
    }
>>>>>>> 48e7991f
  });

const SelectStyled = withStyles((theme: Theme) =>
  createStyles({
    root: {
      "label + &": {
        marginTop: theme.spacing(3)
      }
    },
    input: {
      borderRadius: 0,
      position: "relative",
      color: "#393939",
      fontSize: 14,
      padding: "11px 20px",
      border: "1px solid #c4c4c4",
      "&:hover": {
        borderColor: "#393939"
      },
      "&:focus": {
        backgroundColor: "#fff"
      }
    }
  })
)(InputBase);

const SelectWrapper = ({
  classes,
  id,
  name,
  onChange,
  options,
  label,
  tooltip = "",
  value
}: SelectProps) => {
  return (
    <React.Fragment>
      <Grid item xs={12} className={classes.fieldContainer}>
        <InputLabel htmlFor={id} className={classes.inputLabel}>
          <span>{label}</span>
          {tooltip !== "" && (
            <div className={classes.tooltipContainer}>
              <Tooltip title={tooltip} placement="top-start">
                <HelpIcon className={classes.tooltip} />
              </Tooltip>
            </div>
          )}
        </InputLabel>
        <FormControl variant="outlined" fullWidth>
          <Select
            id={id}
            name={name}
            value={value}
            onChange={onChange}
            input={<SelectStyled />}
          >
            {options.map(option => (
              <MenuItem
                value={option.value}
                key={`select-${name}-${option.label}`}
              >
                {option.label}
              </MenuItem>
            ))}
          </Select>
        </FormControl>
      </Grid>
    </React.Fragment>
  );
};

export default withStyles(styles)(SelectWrapper);<|MERGE_RESOLUTION|>--- conflicted
+++ resolved
@@ -48,14 +48,11 @@
 const styles = (theme: Theme) =>
   createStyles({
     ...fieldBasic,
-<<<<<<< HEAD
-    ...tooltipHelper
-=======
+    ...tooltipHelper,
     inputLabel: {
       ...fieldBasic.inputLabel,
       width: 116
     }
->>>>>>> 48e7991f
   });
 
 const SelectStyled = withStyles((theme: Theme) =>
