// This file is part of MinIO Console Server
// Copyright (c) 2020 MinIO, Inc.
//
// This program is free software: you can redistribute it and/or modify
// it under the terms of the GNU Affero General Public License as published by
// the Free Software Foundation, either version 3 of the License, or
// (at your option) any later version.
//
// This program is distributed in the hope that it will be useful,
// but WITHOUT ANY WARRANTY; without even the implied warranty of
// MERCHANTABILITY or FITNESS FOR A PARTICULAR PURPOSE.  See the
// GNU Affero General Public License for more details.
//
// You should have received a copy of the GNU Affero General Public License
// along with this program.  If not, see <http://www.gnu.org/licenses/>.

import React, { useState } from "react";
import get from "lodash/get";
import { Grid, InputLabel, Tooltip } from "@material-ui/core";
import IconButton from "@material-ui/core/IconButton";
import AttachFileIcon from "@material-ui/icons/AttachFile";
import CancelIcon from "@material-ui/icons/Cancel";
import HelpIcon from "@material-ui/icons/Help";
import { createStyles, Theme, withStyles } from "@material-ui/core/styles";
import { fieldBasic, tooltipHelper } from "../common/styleLibrary";
import { fileProcess } from "./utils";

interface InputBoxProps {
  label: string;
  classes: any;
  onChange: (e: string, i: string) => void;
  id: string;
  name: string;
  disabled?: boolean;
  tooltip?: string;
  required?: boolean;
  error?: string;
  accept?: string;
  value?: string;
}

const styles = (theme: Theme) =>
  createStyles({
    ...fieldBasic,
    ...tooltipHelper,
    textBoxContainer: {
      flexGrow: 1,
      position: "relative",
      flexDirection: "column",
    },
    errorState: {
      color: "#b53b4b",
      fontSize: 14,
      position: "absolute",
      top: 7,
      right: 7,
    },
    errorText: {
      margin: "0",
      fontSize: "0.75rem",
      marginTop: 3,
      textAlign: "left",
      fontFamily: "Lato,sans-serif",
      fontWeight: 400,
      lineHeight: "1.66",
      color: "#dc1f2e",
    },
<<<<<<< HEAD
=======
    valueString: {
      maxWidth: 350,
      whiteSpace: "nowrap",
      overflow: "hidden",
      textOverflow: "ellipsis",
      marginTop: 2,
    },
    fileReselect: {
      display: "flex",
      alignItems: "center",
    },
>>>>>>> 8313a62f
  });

const FileSelector = ({
  label,
  classes,
  onChange,
  id,
  name,
  disabled = false,
  tooltip = "",
  required,
  error = "",
  accept = "",
  value = "",
}: InputBoxProps) => {
  const [showFileSelector, setShowSelector] = useState(false);

  return (
    <React.Fragment>
      <Grid
        item
        xs={12}
        className={`${classes.fieldContainer} ${
          error !== "" ? classes.errorInField : ""
        }`}
      >
        {label !== "" && (
          <InputLabel
            htmlFor={id}
            className={`${error !== "" ? classes.fieldLabelError : ""} ${
              classes.inputLabel
            }`}
          >
            <span>
              {label}
              {required ? "*" : ""}
            </span>
            {tooltip !== "" && (
              <div className={classes.tooltipContainer}>
                <Tooltip title={tooltip} placement="top-start">
                  <HelpIcon className={classes.tooltip} />
                </Tooltip>
              </div>
            )}
          </InputLabel>
        )}
<<<<<<< HEAD
        <div className={classes.textBoxContainer}>
          <input
            type="file"
            name={name}
            onChange={(e) => {
              fileProcess(e, (data: any) => {
                onChange(data);
              });
            }}
            accept={accept}
            required
          />
          {error !== "" && (
            <React.Fragment>
              <br />
              <span className={classes.errorText}>{error}</span>
            </React.Fragment>
          )}
        </div>
=======

        {showFileSelector || value === "" ? (
          <div className={classes.textBoxContainer}>
            <input
              type="file"
              name={name}
              onChange={(e) => {
                const fileName = get(e, "target.files[0].name", "");
                fileProcess(e, (data: any) => {
                  onChange(data, fileName);
                });
              }}
              accept={accept}
              required={required}
              disabled={disabled}
            />

            {value !== "" && (
              <IconButton
                color="primary"
                aria-label="upload picture"
                component="span"
                onClick={() => {
                  setShowSelector(false);
                }}
                disableRipple={false}
                disableFocusRipple={false}
              >
                <CancelIcon />
              </IconButton>
            )}

            {error !== "" && (
              <React.Fragment>
                <br />
                <span className={classes.errorText}>{error}</span>
              </React.Fragment>
            )}
          </div>
        ) : (
          <div className={classes.fileReselect}>
            <div className={classes.valueString}>{value}</div>
            <IconButton
              color="primary"
              aria-label="upload picture"
              component="span"
              onClick={() => {
                setShowSelector(true);
              }}
              disableRipple={false}
              disableFocusRipple={false}
            >
              <AttachFileIcon />
            </IconButton>
          </div>
        )}
>>>>>>> 8313a62f
      </Grid>
    </React.Fragment>
  );
};

export default withStyles(styles)(FileSelector);<|MERGE_RESOLUTION|>--- conflicted
+++ resolved
@@ -65,8 +65,6 @@
       lineHeight: "1.66",
       color: "#dc1f2e",
     },
-<<<<<<< HEAD
-=======
     valueString: {
       maxWidth: 350,
       whiteSpace: "nowrap",
@@ -78,7 +76,6 @@
       display: "flex",
       alignItems: "center",
     },
->>>>>>> 8313a62f
   });
 
 const FileSelector = ({
@@ -125,27 +122,6 @@
             )}
           </InputLabel>
         )}
-<<<<<<< HEAD
-        <div className={classes.textBoxContainer}>
-          <input
-            type="file"
-            name={name}
-            onChange={(e) => {
-              fileProcess(e, (data: any) => {
-                onChange(data);
-              });
-            }}
-            accept={accept}
-            required
-          />
-          {error !== "" && (
-            <React.Fragment>
-              <br />
-              <span className={classes.errorText}>{error}</span>
-            </React.Fragment>
-          )}
-        </div>
-=======
 
         {showFileSelector || value === "" ? (
           <div className={classes.textBoxContainer}>
@@ -202,7 +178,6 @@
             </IconButton>
           </div>
         )}
->>>>>>> 8313a62f
       </Grid>
     </React.Fragment>
   );
