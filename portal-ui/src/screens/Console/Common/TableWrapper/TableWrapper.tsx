// This file is part of MinIO Console Server
// Copyright (c) 2020 MinIO, Inc.
//
// This program is free software: you can redistribute it and/or modify
// it under the terms of the GNU Affero General Public License as published by
// the Free Software Foundation, either version 3 of the License, or
// (at your option) any later version.
//
// This program is distributed in the hope that it will be useful,
// but WITHOUT ANY WARRANTY; without even the implied warranty of
// MERCHANTABILITY or FITNESS FOR A PARTICULAR PURPOSE.  See the
// GNU Affero General Public License for more details.
//
// You should have received a copy of the GNU Affero General Public License
// along with this program.  If not, see <http://www.gnu.org/licenses/>.
import React from "react";
import get from "lodash/get";
import isString from "lodash/isString";
import {
  LinearProgress,
  TablePagination,
  Table,
  TableBody,
  TableCell,
  TableHead,
  TableRow,
  Paper,
  Grid,
  Checkbox,
  Typography,
} from "@material-ui/core";
import { createStyles, Theme, withStyles } from "@material-ui/core/styles";
import { TablePaginationActionsProps } from "@material-ui/core/TablePagination/TablePaginationActions";
import TableActionButton from "./TableActionButton";
import { checkboxIcons } from "../FormComponents/common/styleLibrary";

//Interfaces for table Items

interface ItemActions {
  type: string;
  onClick?(valueToSend: any): any;
  to?: string;
  sendOnlyId?: boolean;
}

interface IColumns {
  label: string;
  elementKey: string;
  sortable?: boolean;
  renderFunction?: (input: any) => any;
}

interface IPaginatorConfig {
  rowsPerPageOptions: number[];
  colSpan: number;
  count: number;
  rowsPerPage: number;
  page: number;
  SelectProps: any;
  onChangePage: (
    event: React.MouseEvent<HTMLButtonElement> | null,
    page: number
  ) => void;
  onChangeRowsPerPage?: React.ChangeEventHandler<
    HTMLTextAreaElement | HTMLInputElement
  >;
  ActionsComponent?: React.ElementType<TablePaginationActionsProps>;
}

interface TableWrapperProps {
  itemActions?: ItemActions[] | null;
  columns: IColumns[];
  onSelect?: (e: React.ChangeEvent<HTMLInputElement>) => any;
  idField: string;
  isLoading: boolean;
  records: any[];
  classes: any;
  entityName: string;
  selectedItems?: string[];
  stickyHeader?: boolean;
  paginatorConfig?: IPaginatorConfig;
}

const borderColor = "#eaeaea";

const rowText = {
  fontWeight: 400,
  fontSize: 14,
  borderColor: borderColor,
};

const styles = (theme: Theme) =>
  createStyles({
    dialogContainer: {
      padding: "12px 26px 22px",
    },
    paper: {
      display: "flex",
      overflow: "auto",
      flexDirection: "column",
      padding: "19px 38px",
      minHeight: "200px",
    },
    minTableHeader: {
      color: "#393939",
      "& tr": {
        "& th": {
          fontWeight: 700,
          fontSize: 14,
          paddingBottom: 15,
          borderColor: borderColor,
        },
      },
    },
    rowUnselected: {
      ...rowText,
    },
    rowSelected: {
      ...rowText,
      color: "#201763",
    },
    paginatorContainer: {
      display: "flex",
      justifyContent: "flex-end",
      padding: "5px 38px",
    },
    checkBoxHeader: {
      "&.MuiTableCell-paddingCheckbox": {
        paddingBottom: 9,
      },
    },
    actionsContainer: {
      width: 120,
      borderColor: borderColor,
    },
    paginatorComponent: {
      borderBottom: 0,
    },
    checkBoxRow: {
      borderColor: borderColor,
    },
<<<<<<< HEAD
    ...checkboxIcons,
=======
    loadingBox: {
      paddingTop: "100px",
      paddingBottom: "100px",
    },
>>>>>>> edf687fd
  });

// Function that renders Title Columns
const titleColumnsMap = (columns: IColumns[]) => {
  return columns.map((column: IColumns, index: number) => {
    return (
      <TableCell key={`tbCT-${column.elementKey}-${index}`}>
        {column.label}
      </TableCell>
    );
  });
};

// Function that renders Rows
const rowColumnsMap = (
  columns: IColumns[],
  itemData: any,
  classes: any,
  isSelected: boolean
) => {
  return columns.map((column: IColumns, index: number) => {
    const itemElement = isString(itemData)
      ? itemData
      : get(itemData, column.elementKey, null); // If the element is just a string, we render it as it is
    const renderElement = column.renderFunction
      ? column.renderFunction(itemElement)
      : itemElement; // If render function is set, we send the value to the function.
    return (
      <TableCell
        key={`tbRE-${column.elementKey}-${index}`}
        className={isSelected ? classes.rowSelected : classes.rowUnselected}
      >
        {renderElement}
      </TableCell>
    );
  });
};

// Function to render the action buttons
const elementActions = (
  actions: ItemActions[],
  valueToSend: any,
  selected: boolean,
  idField: string
) => {
  return actions.map((action: ItemActions, index: number) => {
    return (
      <TableActionButton
        type={action.type}
        onClick={action.onClick}
        to={action.to}
        valueToSend={valueToSend}
        selected={selected}
        key={`actions-${action.type}-${index.toString()}`}
        idField={idField}
        sendOnlyId={!!action.sendOnlyId}
      />
    );
  });
};

// Main function to render the Table Wrapper
const TableWrapper = ({
  itemActions,
  columns,
  onSelect,
  records,
  isLoading,
  entityName,
  selectedItems,
  idField,
  classes,
  stickyHeader = false,
  paginatorConfig,
}: TableWrapperProps) => {
  return (
    <Grid item xs={12}>
      <Paper className={classes.paper}>
        {isLoading && (
          <Grid container className={classes.loadingBox}>
            <Grid item xs={12} style={{ textAlign: "center" }}>
              <Typography component="h3">Loading...</Typography>
            </Grid>
            <Grid item xs={12}>
              <LinearProgress />
            </Grid>
          </Grid>
        )}
        {records && records.length > 0 ? (
          <Table size="small" stickyHeader={stickyHeader}>
            <TableHead className={classes.minTableHeader}>
              <TableRow>
                {onSelect && selectedItems && (
                  <TableCell
                    padding="checkbox"
                    align="center"
                    className={classes.checkBoxHeader}
                  >
                    Select
                  </TableCell>
                )}
                {titleColumnsMap(columns)}
                {itemActions && itemActions.length > 0 && (
                  <TableCell
                    align="center"
                    className={classes.actionsContainer}
                  >
                    Actions
                  </TableCell>
                )}
              </TableRow>
            </TableHead>
            <TableBody>
              {records.map((record: any, index: number) => {
                const isSelected = selectedItems
                  ? selectedItems.includes(
                      isString(record) ? record : record[idField]
                    )
                  : false;

                return (
                  <TableRow key={`tb-${entityName}-${index.toString()}`}>
                    {onSelect && selectedItems && (
                      <TableCell
                        padding="checkbox"
                        align="center"
                        className={classes.checkBoxRow}
                      >
                        <Checkbox
                          value={isString(record) ? record : record[idField]}
                          color="primary"
                          inputProps={{ "aria-label": "secondary checkbox" }}
                          checked={isSelected}
                          onChange={onSelect}
                          checkedIcon={<span className={classes.checkedIcon} />}
                          icon={<span className={classes.unCheckedIcon} />}
                        />
                      </TableCell>
                    )}
                    {rowColumnsMap(columns, record, classes, isSelected)}
                    {itemActions && itemActions.length > 0 && (
                      <TableCell
                        align="center"
                        className={classes.actionsContainer}
                      >
                        {elementActions(
                          itemActions,
                          record,
                          isSelected,
                          idField
                        )}
                      </TableCell>
                    )}
                  </TableRow>
                );
              })}
            </TableBody>
          </Table>
        ) : (
          <React.Fragment>
            {!isLoading && <div>{`There are no ${entityName} yet.`}</div>}
          </React.Fragment>
        )}
      </Paper>
      {paginatorConfig && (
        <Grid item xs={12} className={classes.paginatorContainer}>
          <Table>
            <TableBody>
              <TableRow>
                <TablePagination
                  {...paginatorConfig}
                  className={classes.paginatorComponent}
                />
              </TableRow>
            </TableBody>
          </Table>
        </Grid>
      )}
    </Grid>
  );
};

export default withStyles(styles)(TableWrapper);<|MERGE_RESOLUTION|>--- conflicted
+++ resolved
@@ -139,14 +139,11 @@
     checkBoxRow: {
       borderColor: borderColor,
     },
-<<<<<<< HEAD
-    ...checkboxIcons,
-=======
     loadingBox: {
       paddingTop: "100px",
       paddingBottom: "100px",
     },
->>>>>>> edf687fd
+    ...checkboxIcons,
   });
 
 // Function that renders Title Columns
