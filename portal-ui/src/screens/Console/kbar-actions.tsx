--- conflicted
+++ resolved
@@ -18,11 +18,8 @@
 import history from "../../history";
 import { BucketsIcon } from "../../icons";
 import { validRoutes } from "./valid-routes";
-<<<<<<< HEAD
 import { IAM_PAGES } from "../../common/SecureComponent/permissions";
-=======
 import { Bucket } from "./Buckets/types";
->>>>>>> 6be75274
 
 export const routesAsKbarActions = (
   features: string[] | null,
