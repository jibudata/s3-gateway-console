--- conflicted
+++ resolved
@@ -61,31 +61,6 @@
         actions={<React.Fragment />}
       />
       <PageLayout>
-<<<<<<< HEAD
-        <ContentBox>
-          <div style={{ fontSize: 16, fontWeight: 600, paddingBottom: 15 }}>
-            {t("Select Target Type")}
-          </div>
-          <div className={classes.iconContainer}>
-            {withLogos.map((item) => {
-              return (
-                <button
-                  key={`icon-${item.targetTitle}`}
-                  className={classes.lambdaNotif}
-                  onClick={() => {
-                    navigate(
-                      `${IAM_PAGES.NOTIFICATIONS_ENDPOINTS_ADD}/${item.actionTrigger}`
-                    );
-                  }}
-                >
-                  <div className={classes.lambdaNotifIcon}>
-                    <img
-                      src={item.logo}
-                      className={classes.logoButton}
-                      alt={item.targetTitle}
-                    />
-                  </div>
-=======
         <Box
           sx={{
             display: "grid",
@@ -100,7 +75,7 @@
         >
           <ContentBox>
             <div style={{ fontSize: 16, fontWeight: 600, paddingBottom: 15 }}>
-              Select Target Type
+              {t("Select Target Type")}
             </div>
             <div className={classes.iconContainer}>
               {withLogos.map((item) => {
@@ -121,7 +96,6 @@
                         alt={item.targetTitle}
                       />
                     </div>
->>>>>>> 4d2a39ba
 
                     <div className={classes.lambdaNotifTitle}>
                       <b>{item.targetTitle}</b>
