//  This file is part of MinIO Console Server
//  Copyright (c) 2022 MinIO, Inc.
//
//  This program is free software: you can redistribute it and/or modify
//  it under the terms of the GNU Affero General Public License as published by
//  the Free Software Foundation, either version 3 of the License, or
//  (at your option) any later version.
//
//  This program is distributed in the hope that it will be useful,
//  but WITHOUT ANY WARRANTY; without even the implied warranty of
//  MERCHANTABILITY or FITNESS FOR A PARTICULAR PURPOSE.  See the
//  GNU Affero General Public License for more details.
//
//  You should have received a copy of the GNU Affero General Public License
//  along with this program.  If not, see <http://www.gnu.org/licenses/>.

import { t } from "i18next";
import { IMenuItem } from "./Menu/types";
import { NavLink } from "react-router-dom";
import {
  adminUserPermissions,
  CONSOLE_UI_RESOURCE,
  IAM_PAGES,
  IAM_PAGES_PERMISSIONS,
  IAM_SCOPES,
  S3_ALL_RESOURCES,
} from "../../common/SecureComponent/permissions";
import {
  AccessMenuIcon,
  AccountsMenuIcon,
  AuditLogsMenuIcon,
  BucketsMenuIcon,
  DrivesMenuIcon,
  GroupsMenuIcon,
  HealthMenuIcon,
  IdentityMenuIcon,
  InspectMenuIcon,
  LogsMenuIcon,
  MetricsMenuIcon,
  MonitoringMenuIcon,
  PerformanceMenuIcon,
  ProfileMenuIcon,
  RegisterMenuIcon,
  SupportMenuIcon,
  TraceMenuIcon,
  UsersMenuIcon,
} from "../../icons/SidebarMenus";
import { hasPermission } from "../../common/SecureComponent";
import WatchIcon from "../../icons/WatchIcon";
import {
  ClustersIcon,
  DocumentationIcon,
  LambdaIcon,
  LicenseIcon,
  ObjectBrowserIcon,
  RecoverIcon,
  StorageIcon,
  TenantsOutlineIcon,
  TiersIcon,
} from "../../icons";
import SettingsIcon from "../../icons/SettingsIcon";
import React from "react";
import LicenseBadge from "./Menu/LicenseBadge";
import { LockOpen, Login } from "@mui/icons-material";

export const validRoutes = (
  features: string[] | null | undefined,
  operatorMode: boolean,
  directPVMode: boolean
) => {
  const ldapIsEnabled = (features && features.includes("ldap-idp")) || false;
  let consoleMenus: IMenuItem[] = [
    {
<<<<<<< HEAD
      group: t("User"),
      name: t("Buckets"),
      id: "buckets",
=======
      group: "User",
      name: "Object Browser",
      id: "object-browser",
>>>>>>> 1f60d4a8
      component: NavLink,
      to: IAM_PAGES.OBJECT_BROWSER_VIEW,
      icon: ObjectBrowserIcon,
      forceDisplay: true,
      children: [],
    },
    {
      group: t("User"),
      component: NavLink,
      id: "nav-accesskeys",
      to: IAM_PAGES.ACCOUNT,
      name: t("Access Keys"),
      icon: AccountsMenuIcon,
      forceDisplay: true,
    },
    {
      group: t("User"),
      type: "item",
      component: NavLink,
      to: IAM_PAGES.DOCUMENTATION,
      name: t("Documentation"),
      icon: DocumentationIcon,
      forceDisplay: true,
      onClick: (
        e:
          | React.MouseEvent<HTMLLIElement>
          | React.MouseEvent<HTMLAnchorElement>
          | React.MouseEvent<HTMLDivElement>
      ) => {
        e.preventDefault();
        window.open(
          "https://min.io/docs/minio/linux/index.html?ref=con",
          "_blank"
        );
      },
    },
    {
      group: "Administrator",
      name: "Buckets",
      id: "buckets",
      component: NavLink,
      to: IAM_PAGES.BUCKETS,
      icon: BucketsMenuIcon,
      forceDisplay: true,
      children: [],
    },
    {
      group: "Administrator",
      name: "Policies",
      component: NavLink,
      id: "policies",
      to: IAM_PAGES.POLICIES,
      icon: AccessMenuIcon,
    },
    {
      group: t("Administrator"),
      name: t("Identity"),
      id: "identity",
      icon: IdentityMenuIcon,
      children: [
        {
          component: NavLink,
          id: "users",
          to: IAM_PAGES.USERS,
          customPermissionFnc: () =>
            hasPermission(CONSOLE_UI_RESOURCE, adminUserPermissions) ||
            hasPermission(S3_ALL_RESOURCES, adminUserPermissions) ||
            hasPermission(CONSOLE_UI_RESOURCE, [IAM_SCOPES.ADMIN_ALL_ACTIONS]),
          name: t("Users"),
          icon: UsersMenuIcon,
          fsHidden: ldapIsEnabled,
        },
        {
          component: NavLink,
          id: "groups",
          to: IAM_PAGES.GROUPS,
          name: t("Groups"),
          icon: GroupsMenuIcon,
          fsHidden: ldapIsEnabled,
        },
        {
<<<<<<< HEAD
          name: t("Policies"),
          component: NavLink,
          id: "policies",
          to: IAM_PAGES.POLICIES,
          icon: AccessMenuIcon,
        },
        {
=======
>>>>>>> 1f60d4a8
          name: "OpenID",
          component: NavLink,
          id: "openID",
          to: IAM_PAGES.IDP_OPENID_CONFIGURATIONS,
          icon: LockOpen,
        },
        {
          name: "LDAP",
          component: NavLink,
          id: "ldap",
          to: IAM_PAGES.IDP_LDAP_CONFIGURATIONS,
          icon: Login,
        },
      ],
    },

    {
      group: t("Administrator"),
      name: t("Monitoring"),
      id: "tools",
      icon: MonitoringMenuIcon,
      children: [
        {
          name: t("Metrics"),
          id: "monitorMetrics",
          to: IAM_PAGES.DASHBOARD,
          icon: MetricsMenuIcon,
          component: NavLink,
        },
        {
          name: t("Logs"),
          id: "monitorLogs",
          to: IAM_PAGES.TOOLS_LOGS,
          icon: LogsMenuIcon,
          component: NavLink,
        },
        {
          name: t("Audit"),
          id: "monitorAudit",
          to: IAM_PAGES.TOOLS_AUDITLOGS,
          icon: AuditLogsMenuIcon,
          component: NavLink,
        },
        {
          name: t("Trace"),
          id: "monitorTrace",
          to: IAM_PAGES.TOOLS_TRACE,
          icon: TraceMenuIcon,
          component: NavLink,
        },
        {
          name: t("Watch"),
          id: "watch",
          component: NavLink,
          icon: WatchIcon,
          to: IAM_PAGES.TOOLS_WATCH,
        },
        {
          name: t("Drives"),
          id: "monitorDrives",
          to: IAM_PAGES.TOOLS_HEAL,
          icon: DrivesMenuIcon,
          component: NavLink,
        },
      ],
    },
    {
      group: t("Administrator"),
      component: NavLink,
      to: IAM_PAGES.NOTIFICATIONS_ENDPOINTS,
      name: t("Notifications"),
      icon: LambdaIcon,
      id: "lambda",
    },
    {
      group: t("Administrator"),
      component: NavLink,
      to: IAM_PAGES.TIERS,
      name: t("Tiers"),
      icon: TiersIcon,
      id: "tiers",
    },
    {
      group: t("Administrator"),
      component: NavLink,
      to: IAM_PAGES.SITE_REPLICATION,
      name: t("Site Replication"),
      icon: RecoverIcon,
      id: "sitereplication",
    },
    {
      group: t("Administrator"),
      component: NavLink,
      to: IAM_PAGES.SETTINGS,
      name: t("Settings"),
      id: "configurations",
      icon: SettingsIcon,
    },
    {
      group: t("Subscription"),
      component: NavLink,
      to: IAM_PAGES.LICENSE,
      name: t("License"),
      id: "license",
      icon: LicenseIcon,
      badge: LicenseBadge,
      forceDisplay: true,
    },
    {
      group: t("Subscription"),
      name: t("Support"),
      id: "support",
      icon: SupportMenuIcon,
      children: [
        {
          name: t("Health"),
          id: "diagnostics",
          component: NavLink,
          icon: HealthMenuIcon,
          to: IAM_PAGES.TOOLS_DIAGNOSTICS,
        },
        {
          name: t("Performance"),
          id: "performance",
          component: NavLink,
          icon: PerformanceMenuIcon,
          to: IAM_PAGES.TOOLS_SPEEDTEST,
        },
        {
          name: t("Profile"),
          id: "profile",
          component: NavLink,
          icon: ProfileMenuIcon,
          to: IAM_PAGES.PROFILE,
        },

        // {
        //   name: "Call Home",
        //   id: "callhome",
        //   component: NavLink,
        //   icon: CallHomeMenuIcon,
        //   to: IAM_PAGES.CALL_HOME,
        // },
        {
          name: t("Inspect"),
          id: "inspectObjects",
          to: IAM_PAGES.SUPPORT_INSPECT,
          icon: InspectMenuIcon,
          component: NavLink,
        },
      ],
    },
  ];

  let operatorMenus: IMenuItem[] = [
    {
      group: "Operator",
      type: "item",
      id: "Tenants",
      component: NavLink,
      to: IAM_PAGES.TENANTS,
      name: t("Tenants"),
      icon: TenantsOutlineIcon,
      forceDisplay: true,
    },
    {
      group: "Operator",
      type: "item",
      id: "License",
      component: NavLink,
      to: IAM_PAGES.LICENSE,
      name: t("License"),
      icon: LicenseIcon,
      forceDisplay: true,
    },
    {
      group: "Operator",
      type: "item",
      id: "Register",
      component: NavLink,
      to: IAM_PAGES.REGISTER_SUPPORT,
      name: t("Register"),
      icon: RegisterMenuIcon,
      forceDisplay: true,
    },
    {
      group: "Operator",
      type: "item",
      id: "Documentation",
      component: NavLink,
      to: IAM_PAGES.DOCUMENTATION,
      name: t("Documentation"),
      icon: DocumentationIcon,
      forceDisplay: true,
      onClick: (
        e:
          | React.MouseEvent<HTMLLIElement>
          | React.MouseEvent<HTMLAnchorElement>
          | React.MouseEvent<HTMLDivElement>
      ) => {
        e.preventDefault();
        window.open(
          "https://min.io/docs/minio/linux/index.html?ref=op",
          "_blank"
        );
      },
    },
  ];

  let directPVMenus: IMenuItem[] = [
    {
      group: "Storage",
      type: "item",
      id: "StoragePVCs",
      component: NavLink,
      to: IAM_PAGES.DIRECTPV_STORAGE,
      name: t("PVCs"),
      icon: ClustersIcon,
      forceDisplay: true,
    },
    {
      name: t("Drives"),
      type: "item",
      id: "drives",
      component: NavLink,
      icon: DrivesMenuIcon,
      to: IAM_PAGES.DIRECTPV_DRIVES,
      forceDisplay: true,
    },
    {
      name: t("Volumes"),
      type: "item",
      id: "volumes",
      component: NavLink,
      icon: StorageIcon,
      to: IAM_PAGES.DIRECTPV_VOLUMES,
      forceDisplay: true,
    },
    {
      group: "DirectPV",
      type: "item",
      id: "License",
      component: NavLink,
      to: IAM_PAGES.LICENSE,
      name: t("License"),
      icon: LicenseIcon,
      forceDisplay: true,
    },
    {
      group: "DirectPV",
      type: "item",
      id: "Documentation",
      component: NavLink,
      to: IAM_PAGES.DOCUMENTATION,
      name: t("Documentation"),
      icon: DocumentationIcon,
      forceDisplay: true,
      onClick: (
        e:
          | React.MouseEvent<HTMLLIElement>
          | React.MouseEvent<HTMLAnchorElement>
          | React.MouseEvent<HTMLDivElement>
      ) => {
        e.preventDefault();
        window.open(
          "https://min.io/docs/minio/linux/index.html?ref=op",
          "_blank"
        );
      },
    },
  ];

  let menus = consoleMenus;

  if (directPVMode) {
    menus = directPVMenus;
  } else if (operatorMode) {
    menus = operatorMenus;
  }

  const allowedItems = menus.filter((item: IMenuItem) => {
    if (item.children && item.children.length > 0) {
      const c = item.children?.filter((childItem: IMenuItem) => {
        return (
          ((childItem.customPermissionFnc
            ? childItem.customPermissionFnc()
            : hasPermission(
                CONSOLE_UI_RESOURCE,
                IAM_PAGES_PERMISSIONS[childItem.to ?? ""]
              )) ||
            childItem.forceDisplay) &&
          !childItem.fsHidden
        );
      });
      return c.length > 0;
    }

    const res =
      ((item.customPermissionFnc
        ? item.customPermissionFnc()
        : hasPermission(
            CONSOLE_UI_RESOURCE,
            IAM_PAGES_PERMISSIONS[item.to ?? ""]
          )) ||
        item.forceDisplay) &&
      !item.fsHidden;
    return res;
  });
  return allowedItems;
};<|MERGE_RESOLUTION|>--- conflicted
+++ resolved
@@ -71,15 +71,9 @@
   const ldapIsEnabled = (features && features.includes("ldap-idp")) || false;
   let consoleMenus: IMenuItem[] = [
     {
-<<<<<<< HEAD
       group: t("User"),
-      name: t("Buckets"),
-      id: "buckets",
-=======
-      group: "User",
-      name: "Object Browser",
+      name: t("Object Browser"),
       id: "object-browser",
->>>>>>> 1f60d4a8
       component: NavLink,
       to: IAM_PAGES.OBJECT_BROWSER_VIEW,
       icon: ObjectBrowserIcon,
@@ -161,17 +155,7 @@
           fsHidden: ldapIsEnabled,
         },
         {
-<<<<<<< HEAD
-          name: t("Policies"),
-          component: NavLink,
-          id: "policies",
-          to: IAM_PAGES.POLICIES,
-          icon: AccessMenuIcon,
-        },
-        {
-=======
->>>>>>> 1f60d4a8
-          name: "OpenID",
+          name: t("OpenID"),
           component: NavLink,
           id: "openID",
           to: IAM_PAGES.IDP_OPENID_CONFIGURATIONS,
