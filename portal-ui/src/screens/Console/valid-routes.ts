//  This file is part of MinIO Console Server
//  Copyright (c) 2022 MinIO, Inc.
//
//  This program is free software: you can redistribute it and/or modify
//  it under the terms of the GNU Affero General Public License as published by
//  the Free Software Foundation, either version 3 of the License, or
//  (at your option) any later version.
//
//  This program is distributed in the hope that it will be useful,
//  but WITHOUT ANY WARRANTY; without even the implied warranty of
//  MERCHANTABILITY or FITNESS FOR A PARTICULAR PURPOSE.  See the
//  GNU Affero General Public License for more details.
//
//  You should have received a copy of the GNU Affero General Public License
//  along with this program.  If not, see <http://www.gnu.org/licenses/>.

import { IMenuItem } from "./Menu/types";
import { NavLink } from "react-router-dom";
import {
  adminUserPermissions,
  CONSOLE_UI_RESOURCE,
  IAM_PAGES,
  IAM_PAGES_PERMISSIONS,
  IAM_SCOPES,
  S3_ALL_RESOURCES,
} from "../../common/SecureComponent/permissions";
import {
  AccessMenuIcon,
  AccountsMenuIcon,
  AuditLogsMenuIcon,
  BucketsMenuIcon,
  DrivesMenuIcon,
  GroupsMenuIcon,
  HealthMenuIcon,
  IdentityMenuIcon,
  InspectMenuIcon,
  LogsMenuIcon,
  MetricsMenuIcon,
  MonitoringMenuIcon,
  PerformanceMenuIcon,
  ProfileMenuIcon,
  RegisterMenuIcon,
  SupportMenuIcon,
  TraceMenuIcon,
  UsersMenuIcon,
} from "../../icons/SidebarMenus";
import { hasPermission } from "../../common/SecureComponent";
import WatchIcon from "../../icons/WatchIcon";
import {
  ClustersIcon,
  DocumentationIcon,
  LambdaIcon,
  LicenseIcon,
  RecoverIcon,
  StorageIcon,
  TenantsOutlineIcon,
  TiersIcon,
} from "../../icons";
import SettingsIcon from "../../icons/SettingsIcon";
import React from "react";
import LicenseBadge from "./Menu/LicenseBadge";
<<<<<<< HEAD
import EncryptionIcon from "../../icons/SidebarMenus/EncryptionIcon";
import EncryptionStatusIcon from "../../icons/SidebarMenus/EncryptionStatusIcon";
=======
import { LockOpen, Login } from "@mui/icons-material";
>>>>>>> 006490c7

export const validRoutes = (
  features: string[] | null | undefined,
  operatorMode: boolean,
  directPVMode: boolean
) => {
  const ldapIsEnabled = (features && features.includes("ldap-idp")) || false;
  const kmsIsEnabled = (features && features.includes("kms")) || false;
  let consoleMenus: IMenuItem[] = [
    {
      group: "User",
      name: "Buckets",
      id: "buckets",
      component: NavLink,
      to: IAM_PAGES.BUCKETS,
      icon: BucketsMenuIcon,
      forceDisplay: true,
      children: [],
    },
    {
      group: "User",
      component: NavLink,
      id: "nav-accesskeys",
      to: IAM_PAGES.ACCOUNT,
      name: "Access Keys",
      icon: AccountsMenuIcon,
      forceDisplay: true,
    },
    {
      group: "User",
      type: "item",
      component: NavLink,
      to: IAM_PAGES.DOCUMENTATION,
      name: "Documentation",
      icon: DocumentationIcon,
      forceDisplay: true,
      onClick: (
        e:
          | React.MouseEvent<HTMLLIElement>
          | React.MouseEvent<HTMLAnchorElement>
          | React.MouseEvent<HTMLDivElement>
      ) => {
        e.preventDefault();
        window.open(
          "https://min.io/docs/minio/linux/index.html?ref=con",
          "_blank"
        );
      },
    },

    {
      group: "Administrator",
      name: "Identity",
      id: "identity",
      icon: IdentityMenuIcon,
      children: [
        {
          component: NavLink,
          id: "users",
          to: IAM_PAGES.USERS,
          customPermissionFnc: () =>
            hasPermission(CONSOLE_UI_RESOURCE, adminUserPermissions) ||
            hasPermission(S3_ALL_RESOURCES, adminUserPermissions) ||
            hasPermission(CONSOLE_UI_RESOURCE, [IAM_SCOPES.ADMIN_ALL_ACTIONS]),
          name: "Users",
          icon: UsersMenuIcon,
          fsHidden: ldapIsEnabled,
        },
        {
          component: NavLink,
          id: "groups",
          to: IAM_PAGES.GROUPS,
          name: "Groups",
          icon: GroupsMenuIcon,
          fsHidden: ldapIsEnabled,
        },
        {
          name: "Policies",
          component: NavLink,
          id: "policies",
          to: IAM_PAGES.POLICIES,
          icon: AccessMenuIcon,
        },
        {
          name: "OpenID",
          component: NavLink,
          id: "openID",
          to: IAM_PAGES.IDP_OPENID_CONFIGURATIONS,
          icon: LockOpen,
        },
        {
          name: "LDAP",
          component: NavLink,
          id: "ldap",
          to: IAM_PAGES.IDP_LDAP_CONFIGURATIONS,
          icon: Login,
        },
      ],
    },

    {
      group: "Administrator",
      name: "Monitoring",
      id: "tools",
      icon: MonitoringMenuIcon,
      children: [
        {
          name: "Metrics",
          id: "monitorMetrics",
          to: IAM_PAGES.DASHBOARD,
          icon: MetricsMenuIcon,
          component: NavLink,
        },
        {
          name: "Logs ",
          id: "monitorLogs",
          to: IAM_PAGES.TOOLS_LOGS,
          icon: LogsMenuIcon,
          component: NavLink,
        },
        {
          name: "Audit",
          id: "monitorAudit",
          to: IAM_PAGES.TOOLS_AUDITLOGS,
          icon: AuditLogsMenuIcon,
          component: NavLink,
        },
        {
          name: "Trace",
          id: "monitorTrace",
          to: IAM_PAGES.TOOLS_TRACE,
          icon: TraceMenuIcon,
          component: NavLink,
        },
        {
          name: "Watch",
          id: "watch",
          component: NavLink,
          icon: WatchIcon,
          to: IAM_PAGES.TOOLS_WATCH,
        },
        {
          name: "Drives",
          id: "monitorDrives",
          to: IAM_PAGES.TOOLS_HEAL,
          icon: DrivesMenuIcon,
          component: NavLink,
        },
        {
          name: "Encryption",
          id: "monitorEncryption",
          to: IAM_PAGES.KMS_STATUS,
          icon: EncryptionStatusIcon,
          component: NavLink,
          fsHidden: !kmsIsEnabled,
        },
      ],
    },
    {
      group: "Administrator",
      component: NavLink,
      to: IAM_PAGES.NOTIFICATIONS_ENDPOINTS,
      name: "Notifications",
      icon: LambdaIcon,
      id: "lambda",
    },
    {
      group: "Administrator",
      component: NavLink,
      to: IAM_PAGES.TIERS,
      name: "Tiers",
      icon: TiersIcon,
      id: "tiers",
    },
    {
      group: "Administrator",
      component: NavLink,
      to: IAM_PAGES.SITE_REPLICATION,
      name: "Site Replication",
      icon: RecoverIcon,
      id: "sitereplication",
    },
    {
      group: "Administrator",
      component: NavLink,
      to: IAM_PAGES.KMS_KEYS,
      name: "Encryption",
      icon: EncryptionIcon,
      id: "encryption",
      fsHidden: !kmsIsEnabled,
    },
    {
      group: "Administrator",
      component: NavLink,
      to: IAM_PAGES.SETTINGS,
      name: "Settings",
      id: "configurations",
      icon: SettingsIcon,
    },
    {
      group: "Subscription",
      component: NavLink,
      to: IAM_PAGES.LICENSE,
      name: "License",
      id: "license",
      icon: LicenseIcon,
      badge: LicenseBadge,
      forceDisplay: true,
    },
    {
      group: "Subscription",
      name: "Support",
      id: "support",
      icon: SupportMenuIcon,
      children: [
        {
          name: "Health",
          id: "diagnostics",
          component: NavLink,
          icon: HealthMenuIcon,
          to: IAM_PAGES.TOOLS_DIAGNOSTICS,
        },
        {
          name: "Performance",
          id: "performance",
          component: NavLink,
          icon: PerformanceMenuIcon,
          to: IAM_PAGES.TOOLS_SPEEDTEST,
        },
        {
          name: "Profile",
          id: "profile",
          component: NavLink,
          icon: ProfileMenuIcon,
          to: IAM_PAGES.PROFILE,
        },

        // {
        //   name: "Call Home",
        //   id: "callhome",
        //   component: NavLink,
        //   icon: CallHomeMenuIcon,
        //   to: IAM_PAGES.CALL_HOME,
        // },
        {
          name: "Inspect",
          id: "inspectObjects",
          to: IAM_PAGES.SUPPORT_INSPECT,
          icon: InspectMenuIcon,
          component: NavLink,
        },
      ],
    },
  ];

  let operatorMenus: IMenuItem[] = [
    {
      group: "Operator",
      type: "item",
      id: "Tenants",
      component: NavLink,
      to: IAM_PAGES.TENANTS,
      name: "Tenants",
      icon: TenantsOutlineIcon,
      forceDisplay: true,
    },
    {
      group: "Operator",
      type: "item",
      id: "License",
      component: NavLink,
      to: IAM_PAGES.LICENSE,
      name: "License",
      icon: LicenseIcon,
      forceDisplay: true,
    },
    {
      group: "Operator",
      type: "item",
      id: "Register",
      component: NavLink,
      to: IAM_PAGES.REGISTER_SUPPORT,
      name: "Register",
      icon: RegisterMenuIcon,
      forceDisplay: true,
    },
    {
      group: "Operator",
      type: "item",
      id: "Documentation",
      component: NavLink,
      to: IAM_PAGES.DOCUMENTATION,
      name: "Documentation",
      icon: DocumentationIcon,
      forceDisplay: true,
      onClick: (
        e:
          | React.MouseEvent<HTMLLIElement>
          | React.MouseEvent<HTMLAnchorElement>
          | React.MouseEvent<HTMLDivElement>
      ) => {
        e.preventDefault();
        window.open(
          "https://min.io/docs/minio/linux/index.html?ref=op",
          "_blank"
        );
      },
    },
  ];

  let directPVMenus: IMenuItem[] = [
    {
      group: "Storage",
      type: "item",
      id: "StoragePVCs",
      component: NavLink,
      to: IAM_PAGES.DIRECTPV_STORAGE,
      name: "PVCs",
      icon: ClustersIcon,
      forceDisplay: true,
    },
    {
      name: "Drives",
      type: "item",
      id: "drives",
      component: NavLink,
      icon: DrivesMenuIcon,
      to: IAM_PAGES.DIRECTPV_DRIVES,
      forceDisplay: true,
    },
    {
      name: "Volumes",
      type: "item",
      id: "volumes",
      component: NavLink,
      icon: StorageIcon,
      to: IAM_PAGES.DIRECTPV_VOLUMES,
      forceDisplay: true,
    },
    {
      group: "DirectPV",
      type: "item",
      id: "License",
      component: NavLink,
      to: IAM_PAGES.LICENSE,
      name: "License",
      icon: LicenseIcon,
      forceDisplay: true,
    },
    {
      group: "DirectPV",
      type: "item",
      id: "Documentation",
      component: NavLink,
      to: IAM_PAGES.DOCUMENTATION,
      name: "Documentation",
      icon: DocumentationIcon,
      forceDisplay: true,
      onClick: (
        e:
          | React.MouseEvent<HTMLLIElement>
          | React.MouseEvent<HTMLAnchorElement>
          | React.MouseEvent<HTMLDivElement>
      ) => {
        e.preventDefault();
        window.open(
          "https://min.io/docs/minio/linux/index.html?ref=op",
          "_blank"
        );
      },
    },
  ];

  let menus = consoleMenus;

  if (directPVMode) {
    menus = directPVMenus;
  } else if (operatorMode) {
    menus = operatorMenus;
  }

  const allowedItems = menus.filter((item: IMenuItem) => {
    if (item.children && item.children.length > 0) {
      const c = item.children?.filter((childItem: IMenuItem) => {
        return (
          ((childItem.customPermissionFnc
            ? childItem.customPermissionFnc()
            : hasPermission(
                CONSOLE_UI_RESOURCE,
                IAM_PAGES_PERMISSIONS[childItem.to ?? ""]
              )) ||
            childItem.forceDisplay) &&
          !childItem.fsHidden
        );
      });
      return c.length > 0;
    }

    const res =
      ((item.customPermissionFnc
        ? item.customPermissionFnc()
        : hasPermission(
            CONSOLE_UI_RESOURCE,
            IAM_PAGES_PERMISSIONS[item.to ?? ""]
          )) ||
        item.forceDisplay) &&
      !item.fsHidden;
    return res;
  });
  return allowedItems;
};<|MERGE_RESOLUTION|>--- conflicted
+++ resolved
@@ -59,12 +59,9 @@
 import SettingsIcon from "../../icons/SettingsIcon";
 import React from "react";
 import LicenseBadge from "./Menu/LicenseBadge";
-<<<<<<< HEAD
 import EncryptionIcon from "../../icons/SidebarMenus/EncryptionIcon";
 import EncryptionStatusIcon from "../../icons/SidebarMenus/EncryptionStatusIcon";
-=======
 import { LockOpen, Login } from "@mui/icons-material";
->>>>>>> 006490c7
 
 export const validRoutes = (
   features: string[] | null | undefined,
