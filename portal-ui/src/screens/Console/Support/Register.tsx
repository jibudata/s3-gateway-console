// This file is part of MinIO Console Server
// Copyright (c) 2022 MinIO, Inc.
//
// This program is free software: you can redistribute it and/or modify
// it under the terms of the GNU Affero General Public License as published by
// the Free Software Foundation, either version 3 of the License, or
// (at your option) any later version.
//
// This program is distributed in the hope that it will be useful,
// but WITHOUT ANY WARRANTY; without even the implied warranty of
// MERCHANTABILITY or FITNESS FOR A PARTICULAR PURPOSE.  See the
// GNU Affero General Public License for more details.
//
// You should have received a copy of the GNU Affero General Public License
// along with this program.  If not, see <http://www.gnu.org/licenses/>.

import React, { Fragment, useCallback, useEffect, useState } from "react";
import { Theme } from "@mui/material/styles";
import createStyles from "@mui/styles/createStyles";
import {
  actionsTray,
  containerForHeader,
  searchField,
  spacingUtils,
} from "../Common/FormComponents/common/styleLibrary";
import withStyles from "@mui/styles/withStyles";
import { Box, Button, Grid, Link } from "@mui/material";
import PageHeader from "../Common/PageHeader/PageHeader";
import PageLayout from "../Common/Layout/PageLayout";
import { CopyIcon, UsersIcon } from "../../../icons";
import RemoveRedEyeIcon from "@mui/icons-material/RemoveRedEye";
import VisibilityOffIcon from "@mui/icons-material/VisibilityOff";
import OnlineRegistrationIcon from "../../../icons/OnlineRegistrationIcon";
import OfflineRegistrationIcon from "../../../icons/OfflineRegistrationIcon";
import InputBoxWrapper from "../Common/FormComponents/InputBoxWrapper/InputBoxWrapper";
import api from "../../../common/api";

import {
  SubnetInfo,
  SubnetLoginRequest,
  SubnetLoginResponse,
  SubnetLoginWithMFARequest,
  SubnetOrganization,
  SubnetRegisterRequest,
  SubnetRegTokenResponse,
} from "../License/types";
import { ErrorResponseHandler } from "../../../common/types";
import LockOutlinedIcon from "@mui/icons-material/LockOutlined";
import SelectWrapper from "../Common/FormComponents/SelectWrapper/SelectWrapper";
import { hasPermission } from "../../../common/SecureComponent";
import {
  CONSOLE_UI_RESOURCE,
  IAM_PAGES,
  IAM_PAGES_PERMISSIONS,
} from "../../../common/SecureComponent/permissions";
import { useSelector } from "react-redux";

import SettingsIcon from "../../../icons/SettingsIcon";
import FormSwitchWrapper from "../Common/FormComponents/FormSwitchWrapper/FormSwitchWrapper";

import RegisterHelpBox from "./RegisterHelpBox";
import RegistrationStatusBanner from "./RegistrationStatusBanner";
import { selOpMode, setErrorSnackMessage } from "../../../systemSlice";
import { useAppDispatch } from "../../../store";
import Tabs from "@mui/material/Tabs";
import Tab from "@mui/material/Tab";
import { TabPanel } from "../../shared/tabs";
<<<<<<< HEAD
import { ClusterRegistered, FormTitle } from "./utils";
import ApiKeyRegister from "./ApiKeyRegister";
=======
>>>>>>> 251de9fe

interface IRegister {
  classes: any;
}

const styles = (theme: Theme) =>
  createStyles({
    registerActivationIcon: {
      color: theme.palette.primary.main,
      fontSize: 16,
      fontWeight: "bold",
      marginBottom: 20,
      "& .min-icon": {
        width: 32.12,
        height: 25,
        marginRight: 10,
        verticalAlign: "middle",
      },
    },
    registerActivationMode: {
      textAlign: "right",
      "& a": {
        cursor: "pointer",
      },
    },
    subnetDescription: {
      textAlign: "left",
      Font: "normal normal normal 14px/17px Lato",
      letterSpacing: 0,
      color: "#000000",
      "& span": {
        fontWeight: "bold",
      },
    },
    registeredStatus: {
      border: "1px solid #E2E2E2",
      padding: "24px 24px 24px 24px",
      borderRadius: 2,
      marginBottom: 25,
      backgroundColor: "#FBFAFA",
      "& .min-icon": {
        width: 20,
        height: 20,
        marginLeft: 48,
        marginRight: 13,
        verticalAlign: "middle",
        marginTop: -3,
      },
      "& span": {
        fontWeight: "bold",
      },
    },
    copyInputBox: {
      "& button": {
        border: "1px solid #5E5E5E",
        borderRadius: 2,
      },
    },
    link: {
      color: "#2781B0",
      cursor: "pointer",
    },
    sizedLabel: {
      minWidth: "75px",
    },
    ...actionsTray,
    ...searchField,
    ...spacingUtils,
    ...containerForHeader(theme.spacing(4)),
  });

const Register = ({ classes }: IRegister) => {
  const dispatch = useAppDispatch();
  const operatorMode = useSelector(selOpMode);
  const [license, setLicense] = useState<string>("");
  const [subnetPassword, setSubnetPassword] = useState<string>("");
  const [subnetEmail, setSubnetEmail] = useState<string>("");
  const [subnetMFAToken, setSubnetMFAToken] = useState<string>("");
  const [subnetOTP, setSubnetOTP] = useState<string>("");
  const [subnetAccessToken, setSubnetAccessToken] = useState<string>("");
  const [selectedSubnetOrganization, setSelectedSubnetOrganization] =
    useState<string>("");
  const [subnetRegToken, setSubnetRegToken] = useState<string>("");
  const [subnetOrganizations, setSubnetOrganizations] = useState<
    SubnetOrganization[]
  >([]);
  const [showPassword, setShowPassword] = useState<boolean>(false);
  const [loading, setLoading] = useState<boolean>(false);
  const [loadingLicenseInfo, setLoadingLicenseInfo] = useState<boolean>(false);
  const [clusterRegistered, setClusterRegistered] = useState<boolean>(false);
  const [licenseInfo, setLicenseInfo] = useState<SubnetInfo | undefined>();
  const [curTab, setCurTab] = useState<number>(0);

  const [initialLicenseLoading, setInitialLicenseLoading] =
    useState<boolean>(true);
  const [displaySubnetProxy, setDisplaySubnetProxy] = useState<boolean>(false);
  const clearForm = () => {
    setSubnetAccessToken("");
    setSelectedSubnetOrganization("");
    setSubnetRegToken("");
    setShowPassword(false);
    setSubnetOrganizations([]);
    setLicense("");
    setSubnetPassword("");
    setSubnetEmail("");
    setSubnetMFAToken("");
    setSubnetOTP("");
  };

  const getSubnetInfo = hasPermission(
    CONSOLE_UI_RESOURCE,
    IAM_PAGES_PERMISSIONS[IAM_PAGES.LICENSE],
    true
  );

  const fetchLicenseInfo = useCallback(() => {
    if (loadingLicenseInfo) {
      return;
    }
    if (getSubnetInfo) {
      setLoadingLicenseInfo(true);
      api
        .invoke("GET", `/api/v1/subnet/info`)
        .then((res: SubnetInfo) => {
          setLicenseInfo(res);
          setClusterRegistered(true);
          setLoadingLicenseInfo(false);
        })
        .catch((err: ErrorResponseHandler) => {
          if (err.errorMessage !== "License not found") {
            dispatch(setErrorSnackMessage(err));
          }
          setClusterRegistered(false);
          setLoadingLicenseInfo(false);
        });
    } else {
      setLoadingLicenseInfo(false);
    }
  }, [loadingLicenseInfo, getSubnetInfo, dispatch]);

  const fetchSubnetRegToken = () => {
    if (loading || subnetRegToken) {
      return;
    }
    setLoading(true);
    api
      .invoke("GET", "/api/v1/subnet/registration-token")
      .then((resp: SubnetRegTokenResponse) => {
        setLoading(false);
        if (resp && resp.regToken) {
          setSubnetRegToken(resp.regToken);
        }
      })
      .catch((err: ErrorResponseHandler) => {
        console.error(err);
        dispatch(setErrorSnackMessage(err));
        setLoading(false);
      });
  };

  const callRegister = (token: string, account_id: string) => {
    const request: SubnetRegisterRequest = {
      token: token,
      account_id: account_id,
    };
    api
      .invoke("POST", "/api/v1/subnet/register", request)
      .then(() => {
        setLoading(false);
        clearForm();
        fetchLicenseInfo();
      })
      .catch((err: ErrorResponseHandler) => {
        dispatch(setErrorSnackMessage(err));
        setLoading(false);
      });
  };
  const subnetRegister = () => {
    if (loading) {
      return;
    }
    setLoading(true);
    if (subnetAccessToken && selectedSubnetOrganization) {
      callRegister(subnetAccessToken, selectedSubnetOrganization);
    }
  };

  const subnetLoginWithMFA = () => {
    if (loading) {
      return;
    }
    setLoading(true);
    const request: SubnetLoginWithMFARequest = {
      username: subnetEmail,
      otp: subnetOTP,
      mfa_token: subnetMFAToken,
    };
    api
      .invoke("POST", "/api/v1/subnet/login/mfa", request)
      .then((resp: SubnetLoginResponse) => {
        setLoading(false);
        if (resp && resp.access_token && resp.organizations.length > 0) {
          if (resp.organizations.length === 1) {
            callRegister(
              resp.access_token,
              resp.organizations[0].accountId.toString()
            );
          } else {
            setSubnetAccessToken(resp.access_token);
            setSubnetOrganizations(resp.organizations);
            setSelectedSubnetOrganization(
              resp.organizations[0].accountId.toString()
            );
          }
        }
      })
      .catch((err: ErrorResponseHandler) => {
        dispatch(setErrorSnackMessage(err));
        setLoading(false);
        setSubnetOTP("");
      });
  };

  const subnetLogin = () => {
    if (loading) {
      return;
    }
    setLoading(true);
    let request: SubnetLoginRequest = {
      username: subnetEmail,
      password: subnetPassword,
      apiKey: license,
    };
    api
      .invoke("POST", "/api/v1/subnet/login", request)
      .then((resp: SubnetLoginResponse) => {
        setLoading(false);
        if (resp && resp.registered) {
          clearForm();
          fetchLicenseInfo();
        } else if (resp && resp.mfa_token) {
          setSubnetMFAToken(resp.mfa_token);
        } else if (resp && resp.access_token && resp.organizations.length > 0) {
          setSubnetAccessToken(resp.access_token);
          setSubnetOrganizations(resp.organizations);
          setSelectedSubnetOrganization(
            resp.organizations[0].accountId.toString()
          );
        }
      })
      .catch((err: ErrorResponseHandler) => {
        dispatch(setErrorSnackMessage(err));
        setLoading(false);
        clearForm();
      });
  };

  useEffect(() => {
    if (initialLicenseLoading) {
      fetchLicenseInfo();
      setInitialLicenseLoading(false);
    }
  }, [fetchLicenseInfo, initialLicenseLoading, setInitialLicenseLoading]);

  let clusterRegistrationForm: JSX.Element = <Fragment />;

  if (subnetAccessToken && subnetOrganizations.length > 0) {
    clusterRegistrationForm = (
      <Box
        sx={{
          display: "flex",
        }}
      >
        <Box
          sx={{
            display: "flex",
            flexFlow: "column",
            flex: "2",
          }}
        >
          <Box
            sx={{
              marginTop: "15px",
              marginBottom: "15px",
              "& .title-text": {
                marginLeft: "0px",
              },
            }}
          >
            <FormTitle title={`Register MinIO cluster`} />
          </Box>
          <Box>
            <SelectWrapper
              id="subnet-organization"
              name="subnet-organization"
              onChange={(e) =>
                setSelectedSubnetOrganization(e.target.value as string)
              }
              label="Select an organization"
              value={selectedSubnetOrganization}
              options={subnetOrganizations.map((organization) => ({
                label: organization.company,
                value: organization.accountId.toString(),
              }))}
            />
            <Box
              sx={{
                display: "flex",
                alignItems: "center",
                justifyContent: "flex-end",
                marginTop: "15px",
              }}
            >
              <Button
                className={classes.button}
                color="primary"
                onClick={() => subnetRegister()}
                disabled={loading || subnetAccessToken.trim().length === 0}
                variant="contained"
              >
                Register
              </Button>
            </Box>
          </Box>
        </Box>
        <RegisterHelpBox />
      </Box>
    );
  } else if (subnetMFAToken) {
    clusterRegistrationForm = (
      <Box
        sx={{
          display: "flex",
        }}
      >
        <Box
          sx={{
            display: "flex",
            flexFlow: "column",
            flex: "2",
          }}
        >
          <Box
            sx={{
              fontSize: "16px",
              display: "flex",
              flexFlow: "column",
              marginTop: "30px",
              marginBottom: "30px",
            }}
          >
            Two-Factor Authentication
          </Box>
<<<<<<< HEAD

          <Box>
            Please enter the 6-digit verification code that was sent to your
            email address. This code will be valid for 5 minutes.
          </Box>

          <Box
            sx={{
              flex: "1",
              marginTop: "30px",
            }}
          >
            <InputBoxWrapper
              overlayIcon={<LockOutlinedIcon />}
              id="subnet-otp"
              name="subnet-otp"
              onChange={(event: React.ChangeEvent<HTMLInputElement>) =>
                setSubnetOTP(event.target.value)
              }
              placeholder=""
              label=""
              value={subnetOTP}
            />
          </Box>
          <Box
            sx={{
              display: "flex",
              alignItems: "center",
              justifyContent: "flex-end",
            }}
          >
            <Button
              color="primary"
              onClick={() => subnetLoginWithMFA()}
              disabled={
                loading ||
                subnetOTP.trim().length === 0 ||
                subnetMFAToken.trim().length === 0
              }
              variant="contained"
            >
              Verify
            </Button>
          </Box>
        </Box>

        <RegisterHelpBox />
      </Box>
    );
  } else {
    clusterRegistrationForm = (
      <Box
        sx={{
          display: "flex",
          flexFlow: {
            xs: "column",
            md: "row",
          },
        }}
      >
        <Box
          sx={{
            display: "flex",
            flexFlow: "column",
            flex: "2",
          }}
        >
          <Box
            sx={{
              fontSize: "16px",
              display: "flex",
              flexFlow: "column",
              marginTop: "30px",
              marginBottom: "30px",
            }}
          >
            Use your MinIO Subscription Network login credentials to register
            this cluster.
          </Box>
          <Box
            sx={{
              flex: "1",
            }}
          >
            <InputBoxWrapper
              className={classes.spacerBottom}
              classes={{
                inputLabel: classes.sizedLabel,
              }}
              id="subnet-email"
              name="subnet-email"
              onChange={(event: React.ChangeEvent<HTMLInputElement>) =>
                setSubnetEmail(event.target.value)
              }
              label="Email"
              value={subnetEmail}
              overlayIcon={<UsersIcon />}
            />
            <InputBoxWrapper
              className={classes.spacerBottom}
              classes={{
                inputLabel: classes.sizedLabel,
              }}
              id="subnet-password"
              name="subnet-password"
              onChange={(event: React.ChangeEvent<HTMLInputElement>) =>
                setSubnetPassword(event.target.value)
              }
              label="Password"
              type={showPassword ? "text" : "password"}
              value={subnetPassword}
              overlayIcon={
                showPassword ? <VisibilityOffIcon /> : <RemoveRedEyeIcon />
              }
              overlayAction={() => setShowPassword(!showPassword)}
            />

            <Box
              sx={{
                display: "flex",
                alignItems: "center",
                justifyContent: "flex-end",
              }}
            >
              <Button
                type="submit"
                className={classes.spacerRight}
                variant="outlined"
                onClick={(e) => {
                  e.preventDefault();
                  window.open(
                    `https://min.io/signup?ref=${operatorMode ? "op" : "con"}`,
                    "_blank"
                  );
                }}
              >
                Sign up
              </Button>
              <Button
                type="submit"
                variant="contained"
                color="primary"
                disabled={
                  loading ||
                  subnetEmail.trim().length === 0 ||
                  subnetPassword.trim().length === 0
                }
                onClick={() => subnetLogin()}
              >
                Register
              </Button>
            </Box>
=======

          <Box>
            Please enter the 6-digit verification code that was sent to your
            email address. This code will be valid for 5 minutes.
>>>>>>> 251de9fe
          </Box>
        </Box>
        <RegisterHelpBox />
      </Box>
    );
  }

<<<<<<< HEAD
  const apiKeyRegistration = (
    <Fragment>
      <Box
        sx={{
          border: "1px solid #eaeaea",
          borderRadius: "2px",
          display: "flex",
          flexFlow: "column",
          padding: "43px",
        }}
      >
        {clusterRegistered && licenseInfo ? (
          <ClusterRegistered
            email={licenseInfo.email}
            linkClass={classes.link}
          />
        ) : (
          <ApiKeyRegister
            classes={classes}
            setApiKey={setLicense}
            apiKey={license}
            loading={loading}
            onRegister={subnetLogin}
          />
        )}
      </Box>
    </Fragment>
  );

  const offlineRegistration = (
    <Fragment>
      <Box
        sx={{
          border: "1px solid #eaeaea",
          borderRadius: "2px",
          display: "flex",
          flexFlow: "column",
          padding: "43px",
        }}
      >
        {clusterRegistered && licenseInfo ? (
          <ClusterRegistered
            email={licenseInfo.email}
            linkClass={classes.link}
          />
        ) : null}
        <Box
          sx={{
            "& .title-text": {
              marginLeft: "27px",
              fontWeight: 600,
            },
          }}
        >
          <FormTitle
            icon={<OfflineRegistrationIcon />}
            title={`Offline activation of MinIO Subscription Network License`}
          />
        </Box>

        <Box
          sx={{
            display: "flex",
          }}
        >
          <Box
            sx={{
              display: "flex",
              flexFlow: "column",
              flex: "2",
              marginTop: "15px",
              "& .step-number": {
                color: "#ffffff",
                height: "25px",
                width: "25px",
                background: "#081C42",
                marginRight: "10px",
                textAlign: "center",
                fontWeight: 600,
                borderRadius: "50%",
              },

              "& .step-row": {
                fontSize: "16px",
                display: "flex",
                marginTop: "15px",
                marginBottom: "15px",
              },
            }}
          >
            <Box>
              <Box className="step-row">
                <div className="step-number">1</div>{" "}
                <div className="step-text">
                  Copy the following registration token
                </div>
              </Box>

              <Box
                sx={{
                  flex: "1",
                  marginTop: "15px",
                  marginLeft: "35px",
                  "& input": {
                    color: "#737373",
                  },
                }}
              >
                <InputBoxWrapper
                  id="registration-token"
                  name="registration-token"
                  placeholder=""
                  label=""
                  type="text"
                  onChange={() => {}}
                  value={subnetRegToken}
                  overlayIcon={<CopyIcon />}
                  extraInputProps={{
                    readOnly: true,
                  }}
                  overlayAction={() =>
                    navigator.clipboard.writeText(subnetRegToken)
                  }
                />
              </Box>
            </Box>

            <Box>
              <Box className="step-row">
                <div className="step-number">2</div>
                <div className="step-text">
                  Navigate to SUBNET and register your cluster
                </div>
              </Box>

              <Box
                sx={{
                  flex: "1",
                  marginLeft: "35px",
                }}
              >
                <Link
                  className={classes.link}
                  color="inherit"
                  href="https://subnet.min.io/cluster/register"
                  target="_blank"
                >
                  https://subnet.min.io/cluster/register
                </Link>
              </Box>
            </Box>

            <Box
              sx={{
                fontSize: "16px",
                display: "flex",
                flexFlow: "column",
                marginTop: "15px",
                marginBottom: "15px",
              }}
            >
              <Box className="step-row">
                <div className="step-number">3</div>{" "}
                <div className="step-text">
                  Enter the API key generated by SUBNET
                </div>
              </Box>

=======
          <Box
            sx={{
              flex: "1",
              marginTop: "30px",
            }}
          >
            <InputBoxWrapper
              overlayIcon={<LockOutlinedIcon />}
              id="subnet-otp"
              name="subnet-otp"
              onChange={(event: React.ChangeEvent<HTMLInputElement>) =>
                setSubnetOTP(event.target.value)
              }
              placeholder=""
              label=""
              value={subnetOTP}
            />
          </Box>
          <Box
            sx={{
              display: "flex",
              alignItems: "center",
              justifyContent: "flex-end",
            }}
          >
            <Button
              color="primary"
              onClick={() => subnetLoginWithMFA()}
              disabled={
                loading ||
                subnetOTP.trim().length === 0 ||
                subnetMFAToken.trim().length === 0
              }
              variant="contained"
            >
              Verify
            </Button>
          </Box>
        </Box>

        <RegisterHelpBox />
      </Box>
    );
  } else {
    clusterRegistrationForm = (
      <Box
        sx={{
          display: "flex",
          flexFlow: {
            xs: "column",
            md: "row",
          },
        }}
      >
        <Box
          sx={{
            display: "flex",
            flexFlow: "column",
            flex: "2",
          }}
        >
          <Box
            sx={{
              fontSize: "16px",
              display: "flex",
              flexFlow: "column",
              marginTop: "30px",
              marginBottom: "30px",
            }}
          >
            Use your MinIO Subscription Network login credentials to register
            this cluster.
          </Box>
          <Box
            sx={{
              flex: "1",
            }}
          >
            <InputBoxWrapper
              className={classes.spacerBottom}
              classes={{
                inputLabel: classes.sizedLabel,
              }}
              id="subnet-email"
              name="subnet-email"
              onChange={(event: React.ChangeEvent<HTMLInputElement>) =>
                setSubnetEmail(event.target.value)
              }
              label="Email"
              value={subnetEmail}
              overlayIcon={<UsersIcon />}
            />
            <InputBoxWrapper
              className={classes.spacerBottom}
              classes={{
                inputLabel: classes.sizedLabel,
              }}
              id="subnet-password"
              name="subnet-password"
              onChange={(event: React.ChangeEvent<HTMLInputElement>) =>
                setSubnetPassword(event.target.value)
              }
              label="Password"
              type={showPassword ? "text" : "password"}
              value={subnetPassword}
              overlayIcon={
                showPassword ? <VisibilityOffIcon /> : <RemoveRedEyeIcon />
              }
              overlayAction={() => setShowPassword(!showPassword)}
            />

            <Box
              sx={{
                display: "flex",
                alignItems: "center",
                justifyContent: "flex-end",
              }}
            >
              <Button
                type="submit"
                className={classes.spacerRight}
                variant="outlined"
                onClick={(e) => {
                  e.preventDefault();
                  window.open(
                    `https://min.io/signup?ref=${operatorMode ? "op" : "con"}`,
                    "_blank"
                  );
                }}
              >
                Sign up
              </Button>
              <Button
                type="submit"
                variant="contained"
                color="primary"
                disabled={
                  loading ||
                  subnetEmail.trim().length === 0 ||
                  subnetPassword.trim().length === 0
                }
                onClick={() => subnetLogin()}
              >
                Register
              </Button>
            </Box>
          </Box>
        </Box>
        <RegisterHelpBox />
      </Box>
    );
  }

  const offlineRegistration = (
    <Fragment>
      <Box
        sx={{
          border: "1px solid #eaeaea",
          borderRadius: "2px",
          display: "flex",
          flexFlow: "column",
          padding: "43px",
        }}
      >
        {clusterRegistered && (
          <RegistrationStatusBanner email={licenseInfo?.email} />
        )}
        {clusterRegistered ? (
          <Grid item xs={12} marginTop={"25px"}>
            <Box
              sx={{
                padding: "20px",
                "& a": {
                  color: "#2781B0",
                  cursor: "pointer",
                },
              }}
            >
              Login to{" "}
              <Link
                href="https://subnet.min.io"
                target="_blank"
                className={classes.link}
              >
                SUBNET
              </Link>{" "}
              to avail support for this MinIO cluster
            </Box>
          </Grid>
        ) : null}
        <Box
          sx={{
            "& .title-text": {
              marginLeft: "27px",
              fontWeight: 600,
            },
          }}
        >
          <FormTitle
            icon={<OfflineRegistrationIcon />}
            title={`Offline activation of MinIO Subscription Network License`}
          />
        </Box>

        <Box
          sx={{
            display: "flex",
          }}
        >
          <Box
            sx={{
              display: "flex",
              flexFlow: "column",
              flex: "2",
              marginTop: "15px",
              "& .step-number": {
                color: "#ffffff",
                height: "25px",
                width: "25px",
                background: "#081C42",
                marginRight: "10px",
                textAlign: "center",
                fontWeight: 600,
                borderRadius: "50%",
              },

              "& .step-row": {
                fontSize: "16px",
                display: "flex",
                marginTop: "15px",
                marginBottom: "15px",
              },
            }}
          >
            <Box>
              <Box className="step-row">
                <div className="step-number">1</div>{" "}
                <div className="step-text">
                  Copy the following registration token
                </div>
              </Box>

>>>>>>> 251de9fe
              <Box
                sx={{
                  flex: "1",
                  marginTop: "15px",
                  marginLeft: "35px",
<<<<<<< HEAD
                }}
              >
                <InputBoxWrapper
                  value={license}
                  onChange={(event: React.ChangeEvent<HTMLInputElement>) =>
                    setLicense(event.target.value)
                  }
                  id="api-key"
                  name="api-key"
                  placeholder=""
                  label=""
                  type="text"
                />
              </Box>
=======
                  "& input": {
                    color: "#737373",
                  },
                }}
              >
                <InputBoxWrapper
                  id="registration-token"
                  name="registration-token"
                  placeholder=""
                  label=""
                  type="text"
                  onChange={() => {}}
                  value={subnetRegToken}
                  overlayIcon={<CopyIcon />}
                  extraInputProps={{
                    readOnly: true,
                  }}
                  overlayAction={() =>
                    navigator.clipboard.writeText(subnetRegToken)
                  }
                />
              </Box>
            </Box>

            <Box>
              <Box className="step-row">
                <div className="step-number">2</div>
                <div className="step-text">
                  Navigate to SUBNET and register your cluster
                </div>
              </Box>

              <Box
                sx={{
                  flex: "1",
                  marginLeft: "35px",
                }}
              >
                <Link
                  className={classes.link}
                  color="inherit"
                  href="https://subnet.min.io/cluster/register"
                  target="_blank"
                >
                  https://subnet.min.io/cluster/register
                </Link>
              </Box>
>>>>>>> 251de9fe
            </Box>

            <Box
              sx={{
<<<<<<< HEAD
                display: "flex",
                alignItems: "center",
                justifyContent: "flex-end",
                marginTop: "15px",
              }}
            >
              <Button
                variant="contained"
                color="primary"
                onClick={() => subnetLogin()}
                disabled={loading || license.trim().length === 0}
              >
                Register
              </Button>
            </Box>
=======
                fontSize: "16px",
                display: "flex",
                flexFlow: "column",
                marginTop: "15px",
                marginBottom: "15px",
              }}
            >
              <Box className="step-row">
                <div className="step-number">3</div>{" "}
                <div className="step-text">
                  Enter the API key generated by SUBNET
                </div>
              </Box>

              <Box
                sx={{
                  flex: "1",
                  marginTop: "15px",
                  marginLeft: "35px",
                }}
              >
                <InputBoxWrapper
                  value={license}
                  onChange={(event: React.ChangeEvent<HTMLInputElement>) =>
                    setLicense(event.target.value)
                  }
                  id="api-key"
                  name="api-key"
                  placeholder=""
                  label=""
                  type="text"
                />
              </Box>
            </Box>

            <Box
              sx={{
                display: "flex",
                alignItems: "center",
                justifyContent: "flex-end",
                marginTop: "15px",
              }}
            >
              <Button
                variant="contained"
                color="primary"
                onClick={() => subnetLogin()}
                disabled={loading || license.trim().length === 0}
              >
                Register
              </Button>
            </Box>
>>>>>>> 251de9fe
          </Box>
          <RegisterHelpBox />
        </Box>
      </Box>
    </Fragment>
  );

  const proxyConfigurationCommand =
    "mc admin config set {alias} subnet proxy={proxy}";

  const regUi = (
    <Fragment>
      <Box
        sx={{
          border: "1px solid #eaeaea",
          borderRadius: "2px",
          display: "flex",
          flexFlow: "column",
          padding: "43px",
        }}
      >
        {clusterRegistered && (
          <RegistrationStatusBanner email={licenseInfo?.email} />
        )}
        {clusterRegistered ? (
          <Grid item xs={12} marginTop={"25px"}>
            <Box
              sx={{
                padding: "20px",
                "& a": {
                  color: "#2781B0",
                  cursor: "pointer",
                },
              }}
            >
              Login to{" "}
              <Link
                href="https://subnet.min.io"
                target="_blank"
                className={classes.link}
              >
                SUBNET
              </Link>{" "}
              to avail support for this MinIO cluster
            </Box>
          </Grid>
        ) : null}

        {clusterRegistered ? null : (
          <Box
            sx={{
              "& .title-text": {
                marginLeft: "27px",
                fontWeight: 600,
              },
            }}
          >
            <FormTitle
              icon={<OnlineRegistrationIcon />}
              title={`Online activation of MinIO Subscription Network License`}
            />
          </Box>
        )}

        {clusterRegistered ? null : clusterRegistrationForm}
      </Box>

      {!clusterRegistered && (
        <Fragment>
          <Box
            sx={{
              border: "1px solid #eaeaea",
              borderRadius: "2px",
              display: "flex",
              padding: "23px",
              marginTop: "40px",
              alignItems: "center",
              justifyContent: "space-between",
            }}
          >
            <Box
              sx={{
                display: "flex",
                flexFlow: "column",
              }}
            >
              <Box
                sx={{
                  display: "flex",
                  "& .min-icon": {
                    height: "22px",
                    width: "22px",
                  },
                }}
              >
                <SettingsIcon />
                <div style={{ marginLeft: "10px", fontWeight: 600 }}>
                  Proxy Configuration
                </div>
              </Box>
              <Box
                sx={{
                  marginTop: "10px",
                  marginBottom: "10px",
                  fontSize: "14px",
                }}
              >
                For airgap/firewalled environments it is possible to{" "}
                <Link
                  className={classes.link}
                  href="https://docs.min.io/docs/minio-server-configuration-guide.html?ref=con"
                  target="_blank"
                >
                  configure a proxy
                </Link>{" "}
                to connect to SUBNET .
              </Box>
              <Box>
                {displaySubnetProxy && (
                  <InputBoxWrapper
                    disabled
                    id="subnetProxy"
                    name="subnetProxy"
                    placeholder=""
                    onChange={() => {}}
                    label=""
                    value={proxyConfigurationCommand}
                    overlayIcon={<CopyIcon />}
                    extraInputProps={{
                      readOnly: true,
                    }}
                    overlayAction={() =>
                      navigator.clipboard.writeText(proxyConfigurationCommand)
                    }
                  />
                )}
              </Box>
            </Box>
            <Box
              sx={{
                display: "flex",
              }}
            >
              <FormSwitchWrapper
                value="enableProxy"
                id="enableProxy"
                name="enableProxy"
                checked={displaySubnetProxy}
                onChange={(event: React.ChangeEvent<HTMLInputElement>) => {
                  setDisplaySubnetProxy(event.target.checked);
                }}
              />
            </Box>
          </Box>
        </Fragment>
      )}
    </Fragment>
  );

  const loadingUi = <div>Loading..</div>;
  const uiToShow = loadingLicenseInfo ? loadingUi : regUi;

  return (
    <Fragment>
      <PageHeader
        label="Register to MinIO Subscription Network"
        actions={<React.Fragment />}
      />

      <PageLayout>
        <Tabs
          value={curTab}
          onChange={(e: React.ChangeEvent<{}>, newValue: number) => {
            setCurTab(newValue);
          }}
          indicatorColor="primary"
          textColor="primary"
          aria-label="cluster-tabs"
          variant="scrollable"
          scrollButtons="auto"
        >
          <Tab
            label="Online Activation"
            id="simple-tab-0"
            aria-controls="simple-tabpanel-0"
          />
          <Tab
<<<<<<< HEAD
            label="API Key Activation"
            id="simple-tab-1"
            aria-controls="simple-tabpanel-1"
          />
          <Tab
            label="Offline Activation"
            id="simple-tab-2"
            aria-controls="simple-tabpanel-2"
=======
            label="Offline Activation"
            id="simple-tab-1"
            aria-controls="simple-tabpanel-1"
>>>>>>> 251de9fe
            onClick={() => fetchSubnetRegToken()}
          />
        </Tabs>

        <TabPanel index={0} value={curTab}>
          {uiToShow}
        </TabPanel>
        <TabPanel index={1} value={curTab}>
<<<<<<< HEAD
          {apiKeyRegistration}
        </TabPanel>
        <TabPanel index={2} value={curTab}>
=======
>>>>>>> 251de9fe
          {offlineRegistration}
        </TabPanel>
      </PageLayout>
    </Fragment>
  );
};

export default withStyles(styles)(Register);<|MERGE_RESOLUTION|>--- conflicted
+++ resolved
@@ -65,12 +65,8 @@
 import Tabs from "@mui/material/Tabs";
 import Tab from "@mui/material/Tab";
 import { TabPanel } from "../../shared/tabs";
-<<<<<<< HEAD
 import { ClusterRegistered, FormTitle } from "./utils";
 import ApiKeyRegister from "./ApiKeyRegister";
-=======
->>>>>>> 251de9fe
-
 interface IRegister {
   classes: any;
 }
@@ -423,7 +419,6 @@
           >
             Two-Factor Authentication
           </Box>
-<<<<<<< HEAD
 
           <Box>
             Please enter the 6-digit verification code that was sent to your
@@ -576,12 +571,6 @@
                 Register
               </Button>
             </Box>
-=======
-
-          <Box>
-            Please enter the 6-digit verification code that was sent to your
-            email address. This code will be valid for 5 minutes.
->>>>>>> 251de9fe
           </Box>
         </Box>
         <RegisterHelpBox />
@@ -589,7 +578,6 @@
     );
   }
 
-<<<<<<< HEAD
   const apiKeyRegistration = (
     <Fragment>
       <Box
@@ -758,354 +746,6 @@
                 </div>
               </Box>
 
-=======
-          <Box
-            sx={{
-              flex: "1",
-              marginTop: "30px",
-            }}
-          >
-            <InputBoxWrapper
-              overlayIcon={<LockOutlinedIcon />}
-              id="subnet-otp"
-              name="subnet-otp"
-              onChange={(event: React.ChangeEvent<HTMLInputElement>) =>
-                setSubnetOTP(event.target.value)
-              }
-              placeholder=""
-              label=""
-              value={subnetOTP}
-            />
-          </Box>
-          <Box
-            sx={{
-              display: "flex",
-              alignItems: "center",
-              justifyContent: "flex-end",
-            }}
-          >
-            <Button
-              color="primary"
-              onClick={() => subnetLoginWithMFA()}
-              disabled={
-                loading ||
-                subnetOTP.trim().length === 0 ||
-                subnetMFAToken.trim().length === 0
-              }
-              variant="contained"
-            >
-              Verify
-            </Button>
-          </Box>
-        </Box>
-
-        <RegisterHelpBox />
-      </Box>
-    );
-  } else {
-    clusterRegistrationForm = (
-      <Box
-        sx={{
-          display: "flex",
-          flexFlow: {
-            xs: "column",
-            md: "row",
-          },
-        }}
-      >
-        <Box
-          sx={{
-            display: "flex",
-            flexFlow: "column",
-            flex: "2",
-          }}
-        >
-          <Box
-            sx={{
-              fontSize: "16px",
-              display: "flex",
-              flexFlow: "column",
-              marginTop: "30px",
-              marginBottom: "30px",
-            }}
-          >
-            Use your MinIO Subscription Network login credentials to register
-            this cluster.
-          </Box>
-          <Box
-            sx={{
-              flex: "1",
-            }}
-          >
-            <InputBoxWrapper
-              className={classes.spacerBottom}
-              classes={{
-                inputLabel: classes.sizedLabel,
-              }}
-              id="subnet-email"
-              name="subnet-email"
-              onChange={(event: React.ChangeEvent<HTMLInputElement>) =>
-                setSubnetEmail(event.target.value)
-              }
-              label="Email"
-              value={subnetEmail}
-              overlayIcon={<UsersIcon />}
-            />
-            <InputBoxWrapper
-              className={classes.spacerBottom}
-              classes={{
-                inputLabel: classes.sizedLabel,
-              }}
-              id="subnet-password"
-              name="subnet-password"
-              onChange={(event: React.ChangeEvent<HTMLInputElement>) =>
-                setSubnetPassword(event.target.value)
-              }
-              label="Password"
-              type={showPassword ? "text" : "password"}
-              value={subnetPassword}
-              overlayIcon={
-                showPassword ? <VisibilityOffIcon /> : <RemoveRedEyeIcon />
-              }
-              overlayAction={() => setShowPassword(!showPassword)}
-            />
-
-            <Box
-              sx={{
-                display: "flex",
-                alignItems: "center",
-                justifyContent: "flex-end",
-              }}
-            >
-              <Button
-                type="submit"
-                className={classes.spacerRight}
-                variant="outlined"
-                onClick={(e) => {
-                  e.preventDefault();
-                  window.open(
-                    `https://min.io/signup?ref=${operatorMode ? "op" : "con"}`,
-                    "_blank"
-                  );
-                }}
-              >
-                Sign up
-              </Button>
-              <Button
-                type="submit"
-                variant="contained"
-                color="primary"
-                disabled={
-                  loading ||
-                  subnetEmail.trim().length === 0 ||
-                  subnetPassword.trim().length === 0
-                }
-                onClick={() => subnetLogin()}
-              >
-                Register
-              </Button>
-            </Box>
-          </Box>
-        </Box>
-        <RegisterHelpBox />
-      </Box>
-    );
-  }
-
-  const offlineRegistration = (
-    <Fragment>
-      <Box
-        sx={{
-          border: "1px solid #eaeaea",
-          borderRadius: "2px",
-          display: "flex",
-          flexFlow: "column",
-          padding: "43px",
-        }}
-      >
-        {clusterRegistered && (
-          <RegistrationStatusBanner email={licenseInfo?.email} />
-        )}
-        {clusterRegistered ? (
-          <Grid item xs={12} marginTop={"25px"}>
-            <Box
-              sx={{
-                padding: "20px",
-                "& a": {
-                  color: "#2781B0",
-                  cursor: "pointer",
-                },
-              }}
-            >
-              Login to{" "}
-              <Link
-                href="https://subnet.min.io"
-                target="_blank"
-                className={classes.link}
-              >
-                SUBNET
-              </Link>{" "}
-              to avail support for this MinIO cluster
-            </Box>
-          </Grid>
-        ) : null}
-        <Box
-          sx={{
-            "& .title-text": {
-              marginLeft: "27px",
-              fontWeight: 600,
-            },
-          }}
-        >
-          <FormTitle
-            icon={<OfflineRegistrationIcon />}
-            title={`Offline activation of MinIO Subscription Network License`}
-          />
-        </Box>
-
-        <Box
-          sx={{
-            display: "flex",
-          }}
-        >
-          <Box
-            sx={{
-              display: "flex",
-              flexFlow: "column",
-              flex: "2",
-              marginTop: "15px",
-              "& .step-number": {
-                color: "#ffffff",
-                height: "25px",
-                width: "25px",
-                background: "#081C42",
-                marginRight: "10px",
-                textAlign: "center",
-                fontWeight: 600,
-                borderRadius: "50%",
-              },
-
-              "& .step-row": {
-                fontSize: "16px",
-                display: "flex",
-                marginTop: "15px",
-                marginBottom: "15px",
-              },
-            }}
-          >
-            <Box>
-              <Box className="step-row">
-                <div className="step-number">1</div>{" "}
-                <div className="step-text">
-                  Copy the following registration token
-                </div>
-              </Box>
-
->>>>>>> 251de9fe
-              <Box
-                sx={{
-                  flex: "1",
-                  marginTop: "15px",
-                  marginLeft: "35px",
-<<<<<<< HEAD
-                }}
-              >
-                <InputBoxWrapper
-                  value={license}
-                  onChange={(event: React.ChangeEvent<HTMLInputElement>) =>
-                    setLicense(event.target.value)
-                  }
-                  id="api-key"
-                  name="api-key"
-                  placeholder=""
-                  label=""
-                  type="text"
-                />
-              </Box>
-=======
-                  "& input": {
-                    color: "#737373",
-                  },
-                }}
-              >
-                <InputBoxWrapper
-                  id="registration-token"
-                  name="registration-token"
-                  placeholder=""
-                  label=""
-                  type="text"
-                  onChange={() => {}}
-                  value={subnetRegToken}
-                  overlayIcon={<CopyIcon />}
-                  extraInputProps={{
-                    readOnly: true,
-                  }}
-                  overlayAction={() =>
-                    navigator.clipboard.writeText(subnetRegToken)
-                  }
-                />
-              </Box>
-            </Box>
-
-            <Box>
-              <Box className="step-row">
-                <div className="step-number">2</div>
-                <div className="step-text">
-                  Navigate to SUBNET and register your cluster
-                </div>
-              </Box>
-
-              <Box
-                sx={{
-                  flex: "1",
-                  marginLeft: "35px",
-                }}
-              >
-                <Link
-                  className={classes.link}
-                  color="inherit"
-                  href="https://subnet.min.io/cluster/register"
-                  target="_blank"
-                >
-                  https://subnet.min.io/cluster/register
-                </Link>
-              </Box>
->>>>>>> 251de9fe
-            </Box>
-
-            <Box
-              sx={{
-<<<<<<< HEAD
-                display: "flex",
-                alignItems: "center",
-                justifyContent: "flex-end",
-                marginTop: "15px",
-              }}
-            >
-              <Button
-                variant="contained"
-                color="primary"
-                onClick={() => subnetLogin()}
-                disabled={loading || license.trim().length === 0}
-              >
-                Register
-              </Button>
-            </Box>
-=======
-                fontSize: "16px",
-                display: "flex",
-                flexFlow: "column",
-                marginTop: "15px",
-                marginBottom: "15px",
-              }}
-            >
-              <Box className="step-row">
-                <div className="step-number">3</div>{" "}
-                <div className="step-text">
-                  Enter the API key generated by SUBNET
-                </div>
-              </Box>
-
               <Box
                 sx={{
                   flex: "1",
@@ -1144,7 +784,6 @@
                 Register
               </Button>
             </Box>
->>>>>>> 251de9fe
           </Box>
           <RegisterHelpBox />
         </Box>
@@ -1332,7 +971,6 @@
             aria-controls="simple-tabpanel-0"
           />
           <Tab
-<<<<<<< HEAD
             label="API Key Activation"
             id="simple-tab-1"
             aria-controls="simple-tabpanel-1"
@@ -1341,11 +979,6 @@
             label="Offline Activation"
             id="simple-tab-2"
             aria-controls="simple-tabpanel-2"
-=======
-            label="Offline Activation"
-            id="simple-tab-1"
-            aria-controls="simple-tabpanel-1"
->>>>>>> 251de9fe
             onClick={() => fetchSubnetRegToken()}
           />
         </Tabs>
@@ -1354,12 +987,9 @@
           {uiToShow}
         </TabPanel>
         <TabPanel index={1} value={curTab}>
-<<<<<<< HEAD
           {apiKeyRegistration}
         </TabPanel>
         <TabPanel index={2} value={curTab}>
-=======
->>>>>>> 251de9fe
           {offlineRegistration}
         </TabPanel>
       </PageLayout>
