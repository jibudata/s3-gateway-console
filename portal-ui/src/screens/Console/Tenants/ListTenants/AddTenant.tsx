--- conflicted
+++ resolved
@@ -1342,10 +1342,7 @@
                     <FileSelector
                       onChange={(encodedValue, fileName) => {
                         storeCertInObject("tlsKey", encodedValue);
-<<<<<<< HEAD
-=======
                         setTlsKeyVal(fileName);
->>>>>>> 8313a62f
                         clearValidationError("tlsKey");
                       }}
                       accept=".key,.pem"
@@ -1353,10 +1350,7 @@
                       name="tlsKey"
                       label="Key"
                       error={validationErrors["tlsKey"] || ""}
-<<<<<<< HEAD
-=======
                       value={tlsKeyVal}
->>>>>>> 8313a62f
                       required
                     />
                   </Grid>
@@ -1364,10 +1358,7 @@
                     <FileSelector
                       onChange={(encodedValue, fileName) => {
                         storeCertInObject("tlsCert", encodedValue);
-<<<<<<< HEAD
-=======
                         setTlsCertVal(fileName);
->>>>>>> 8313a62f
                         clearValidationError("tlsCert");
                       }}
                       accept=".cer,.crt,.cert,.pem"
@@ -1375,10 +1366,7 @@
                       name="tlsCert"
                       label="Cert"
                       error={validationErrors["tlsCert"] || ""}
-<<<<<<< HEAD
-=======
                       value={tlsCertVal}
->>>>>>> 8313a62f
                       required
                     />
                   </Grid>
@@ -1387,10 +1375,7 @@
                     <FileSelector
                       onChange={(encodedValue, fileName) => {
                         storeCertInObject("consoleKey", encodedValue);
-<<<<<<< HEAD
-=======
                         setConsoleKeyVal(fileName);
->>>>>>> 8313a62f
                         clearValidationError("consoleKey");
                       }}
                       accept=".key,.pem"
@@ -1398,10 +1383,7 @@
                       name="consoleKey"
                       label="Key"
                       error={validationErrors["consoleKey"] || ""}
-<<<<<<< HEAD
-=======
                       value={consoleKeyVal}
->>>>>>> 8313a62f
                       required
                     />
                   </Grid>
@@ -1409,10 +1391,7 @@
                     <FileSelector
                       onChange={(encodedValue, fileName) => {
                         storeCertInObject("consoleCert", encodedValue);
-<<<<<<< HEAD
-=======
                         setConsoleCertVal(fileName);
->>>>>>> 8313a62f
                         clearValidationError("consoleCert");
                       }}
                       accept=".cer,.crt,.cert,.pem"
@@ -1420,10 +1399,7 @@
                       name="consoleCert"
                       label="Cert"
                       error={validationErrors["consoleCert"] || ""}
-<<<<<<< HEAD
-=======
                       value={consoleCertVal}
->>>>>>> 8313a62f
                       required
                     />
                   </Grid>
@@ -1490,10 +1466,7 @@
                     <FileSelector
                       onChange={(encodedValue, fileName) => {
                         storeCertInObject("serverKey", encodedValue);
-<<<<<<< HEAD
-=======
                         setServerKeyVal(fileName);
->>>>>>> 8313a62f
                         clearValidationError("serverKey");
                       }}
                       accept=".key,.pem"
@@ -1501,10 +1474,7 @@
                       name="serverKey"
                       label="Key"
                       error={validationErrors["serverKey"] || ""}
-<<<<<<< HEAD
-=======
                       value={serverKeyVal}
->>>>>>> 8313a62f
                       required
                     />
                   </Grid>
@@ -1512,10 +1482,7 @@
                     <FileSelector
                       onChange={(encodedValue, fileName) => {
                         storeCertInObject("serverCert", encodedValue);
-<<<<<<< HEAD
-=======
                         setServerCertVal(fileName);
->>>>>>> 8313a62f
                         clearValidationError("serverCert");
                       }}
                       accept=".cer,.crt,.cert,.pem"
@@ -1523,10 +1490,7 @@
                       name="serverCert"
                       label="Cert"
                       error={validationErrors["serverCert"] || ""}
-<<<<<<< HEAD
-=======
                       value={serverCertVal}
->>>>>>> 8313a62f
                       required
                     />
                   </Grid>
@@ -1535,10 +1499,7 @@
                     <FileSelector
                       onChange={(encodedValue, fileName) => {
                         storeCertInObject("clientKey", encodedValue);
-<<<<<<< HEAD
-=======
                         setClientKeyVal(fileName);
->>>>>>> 8313a62f
                         clearValidationError("clientKey");
                       }}
                       accept=".key,.pem"
@@ -1546,10 +1507,7 @@
                       name="clientKey"
                       label="Key"
                       error={validationErrors["clientKey"] || ""}
-<<<<<<< HEAD
-=======
                       value={clientKeyVal}
->>>>>>> 8313a62f
                       required
                     />
                   </Grid>
@@ -1557,10 +1515,7 @@
                     <FileSelector
                       onChange={(encodedValue, fileName) => {
                         storeCertInObject("clientCert", encodedValue);
-<<<<<<< HEAD
-=======
                         setClientCertVal(fileName);
->>>>>>> 8313a62f
                         clearValidationError("clientCert");
                       }}
                       accept=".cer,.crt,.cert,.pem"
@@ -1568,10 +1523,7 @@
                       name="clientCert"
                       label="Cert"
                       error={validationErrors["clientCert"] || ""}
-<<<<<<< HEAD
-=======
                       value={clientCertVal}
->>>>>>> 8313a62f
                       required
                     />
                   </Grid>
@@ -1691,10 +1643,7 @@
                     <FileSelector
                       onChange={(encodedValue, fileName) => {
                         storeCertInObject("vaultKey", encodedValue);
-<<<<<<< HEAD
-=======
                         setVaultKeyVal(fileName);
->>>>>>> 8313a62f
                         clearValidationError("vault_key");
                       }}
                       accept=".key,.pem"
@@ -1702,10 +1651,7 @@
                       name="vault_key"
                       label="Key"
                       error={validationErrors["vault_key"] || ""}
-<<<<<<< HEAD
-=======
                       value={vaultKeyVal}
->>>>>>> 8313a62f
                       required
                     />
                   </Grid>
@@ -1713,10 +1659,7 @@
                     <FileSelector
                       onChange={(encodedValue, fileName) => {
                         storeCertInObject("vaultCert", encodedValue);
-<<<<<<< HEAD
-=======
                         setVaultCertVal(fileName);
->>>>>>> 8313a62f
                         clearValidationError("vault_cert");
                       }}
                       accept=".cer,.crt,.cert,.pem"
@@ -1724,10 +1667,7 @@
                       name="vault_cert"
                       label="Cert"
                       error={validationErrors["vault_cert"] || ""}
-<<<<<<< HEAD
-=======
                       value={vaultCertVal}
->>>>>>> 8313a62f
                       required
                     />
                   </Grid>
@@ -1735,10 +1675,7 @@
                     <FileSelector
                       onChange={(encodedValue, fileName) => {
                         storeCertInObject("vaultCA", encodedValue);
-<<<<<<< HEAD
-=======
                         setVaultCAVal(fileName);
->>>>>>> 8313a62f
                         clearValidationError("vault_ca");
                       }}
                       accept=".cer,.crt,.cert,.pem"
@@ -1746,10 +1683,7 @@
                       name="vault_ca"
                       label="CA"
                       error={validationErrors["vault_ca"] || ""}
-<<<<<<< HEAD
-=======
                       value={vaultCAVal}
->>>>>>> 8313a62f
                       required
                     />
                   </Grid>
@@ -1920,10 +1854,7 @@
                     <FileSelector
                       onChange={(encodedValue, fileName) => {
                         storeCertInObject("gemaltoCA", encodedValue);
-<<<<<<< HEAD
-=======
                         setGemaltoCAVal(fileName);
->>>>>>> 8313a62f
                         clearValidationError("gemalto_ca");
                       }}
                       accept=".cer,.crt,.cert,.pem"
@@ -1931,10 +1862,7 @@
                       name="gemalto_ca"
                       label="CA"
                       error={validationErrors["gemalto_ca"] || ""}
-<<<<<<< HEAD
-=======
                       value={gemaltoCAVal}
->>>>>>> 8313a62f
                       required
                     />
                   </Grid>
