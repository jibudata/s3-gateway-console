// This file is part of MinIO Console Server
// Copyright (c) 2021 MinIO, Inc.
//
// This program is free software: you can redistribute it and/or modify
// it under the terms of the GNU Affero General Public License as published by
// the Free Software Foundation, either version 3 of the License, or
// (at your option) any later version.
//
// This program is distributed in the hope that it will be useful,
// but WITHOUT ANY WARRANTY; without even the implied warranty of
// MERCHANTABILITY or FITNESS FOR A PARTICULAR PURPOSE.  See the
// GNU Affero General Public License for more details.
//
// You should have received a copy of the GNU Affero General Public License
// along with this program.  If not, see <http://www.gnu.org/licenses/>.

import {
  IAWSConfig,
  IAzureConfig,
  IErasureCodeCalc,
  IGCPConfig,
  IGemaltoCredentials,
  ITolerationModel,
} from "../../../common/types";
import { IPool, IResourcesSize, ITenant } from "./ListTenants/types";
import { KeyPair, Opts } from "./ListTenants/utils";
import { IntegrationConfiguration } from "./AddTenant/Steps/TenantResources/utils";

export const ADD_TENANT_SET_CURRENT_PAGE = "ADD_TENANT/SET_CURRENT_PAGE";
export const ADD_TENANT_UPDATE_FIELD = "ADD_TENANT/UPDATE_FIELD";
export const ADD_TENANT_SET_PAGE_VALID = "ADD_TENANT/SET_PAGE_VALID";
export const ADD_TENANT_RESET_FORM = "ADD_TENANT/RESET_FORM";

// Name Tenant
export const ADD_TENANT_SET_STORAGE_CLASSES_LIST =
  "ADD_TENANT/SET_STORAGE_CLASSES_LIST";
export const ADD_TENANT_SET_LIMIT_SIZE = "ADD_TENANT/SET_LIMIT_SIZE";
export const ADD_TENANT_SET_STORAGE_TYPE =
  "ADD_TENANT/ADD_TENANT_SET_STORAGE_TYPE";

// Security
export const ADD_TENANT_ADD_MINIO_KEYPAIR = "ADD_TENANT/ADD_MINIO_KEYPAIR";
export const ADD_TENANT_ADD_FILE_TO_MINIO_KEYPAIR =
  "ADD_TENANT/ADD_FILE_MINIO_KEYPAIR";
export const ADD_TENANT_DELETE_MINIO_KEYPAIR =
  "ADD_TENANT/DELETE_MINIO_KEYPAIR";
export const ADD_TENANT_ADD_CA_KEYPAIR = "ADD_TENANT/ADD_CA_KEYPAIR";
export const ADD_TENANT_ADD_FILE_TO_CA_KEYPAIR =
  "ADD_TENANT/ADD_FILE_TO_CA_KEYPAIR";
export const ADD_TENANT_DELETE_CA_KEYPAIR = "ADD_TENANT/DELETE_CA_KEYPAIR";
export const ADD_TENANT_ADD_CONSOLE_CERT = "ADD_TENANT/ADD_CONSOLE_CERT";
export const ADD_TENANT_ADD_CONSOLE_CA_KEYPAIR =
  "ADD_TENANT/ADD_CONSOLE_CA_KEYPAIR";
export const ADD_TENANT_ADD_FILE_TO_CONSOLE_CA_KEYPAIR =
  "ADD_TENANT/ADD_FILE_TO_CONSOLE_CA_KEYPAIR";
export const ADD_TENANT_DELETE_CONSOLE_CA_KEYPAIR =
  "ADD_TENANT/DELETE_CONSOLE_CA_KEYPAIR";

// Encryption
export const ADD_TENANT_ENCRYPTION_SERVER_CERT =
  "ADD_TENANT/ENCRYPTION_SERVER_CERT";
export const ADD_TENANT_ENCRYPTION_CLIENT_CERT =
  "ADD_TENANT/ENCRYPTION_CLIENT_CERT";
export const ADD_TENANT_ENCRYPTION_VAULT_CERT =
  "ADD_TENANT/ENCRYPTION_VAULT_CERT";
export const ADD_TENANT_ENCRYPTION_VAULT_CA = "ADD_TENANT/ENCRYPTION_VAULT_CA";
export const ADD_TENANT_ENCRYPTION_GEMALTO_CA =
  "ADD_TENANT/ENCRYPTION_GEMALTO_CA";

// Affinity Node Selector KeyPairs
export const ADD_TENANT_SET_KEY_PAIR_VALUE = "ADD_TENANT/SET_KEY_PAIR_VALUE";

// Affinity Tolerations
export const ADD_TENANT_SET_TOLERATION_VALUE =
  "ADD_TENANT/SET_TOLERATION_VALUE";
export const ADD_TENANT_ADD_NEW_TOLERATION = "ADD_TENANT/ADD_NEW_TOLERATION";
export const ADD_TENANT_REMOVE_TOLERATION_ROW =
  "ADD_TENANT/REMOVE_TOLERATION_ROW";

// Tenant Details
export const TENANT_DETAILS_SET_LOADING = "TENANT_DETAILS/SET_LOADING";
export const TENANT_DETAILS_SET_CURRENT_TENANT =
  "TENANT_DETAILS/SET_CURRENT_TENANT";
export const TENANT_DETAILS_SET_TENANT = "TENANT_DETAILS/SET_TENANT";
export const TENANT_DETAILS_SET_TAB = "TENANT_DETAILS/SET_TAB";

// Add Pool
export const ADD_POOL_SET_POOL_STORAGE_CLASSES =
  "ADD_POOL/SET_POOL_STORAGE_CLASSES";
export const ADD_POOL_SET_PAGE_VALID = "ADD_POOL/SET_PAGE_VALID";
export const ADD_POOL_SET_VALUE = "ADD_POOL/SET_VALUE";
export const ADD_POOL_SET_LOADING = "ADD_POOL/SET_LOADING";
export const ADD_POOL_RESET_FORM = "ADD_POOL/RESET_FORM";
export const ADD_POOL_SET_KEY_PAIR_VALUE = "ADD_POOL/SET_KEY_PAIR_VALUE";

// Pool Tolerations
export const ADD_POOL_SET_TOLERATION_VALUE = "ADD_POOL/SET_TOLERATION_VALUE";
export const ADD_POOL_ADD_NEW_TOLERATION = "ADD_POOL/ADD_NEW_TOLERATION";
export const ADD_POOL_REMOVE_TOLERATION_ROW = "ADD_POOL/REMOVE_TOLERATION_ROW";

// Pool Details
export const POOL_DETAILS_SET_OPEN_DETAILS = "POOL_DETAILS/SET_OPEN_DETAILS";
export const POOL_DETAILS_SET_SELECTED_POOL = "POOL_DETAILS/SET_SELECTED_POOL";

// Edit Pool
export const EDIT_POOL_SET_INITIAL_INFO = "EDIT_POOL/SET_INITIAL_INFO";
export const EDIT_POOL_SET_POOL_STORAGE_CLASSES =
  "EDIT_POOL/SET_POOL_STORAGE_CLASSES";
export const EDIT_POOL_SET_PAGE_VALID = "EDIT_POOL/SET_PAGE_VALID";
export const EDIT_POOL_SET_VALUE = "EDIT_POOL/SET_VALUE";
export const EDIT_POOL_SET_LOADING = "EDIT_POOL/SET_LOADING";
export const EDIT_POOL_RESET_FORM = "EDIT_POOL/RESET_FORM";
export const EDIT_POOL_SET_KEY_PAIR_VALUE = "EDIT_POOL/SET_KEY_PAIR_VALUE";
export const EDIT_POOL_SET_TOLERATION_VALUE = "EDIT_POOL/SET_TOLERATION_VALUE";
export const EDIT_POOL_ADD_NEW_TOLERATION = "EDIT_POOL/ADD_NEW_TOLERATION";
export const EDIT_POOL_REMOVE_TOLERATION_ROW =
  "EDIT_POOL/REMOVE_TOLERATION_ROW";

export interface ICertificateInfo {
  name: string;
  serialNumber: string;
  domains: string[];
  expiry: string;
}

export interface ICustomCertificates {
  minio: ICertificateInfo[];
  minioCAs: ICertificateInfo[];
  console: ICertificateInfo[];
  consoleCAs: ICertificateInfo[];
}

export interface ITenantSecurityResponse {
  autoCert: boolean;
  customCertificates: ICustomCertificates;
}

export interface IVaultTLS {
  crt: ICertificateInfo;
  ca: ICertificateInfo;
}

export interface IVaultAppRole {
  engine: string;
  id: string;
  secret: string;
  retry: string;
}

export interface IVaultStatus {
  ping: string;
}

export interface IVaultConfiguration {
  endpoint: string;
  engine: string;
  namespace: string;
  prefix: string;
  approle: IVaultAppRole;
  status: IVaultStatus;
  tls: IVaultTLS;
}

export interface IGemaltoTLS {
  ca: ICertificateInfo;
}

export interface IKeysecureConfiguration {
  endpoint: string;
  credentials: IGemaltoCredentials;
  tls: IGemaltoTLS;
}

export interface IGemaltoConfiguration {
  keysecure: IKeysecureConfiguration;
}

export interface ITenantEncryptionResponse {
  image: string;
  replicas: string;
  securityContext: ISecurityContext;
  server: ICertificateInfo;
  mtls_client: ICertificateInfo;
  vault?: IVaultConfiguration;
  aws?: IAWSConfig;
  gemalto?: IGemaltoConfiguration;
  gcp?: IGCPConfig;
  azure?: IAzureConfig;
}

export interface ICreateTenant {
  page: number;
  validPages: string[];
  storageClasses: Opts[];
  limitSize: any;
  fields: IFieldStore;
  certificates: ICertificatesItems;
  nodeSelectorPairs: LabelKeyPair[];
  tolerations: ITolerationModel[];
}

export interface ICertificatesItems {
  minioCertificates: KeyPair[];
  caCertificates: KeyPair[];
  consoleCaCertificates: KeyPair[];
  consoleCertificate: KeyPair;
  serverCertificate: KeyPair;
  clientCertificate: KeyPair;
  vaultCertificate: KeyPair;
  vaultCA: KeyPair;
  gemaltoCA: KeyPair;
}

export interface IFieldStore {
  nameTenant: INameTenantFields;
  configure: IConfigureFields;
  identityProvider: IIdentityProviderFields;
  security: ISecurityFields;
  encryption: IEncryptionFields;
  tenantSize: ITenantSizeFields;
  affinity: ITenantAffinity;
}

export interface INameTenantFields {
  tenantName: string;
  namespace: string;
  selectedStorageClass: string;
  selectedStorageType: string;
}

export interface LabelKeyPair {
  key: string;
  value: string;
}

export interface ISecurityContext {
  runAsUser: string;
  runAsGroup: string;
  runAsNonRoot: boolean;
  fsGroup: string;
}

export interface IConfigureFields {
  customImage: boolean;
  imageName: string;
  customDockerhub: boolean;
  imageRegistry: string;
  imageRegistryUsername: string;
  imageRegistryPassword: string;
  exposeMinIO: boolean;
  exposeConsole: boolean;
  prometheusEnabled: boolean;
  tenantCustom: boolean;
  logSearchEnabled: boolean;
  logSearchVolumeSize: string;
  logSearchSizeFactor: string;
  logSearchSelectedStorageClass: string;
  logSearchImage: string;
  kesImage: string;
  logSearchPostgresImage: string;
  logSearchPostgresInitImage: string;
  prometheusVolumeSize: string;
  prometheusSizeFactor: string;
  prometheusSelectedStorageClass: string;
  prometheusImage: string;
  prometheusSidecarImage: string;
  prometheusInitImage: string;
  tenantSecurityContext: ISecurityContext;
  logSearchSecurityContext: ISecurityContext;
  logSearchPostgresSecurityContext: ISecurityContext;
  prometheusSecurityContext: ISecurityContext;
}

export interface IIdentityProviderFields {
  idpSelection: string;
  accessKeys: string[];
  secretKeys: string[];
  openIDConfigurationURL: string;
  openIDClientID: string;
  openIDSecretID: string;
  openIDCallbackURL: string;
  openIDClaimName: string;
  openIDScopes: string;
  ADURL: string;
  ADSkipTLS: boolean;
  ADServerInsecure: boolean;
  ADGroupSearchBaseDN: string;
  ADGroupSearchFilter: string;
  ADUserDNs: string[];
  ADLookupBindDN: string;
  ADLookupBindPassword: string;
  ADUserDNSearchBaseDN: string;
  ADUserDNSearchFilter: string;
  ADServerStartTLS: boolean;
}

export interface ISecurityFields {
  enableTLS: boolean;
  enableAutoCert: boolean;
  enableCustomCerts: boolean;
}

export interface IEncryptionFields {
  enableEncryption: boolean;
  encryptionType: string;
  gemaltoEndpoint: string;
  gemaltoToken: string;
  gemaltoDomain: string;
  gemaltoRetry: string;
  awsEndpoint: string;
  awsRegion: string;
  awsKMSKey: string;
  awsAccessKey: string;
  awsSecretKey: string;
  awsToken: string;
  vaultEndpoint: string;
  vaultEngine: string;
  vaultNamespace: string;
  vaultPrefix: string;
  vaultAppRoleEngine: string;
  vaultId: string;
  vaultSecret: string;
  vaultRetry: string;
  vaultPing: string;
  azureEndpoint: string;
  azureTenantID: string;
  azureClientID: string;
  azureClientSecret: string;
  gcpProjectID: string;
  gcpEndpoint: string;
  gcpClientEmail: string;
  gcpClientID: string;
  gcpPrivateKeyID: string;
  gcpPrivateKey: string;
  enableCustomCertsForKES: boolean;
  replicas: string;
  kesSecurityContext: ISecurityContext;
}

export interface ITenantSizeFields {
  volumeSize: string;
  sizeFactor: string;
  drivesPerServer: string;
  nodes: string;
  memoryNode: string;
  ecParity: string;
  ecParityChoices: Opts[];
  cleanECChoices: string[];
  untouchedECField: boolean;
  resourcesSize: IResourcesSize;
  distribution: any;
  ecParityCalc: IErasureCodeCalc;
  cpuToUse: string;
  limitSize: any;
  maxAllocatableResources: AllocableResourcesResponse;
  maxCPUsUse: string;
  maxMemorySize: string;
  integrationSelection: IntegrationConfiguration;

  resourcesSpecifyLimit: boolean;

  resourcesCPURequestError: string;
  resourcesCPURequest: string;
  resourcesCPULimitError: string;
  resourcesCPULimit: string;

  resourcesMemoryRequestError: string;
  resourcesMemoryRequest: string;
  resourcesMemoryLimitError: string;
  resourcesMemoryLimit: string;
}

export interface ITenantAffinity {
  podAffinity: "default" | "nodeSelector" | "none";
  nodeSelectorLabels: string;
  withPodAntiAffinity: boolean;
}

export interface ITenantDetails {
  currentTenant: string;
  currentNamespace: string;
  loadingTenant: boolean;
  tenantInfo: ITenant | null;
  currentTab: string;
  poolDetailsOpen: boolean;
  selectedPool: string | null;
}

export interface ITenantState {
  createTenant: ICreateTenant;
  tenantDetails: ITenantDetails;
  addPool: IAddPool;
  editPool: IEditPool;
}

export interface ILabelKeyPair {
  labelKey: string;
  labelValue: string;
}

export interface AllocableResourcesResponse {
  min_allocatable_mem?: number;
  min_allocatable_cpu?: number;
  cpu_priority: NodeMaxAllocatableResources;
  mem_priority: NodeMaxAllocatableResources;
}

export interface NodeMaxAllocatableResources {
  max_allocatable_cpu: number;
  max_allocatable_mem: number;
}

export interface IAddPoolSetup {
  numberOfNodes: number;
  volumeSize: number;
  volumesPerServer: number;
  storageClass: string;
}

export interface IPoolConfiguration {
  securityContextEnabled: boolean;
  securityContext: ISecurityContext;
}

export interface IAddPoolFields {
  setup: IAddPoolSetup;
  affinity: ITenantAffinity;
  configuration: IPoolConfiguration;
  tolerations: ITolerationModel[];
  nodeSelectorPairs: LabelKeyPair[];
}

export interface IAddPool {
  addPoolLoading: boolean;
  validPages: string[];
  storageClasses: Opts[];
  limitSize: any;
  fields: IAddPoolFields;
}

<<<<<<< HEAD
export interface IEditPoolSetup {
  numberOfNodes: number;
  volumeSize: number;
  volumesPerServer: number;
  storageClass: string;
}

export interface IEditPoolFields {
  setup: IEditPoolSetup;
  affinity: ITenantAffinity;
  configuration: IPoolConfiguration;
  tolerations: ITolerationModel[];
  nodeSelectorPairs: LabelKeyPair[];
}

export interface IEditPool {
  editPoolLoading: boolean;
  validPages: string[];
  storageClasses: Opts[];
  limitSize: any;
  fields: IEditPoolFields;
=======
export interface ITenantIdentityProviderResponse {
  oidc?: {
    callback_url: string;
    claim_name: string;
    client_id: string;
    configuration_url: string;
    scopes: string;
    secret_id: string;
  };
  active_directory?: {
    lookup_bind_dn: string;
    lookup_bind_password: string;
    server_start_tls: boolean;
    skip_tls_verification: boolean;
    url: string;
    group_search_base_dn: string;
    group_search_filter: string;
    server_insecure: boolean;
    user_dn_search_base_dn: string;
    user_dn_search_filter: string;
  };
>>>>>>> 85401681
}

interface SetTenantWizardPage {
  type: typeof ADD_TENANT_SET_CURRENT_PAGE;
  page: number;
}

interface UpdateATField {
  type: typeof ADD_TENANT_UPDATE_FIELD;
  pageName: keyof IFieldStore;
  field: keyof FieldsToHandle;
  value: any;
}

interface SetPageValid {
  type: typeof ADD_TENANT_SET_PAGE_VALID;
  pageName: keyof IFieldStore;
  valid: boolean;
}

interface SetStorageClassesList {
  type: typeof ADD_TENANT_SET_STORAGE_CLASSES_LIST;
  storageClasses: Opts[];
}

interface SetLimitSize {
  type: typeof ADD_TENANT_SET_LIMIT_SIZE;
  limitSize: any;
}

export interface SetStorageType {
  type: typeof ADD_TENANT_SET_STORAGE_TYPE;
  storageType: string;
  features?: string[];
}

interface AddMinioKeyPair {
  type: typeof ADD_TENANT_ADD_MINIO_KEYPAIR;
}

interface AddFileToMinioKeyPair {
  type: typeof ADD_TENANT_ADD_FILE_TO_MINIO_KEYPAIR;
  id: string;
  key: string;
  fileName: string;
  value: string;
}

interface DeleteMinioKeyPair {
  type: typeof ADD_TENANT_DELETE_MINIO_KEYPAIR;
  id: string;
}

interface AddCAKeyPair {
  type: typeof ADD_TENANT_ADD_CA_KEYPAIR;
}

interface AddFileToCAKeyPair {
  type: typeof ADD_TENANT_ADD_FILE_TO_CA_KEYPAIR;
  id: string;
  key: string;
  fileName: string;
  value: string;
}

interface DeleteCAKeyPair {
  type: typeof ADD_TENANT_DELETE_CA_KEYPAIR;
  id: string;
}

interface AddConsoleCAKeyPair {
  type: typeof ADD_TENANT_ADD_CONSOLE_CA_KEYPAIR;
}

interface AddFileToConsoleCAKeyPair {
  type: typeof ADD_TENANT_ADD_FILE_TO_CONSOLE_CA_KEYPAIR;
  id: string;
  key: string;
  fileName: string;
  value: string;
}

interface DeleteConsoleCAKeyPair {
  type: typeof ADD_TENANT_DELETE_CONSOLE_CA_KEYPAIR;
  id: string;
}

interface AddFileConsoleCert {
  type: typeof ADD_TENANT_ADD_CONSOLE_CERT;
  key: string;
  fileName: string;
  value: string;
}

// Encryption Certs
interface AddFileServerCert {
  type: typeof ADD_TENANT_ENCRYPTION_SERVER_CERT;
  key: string;
  fileName: string;
  value: string;
}

interface AddFileClientCert {
  type: typeof ADD_TENANT_ENCRYPTION_CLIENT_CERT;
  key: string;
  fileName: string;
  value: string;
}

interface AddFileVaultCert {
  type: typeof ADD_TENANT_ENCRYPTION_VAULT_CERT;
  key: string;
  fileName: string;
  value: string;
}

interface AddFileVaultCa {
  type: typeof ADD_TENANT_ENCRYPTION_VAULT_CA;
  fileName: string;
  value: string;
}

interface AddFileGemaltoCa {
  type: typeof ADD_TENANT_ENCRYPTION_GEMALTO_CA;
  fileName: string;
  value: string;
}

interface ResetForm {
  type: typeof ADD_TENANT_RESET_FORM;
}

interface SetNodeSelectorKeyPairValueArray {
  type: typeof ADD_TENANT_SET_KEY_PAIR_VALUE;
  newArray: LabelKeyPair[];
}

interface SetLoadingTenant {
  type: typeof TENANT_DETAILS_SET_LOADING;
  state: boolean;
}

interface SetTenantName {
  type: typeof TENANT_DETAILS_SET_CURRENT_TENANT;
  name: string;
  namespace: string;
}

interface SetTenantDetails {
  type: typeof TENANT_DETAILS_SET_TENANT;
  tenant: ITenant | null;
}

interface SetTenantTab {
  type: typeof TENANT_DETAILS_SET_TAB;
  tab: string;
}

interface SetTolerationValue {
  type: typeof ADD_TENANT_SET_TOLERATION_VALUE;
  index: number;
  toleration: ITolerationModel;
}

interface AddNewToleration {
  type: typeof ADD_TENANT_ADD_NEW_TOLERATION;
}

interface RemoveTolerationRow {
  type: typeof ADD_TENANT_REMOVE_TOLERATION_ROW;
  index: number;
}

interface SetPoolLoading {
  type: typeof ADD_POOL_SET_LOADING;
  state: boolean;
}

interface ResetPoolForm {
  type: typeof ADD_POOL_RESET_FORM;
}

interface SetFieldValue {
  type: typeof ADD_POOL_SET_VALUE;
  page: keyof IAddPoolFields;
  field: string;
  value: any;
}

interface SetPoolPageValid {
  type: typeof ADD_POOL_SET_PAGE_VALID;
  page: string;
  status: boolean;
}

interface SetPoolStorageClasses {
  type: typeof ADD_POOL_SET_POOL_STORAGE_CLASSES;
  storageClasses: Opts[];
}

interface SetPoolTolerationValue {
  type: typeof ADD_POOL_SET_TOLERATION_VALUE;
  index: number;
  toleration: ITolerationModel;
}

interface AddNewPoolToleration {
  type: typeof ADD_POOL_ADD_NEW_TOLERATION;
}

interface RemovePoolTolerationRow {
  type: typeof ADD_POOL_REMOVE_TOLERATION_ROW;
  index: number;
}

interface SetPoolSelectorKeyPairValueArray {
  type: typeof ADD_POOL_SET_KEY_PAIR_VALUE;
  newArray: LabelKeyPair[];
}

interface SetDetailsOpen {
  type: typeof POOL_DETAILS_SET_OPEN_DETAILS;
  state: boolean;
}

interface SetSelectedPool {
  type: typeof POOL_DETAILS_SET_SELECTED_POOL;
  pool: string | null;
}

interface EditPoolSetInitialInformation {
  type: typeof EDIT_POOL_SET_INITIAL_INFO;
  pool: IPool;
}

interface EditPoolLoading {
  type: typeof EDIT_POOL_SET_LOADING;
  state: boolean;
}

interface ResetEditPoolForm {
  type: typeof EDIT_POOL_RESET_FORM;
}

interface SetEditPoolFieldValue {
  type: typeof EDIT_POOL_SET_VALUE;
  page: keyof IAddPoolFields;
  field: string;
  value: any;
}

interface EditPoolPageValid {
  type: typeof EDIT_POOL_SET_PAGE_VALID;
  page: string;
  status: boolean;
}

interface EditPoolStorageClasses {
  type: typeof EDIT_POOL_SET_POOL_STORAGE_CLASSES;
  storageClasses: Opts[];
}

interface EditPoolTolerationValue {
  type: typeof EDIT_POOL_SET_TOLERATION_VALUE;
  index: number;
  toleration: ITolerationModel;
}

interface EditPoolToleration {
  type: typeof EDIT_POOL_ADD_NEW_TOLERATION;
}

interface EditRemovePoolTolerationRow {
  type: typeof EDIT_POOL_REMOVE_TOLERATION_ROW;
  index: number;
}

interface EditPoolSelectorKeyPairValueArray {
  type: typeof EDIT_POOL_SET_KEY_PAIR_VALUE;
  newArray: LabelKeyPair[];
}

export type FieldsToHandle = INameTenantFields;

export type TenantsManagementTypes =
  | SetTenantWizardPage
  | UpdateATField
  | SetPageValid
  | SetStorageClassesList
  | SetStorageType
  | SetLimitSize
  | AddMinioKeyPair
  | DeleteMinioKeyPair
  | AddCAKeyPair
  | DeleteCAKeyPair
  | AddConsoleCAKeyPair
  | DeleteConsoleCAKeyPair
  | AddFileConsoleCert
  | AddFileToMinioKeyPair
  | AddFileToCAKeyPair
  | AddFileToConsoleCAKeyPair
  | AddFileServerCert
  | AddFileClientCert
  | AddFileVaultCert
  | AddFileVaultCa
  | AddFileGemaltoCa
  | ResetForm
  | SetNodeSelectorKeyPairValueArray
  | SetLoadingTenant
  | SetTenantName
  | SetTenantDetails
  | SetTenantTab
  | SetTolerationValue
  | AddNewToleration
  | RemoveTolerationRow
  | SetPoolLoading
  | ResetPoolForm
  | SetFieldValue
  | SetPoolPageValid
  | SetPoolStorageClasses
  | SetPoolTolerationValue
  | AddNewPoolToleration
  | RemovePoolTolerationRow
  | SetPoolSelectorKeyPairValueArray
  | SetSelectedPool
  | SetDetailsOpen
  | EditPoolLoading
  | ResetEditPoolForm
  | SetEditPoolFieldValue
  | EditPoolPageValid
  | EditPoolStorageClasses
  | EditPoolTolerationValue
  | EditPoolToleration
  | EditRemovePoolTolerationRow
  | EditPoolSelectorKeyPairValueArray
  | EditPoolSetInitialInformation;<|MERGE_RESOLUTION|>--- conflicted
+++ resolved
@@ -438,7 +438,6 @@
   fields: IAddPoolFields;
 }
 
-<<<<<<< HEAD
 export interface IEditPoolSetup {
   numberOfNodes: number;
   volumeSize: number;
@@ -460,7 +459,8 @@
   storageClasses: Opts[];
   limitSize: any;
   fields: IEditPoolFields;
-=======
+}
+
 export interface ITenantIdentityProviderResponse {
   oidc?: {
     callback_url: string;
@@ -482,7 +482,6 @@
     user_dn_search_base_dn: string;
     user_dn_search_filter: string;
   };
->>>>>>> 85401681
 }
 
 interface SetTenantWizardPage {
