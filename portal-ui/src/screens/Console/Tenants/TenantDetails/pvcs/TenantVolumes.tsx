//  This file is part of MinIO Console Server
//  Copyright (c) 2022 MinIO, Inc.
//
//  This program is free software: you can redistribute it and/or modify
//  it under the terms of the GNU Affero General Public License as published by
//  the Free Software Foundation, either version 3 of the License, or
//  (at your option) any later version.
//
//  This program is distributed in the hope that it will be useful,
//  but WITHOUT ANY WARRANTY; without even the implied warranty of
//  MERCHANTABILITY or FITNESS FOR A PARTICULAR PURPOSE.  See the
//  GNU Affero General Public License for more details.
//
//  You should have received a copy of the GNU Affero General Public License
//  along with this program.  If not, see <http://www.gnu.org/licenses/>.

import React, { Fragment, useEffect, useState } from "react";
import { Theme } from "@mui/material/styles";
import createStyles from "@mui/styles/createStyles";
import withStyles from "@mui/styles/withStyles";
import { containerForHeader } from "../../../Common/FormComponents/common/styleLibrary";
import Grid from "@mui/material/Grid";
import Tabs from "@mui/material/Tabs";
import Tab from "@mui/material/Tab";
import { Link } from "react-router-dom";

import api from "../../../../../common/api";
import { IEvent } from "../../ListTenants/types";
import { niceDays } from "../../../../../common/utils";
import { ErrorResponseHandler } from "../../../../../common/types";
import EventsList from "../events/EventsList";
<<<<<<< HEAD
import PVCDescribe from "./PVCDescribe";
=======
import { useDispatch } from "react-redux";
import { setErrorSnackMessage } from "../../../../../systemSlice";
>>>>>>> b8f024aa

interface IPVCDetailsProps {
  classes: any;
  match: any;
}

const styles = (theme: Theme) =>
  createStyles({
    breadcrumLink: {
      textDecoration: "none",
      color: "black",
    },
    ...containerForHeader(theme.spacing(4)),
  });

<<<<<<< HEAD
const TenantVolumes = ({
  classes,
  match,
  setErrorSnackMessage,
}: IPVCDetailsProps) => {
  const [curTab, setCurTab] = useState<number>(0);
=======
const TenantVolumes = ({ classes, match }: IPVCDetailsProps) => {
  const dispatch = useDispatch();
>>>>>>> b8f024aa
  const [loading, setLoading] = useState<boolean>(true);
  const tenantNamespace = match.params["tenantNamespace"];
  const tenantName = match.params["tenantName"];
  const PVCName = match.params["PVCName"];
  const [events, setEvents] = useState<IEvent[]>([]);

  useEffect(() => {
    if (loading) {
      api
        .invoke(
          "GET",
          `/api/v1/namespaces/${tenantNamespace}/tenants/${tenantName}/pvcs/${PVCName}/events`
        )
        .then((res: IEvent[]) => {
          for (let i = 0; i < res.length; i++) {
            let currentTime = (Date.now() / 1000) | 0;

            res[i].seen = niceDays((currentTime - res[i].last_seen).toString());
          }
          setEvents(res);
          setLoading(false);
        })
        .catch((err: ErrorResponseHandler) => {
          dispatch(setErrorSnackMessage(err));
          setLoading(false);
        });
    }
<<<<<<< HEAD
  }, [loading, PVCName, tenantNamespace, tenantName, setErrorSnackMessage]);
=======
  }, [loading, PVCName, tenantNamespace, tenantName, dispatch]);

>>>>>>> b8f024aa
  return (
    <Fragment>
      <Grid item xs={12}>
        <h1 className={classes.sectionTitle}>
          <Link
            to={`/namespaces/${tenantNamespace}/tenants/${tenantName}/volumes`}
            className={classes.breadcrumLink}
          >
            PVCs
          </Link>{" "}
          &gt; {PVCName}
        </h1>
      </Grid>
      <Grid container>
        <Grid item xs={12}>
          <Tabs
              value={curTab}
              onChange={(e: React.ChangeEvent<{}>, newValue: number) => {
                setCurTab(newValue);
              }}
              indicatorColor="primary"
              textColor="primary"
              aria-label="cluster-tabs"
              variant="scrollable"
              scrollButtons="auto">

              <Tab label="Events" id="simple-tab-0"/>
              <Tab label="Describe" id="simple-tab-0"/>
          </Tabs>
        </Grid>
        {curTab === 0 && (
          <React.Fragment>
            <h1 className={classes.sectionTitle}>Events</h1>
            <EventsList events={events} loading={loading} />
          </React.Fragment>
        )}
        {curTab === 1 && (
          <PVCDescribe
            tenant={tenantName}
            namespace={tenantNamespace}
            pvcName={PVCName}
            propLoading={loading}
          />
        )}
      </Grid>
    </Fragment>
  );
};

export default withStyles(styles)(TenantVolumes);<|MERGE_RESOLUTION|>--- conflicted
+++ resolved
@@ -29,12 +29,9 @@
 import { niceDays } from "../../../../../common/utils";
 import { ErrorResponseHandler } from "../../../../../common/types";
 import EventsList from "../events/EventsList";
-<<<<<<< HEAD
 import PVCDescribe from "./PVCDescribe";
-=======
 import { useDispatch } from "react-redux";
 import { setErrorSnackMessage } from "../../../../../systemSlice";
->>>>>>> b8f024aa
 
 interface IPVCDetailsProps {
   classes: any;
@@ -50,17 +47,9 @@
     ...containerForHeader(theme.spacing(4)),
   });
 
-<<<<<<< HEAD
-const TenantVolumes = ({
-  classes,
-  match,
-  setErrorSnackMessage,
-}: IPVCDetailsProps) => {
+  const TenantVolumes = ({ classes, match }: IPVCDetailsProps) => {
   const [curTab, setCurTab] = useState<number>(0);
-=======
-const TenantVolumes = ({ classes, match }: IPVCDetailsProps) => {
   const dispatch = useDispatch();
->>>>>>> b8f024aa
   const [loading, setLoading] = useState<boolean>(true);
   const tenantNamespace = match.params["tenantNamespace"];
   const tenantName = match.params["tenantName"];
@@ -88,12 +77,8 @@
           setLoading(false);
         });
     }
-<<<<<<< HEAD
-  }, [loading, PVCName, tenantNamespace, tenantName, setErrorSnackMessage]);
-=======
   }, [loading, PVCName, tenantNamespace, tenantName, dispatch]);
 
->>>>>>> b8f024aa
   return (
     <Fragment>
       <Grid item xs={12}>
