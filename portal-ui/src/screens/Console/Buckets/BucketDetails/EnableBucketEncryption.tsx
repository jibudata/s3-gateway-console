// This file is part of MinIO Console Server
// Copyright (c) 2021 MinIO, Inc.
//
// This program is free software: you can redistribute it and/or modify
// it under the terms of the GNU Affero General Public License as published by
// the Free Software Foundation, either version 3 of the License, or
// (at your option) any later version.
//
// This program is distributed in the hope that it will be useful,
// but WITHOUT ANY WARRANTY; without even the implied warranty of
// MERCHANTABILITY or FITNESS FOR A PARTICULAR PURPOSE.  See the
// GNU Affero General Public License for more details.
//
// You should have received a copy of the GNU Affero General Public License
// along with this program.  If not, see <http://www.gnu.org/licenses/>.

import React, { Fragment, useEffect, useState } from "react";
import Grid from "@mui/material/Grid";
import { LinearProgress, SelectChangeEvent } from "@mui/material";
import { Button } from "mds";
import { Theme } from "@mui/material/styles";
import createStyles from "@mui/styles/createStyles";
import withStyles from "@mui/styles/withStyles";
import {
  formFieldStyles,
  modalStyleUtils,
} from "../../Common/FormComponents/common/styleLibrary";
import { BucketEncryptionInfo } from "../types";
import { ErrorResponseHandler } from "../../../../common/types";
import api from "../../../../common/api";
import ModalWrapper from "../../Common/ModalWrapper/ModalWrapper";
import SelectWrapper from "../../Common/FormComponents/SelectWrapper/SelectWrapper";
<<<<<<< HEAD
import { AddIcon, BucketEncryptionIcon } from "../../../../icons";
=======
import { BucketEncryptionIcon } from "mds";
>>>>>>> d1aee5d4

import { setModalErrorSnackMessage } from "../../../../systemSlice";
import { useAppDispatch } from "../../../../store";
import {
  CONSOLE_UI_RESOURCE,
  IAM_SCOPES,
} from "../../../../common/SecureComponent/permissions";
import { SecureComponent } from "../../../../common/SecureComponent";
import TooltipWrapper from "../../Common/TooltipWrapper/TooltipWrapper";
import AddKeyModal from "./AddKeyModal";

const styles = (theme: Theme) =>
  createStyles({
    ...modalStyleUtils,
    ...formFieldStyles,
  });

interface IEnableBucketEncryptionProps {
  classes: any;
  open: boolean;
  encryptionEnabled: boolean;
  encryptionCfg: BucketEncryptionInfo | null;
  selectedBucket: string;
  closeModalAndRefresh: () => void;
}

const EnableBucketEncryption = ({
  classes,
  open,
  encryptionCfg,
  selectedBucket,
  closeModalAndRefresh,
}: IEnableBucketEncryptionProps) => {
  const dispatch = useAppDispatch();
  const [loading, setLoading] = useState<boolean>(false);
  const [kmsKeyID, setKmsKeyID] = useState<string>("");
  const [encryptionType, setEncryptionType] = useState<string>("disabled");
  const [keys, setKeys] = useState<[]>([]);
  const [loadingKeys, setLoadingKeys] = useState<boolean>(false);
  const [addOpen, setAddOpen] = useState<boolean>(false);

  useEffect(() => {
    if (encryptionCfg) {
      if (encryptionCfg.algorithm === "AES256") {
        setEncryptionType("sse-s3");
      } else {
        setEncryptionType("sse-kms");
        setKmsKeyID(encryptionCfg.kmsMasterKeyID);
      }
    }
  }, [encryptionCfg]);

  useEffect(() => {
    if (encryptionType === "sse-kms") {
      api
        .invoke("GET", `/api/v1/kms/keys`)
        .then((res: any) => {
          setKeys(res.results);
          setLoadingKeys(false);
        })
        .catch((err: ErrorResponseHandler) => {
          setLoadingKeys(false);
          dispatch(setModalErrorSnackMessage(err));
        });
    }
  }, [encryptionType, loadingKeys, dispatch]);

  const enableBucketEncryption = (event: React.FormEvent) => {
    event.preventDefault();
    if (loading) {
      return;
    }
    if (encryptionType === "disabled") {
      api
        .invoke("POST", `/api/v1/buckets/${selectedBucket}/encryption/disable`)
        .then(() => {
          setLoading(false);
          closeModalAndRefresh();
        })
        .catch((err: ErrorResponseHandler) => {
          setLoading(false);
          dispatch(setModalErrorSnackMessage(err));
        });
    } else {
      api
        .invoke("POST", `/api/v1/buckets/${selectedBucket}/encryption/enable`, {
          encType: encryptionType,
          kmsKeyID: kmsKeyID,
        })
        .then(() => {
          setLoading(false);
          closeModalAndRefresh();
        })
        .catch((err: ErrorResponseHandler) => {
          setLoading(false);
          dispatch(setModalErrorSnackMessage(err));
        });
    }
  };

  return (
    <Fragment>
      {addOpen && (
        <AddKeyModal
          addOpen={addOpen}
          closeAddModalAndRefresh={(refresh: boolean) => {
            setAddOpen(false);
            setLoadingKeys(true);
          }}
        />
      )}

      <ModalWrapper
        modalOpen={open}
        onClose={() => {
          closeModalAndRefresh();
        }}
        title="Enable Bucket Encryption"
        titleIcon={<BucketEncryptionIcon />}
      >
        <form
          noValidate
          autoComplete="off"
          onSubmit={(e: React.FormEvent<HTMLFormElement>) => {
            enableBucketEncryption(e);
          }}
        >
          <Grid container>
            <Grid item xs={12} className={classes.modalFormScrollable}>
              <Grid item xs={12} className={classes.formFieldRow}>
                <SelectWrapper
                  onChange={(e: SelectChangeEvent<string>) => {
                    setEncryptionType(e.target.value as string);
                  }}
                  id="select-encryption-type"
                  name="select-encryption-type"
                  label={"Encryption Type"}
                  value={encryptionType}
                  options={[
                    {
                      label: "Disabled",
                      value: "disabled",
                    },
                    {
                      label: "SSE-S3",
                      value: "sse-s3",
                    },
                    {
                      label: "SSE-KMS",
                      value: "sse-kms",
                    },
                  ]}
                />
              </Grid>

              {encryptionType === "sse-kms" && (
                <Grid
                  item
                  xs={12}
                  className={classes.formFieldRow}
                  display={"flex"}
                >
                  <SelectWrapper
                    onChange={(e: SelectChangeEvent<string>) => {
                      setKmsKeyID(e.target.value);
                    }}
                    id="select-kms-key-id"
                    name="select-kms-key-id"
                    label={"KMS Key ID"}
                    value={kmsKeyID}
                    options={keys.map((key: any) => {
                      return {
                        label: key.name,
                        value: key.name,
                      };
                    })}
                  />
                  <Grid marginLeft={1}>
                    <SecureComponent
                      scopes={[IAM_SCOPES.KMS_IMPORT_KEY]}
                      resource={CONSOLE_UI_RESOURCE}
                      errorProps={{ disabled: true }}
                    >
                      <TooltipWrapper tooltip={"Add key"}>
                        <Button
                          id={"import-key"}
                          variant={"regular"}
                          icon={<AddIcon />}
                          onClick={(e) => {
                            setAddOpen(true);
                            e.preventDefault();
                          }}
                        />
                      </TooltipWrapper>
                    </SecureComponent>
                  </Grid>
                </Grid>
              )}
            </Grid>
            <Grid item xs={12} className={classes.modalButtonBar}>
              <Button
                id={"cancel"}
                type="submit"
                variant="regular"
                onClick={() => {
                  closeModalAndRefresh();
                }}
                disabled={loading}
                label={"Cancel"}
              />
              <Button
                id={"save"}
                type="submit"
                variant="callAction"
                disabled={loading}
                label={"Save"}
              />
            </Grid>
            {loading && (
              <Grid item xs={12}>
                <LinearProgress />
              </Grid>
            )}
          </Grid>
        </form>
      </ModalWrapper>
    </Fragment>
  );
};

export default withStyles(styles)(EnableBucketEncryption);<|MERGE_RESOLUTION|>--- conflicted
+++ resolved
@@ -17,7 +17,7 @@
 import React, { Fragment, useEffect, useState } from "react";
 import Grid from "@mui/material/Grid";
 import { LinearProgress, SelectChangeEvent } from "@mui/material";
-import { Button } from "mds";
+import { AddIcon, Button } from "mds";
 import { Theme } from "@mui/material/styles";
 import createStyles from "@mui/styles/createStyles";
 import withStyles from "@mui/styles/withStyles";
@@ -30,11 +30,7 @@
 import api from "../../../../common/api";
 import ModalWrapper from "../../Common/ModalWrapper/ModalWrapper";
 import SelectWrapper from "../../Common/FormComponents/SelectWrapper/SelectWrapper";
-<<<<<<< HEAD
-import { AddIcon, BucketEncryptionIcon } from "../../../../icons";
-=======
 import { BucketEncryptionIcon } from "mds";
->>>>>>> d1aee5d4
 
 import { setModalErrorSnackMessage } from "../../../../systemSlice";
 import { useAppDispatch } from "../../../../store";
