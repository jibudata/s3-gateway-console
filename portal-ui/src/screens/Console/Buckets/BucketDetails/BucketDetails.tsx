--- conflicted
+++ resolved
@@ -398,11 +398,7 @@
             }}
             {{
               tabConfig: {
-<<<<<<< HEAD
-                label: t("Access Audit"),
-=======
-                label: "Access",
->>>>>>> 1f60d4a8
+                label: t("Access"),
                 value: "access",
                 component: Link,
                 disabled: !hasPermission(bucketName, [
@@ -415,11 +411,7 @@
             }}
             {{
               tabConfig: {
-<<<<<<< HEAD
-                label: t("Access Rules"),
-=======
-                label: "Anonymous",
->>>>>>> 1f60d4a8
+                label: t("Anonymous"),
                 value: "prefix",
                 component: Link,
                 disabled: !hasPermission(bucketName, [
