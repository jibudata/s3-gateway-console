--- conflicted
+++ resolved
@@ -560,16 +560,12 @@
     <Fragment>
       {!obOnly ? (
         <PageHeader
-<<<<<<< HEAD
-          label={<BackLink label={t("Buckets")} to={IAM_PAGES.BUCKETS} />}
-=======
           label={
             <BackLink
-              label={"Object Browser"}
+              label={t("Object Browser")}
               to={IAM_PAGES.OBJECT_BROWSER_VIEW}
             />
           }
->>>>>>> 1f60d4a8
           actions={
             <SecureComponent
               scopes={IAM_PERMISSIONS[IAM_ROLES.BUCKET_ADMIN]}
