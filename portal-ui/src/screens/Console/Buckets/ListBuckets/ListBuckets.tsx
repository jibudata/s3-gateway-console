--- conflicted
+++ resolved
@@ -311,17 +311,10 @@
                         : "Use the Select Multiple Buckets button to choose buckets on which to configure Lifecycle"
                       : canPutLifecycle
                       ? "Set Lifecycle"
-<<<<<<< HEAD
                       : PermissionTooltipHelper({
                           scopes: IAM_PERMISSIONS[IAM_ROLES.BUCKET_LIFECYCLE],
                           text: "configuring lifecycle for the selected buckets",
                         })
-=======
-                      : permissionTooltipHelper(
-                          IAM_PERMISSIONS[IAM_ROLES.BUCKET_LIFECYCLE],
-                          "configure lifecycle for the selected buckets"
-                        )
->>>>>>> a5f89bb6
                   }
                 >
                   <Button
@@ -365,17 +358,10 @@
                 tooltip={
                   canCreateBucket
                     ? ""
-<<<<<<< HEAD
                     : PermissionTooltipHelper({
                         scopes: [IAM_SCOPES.S3_CREATE_BUCKET],
                         text: "create a bucket",
                       })
-=======
-                    : permissionTooltipHelper(
-                        [IAM_SCOPES.S3_CREATE_BUCKET],
-                        "create a bucket"
-                      )
->>>>>>> a5f89bb6
                 }
               >
                 <Button
