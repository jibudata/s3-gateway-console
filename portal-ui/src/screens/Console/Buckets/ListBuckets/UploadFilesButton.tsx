--- conflicted
+++ resolved
@@ -88,13 +88,8 @@
           uploadEnabled
             ? t("Upload Files")
             : permissionTooltipHelper(
-<<<<<<< HEAD
-                [IAM_SCOPES.S3_PUT_OBJECT],
+                [IAM_SCOPES.S3_PUT_OBJECT, IAM_SCOPES.S3_PUT_ACTIONS],
                 t("upload files to this bucket")
-=======
-                [IAM_SCOPES.S3_PUT_OBJECT, IAM_SCOPES.S3_PUT_ACTIONS],
-                "upload files to this bucket"
->>>>>>> 9fd76362
               )
         }
       >
