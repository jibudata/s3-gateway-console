// This file is part of MinIO Console Server
// Copyright (c) 2021 MinIO, Inc.
//
// This program is free software: you can redistribute it and/or modify
// it under the terms of the GNU Affero General Public License as published by
// the Free Software Foundation, either version 3 of the License, or
// (at your option) any later version.
//
// This program is distributed in the hope that it will be useful,
// but WITHOUT ANY WARRANTY; without even the implied warranty of
// MERCHANTABILITY or FITNESS FOR A PARTICULAR PURPOSE.  See the
// GNU Affero General Public License for more details.
//
// You should have received a copy of the GNU Affero General Public License
// along with this program.  If not, see <http://www.gnu.org/licenses/>.

import React, { useEffect, useState } from "react";
import { connect } from "react-redux";
import get from "lodash/get";
import * as reactMoment from "react-moment";
import clsx from "clsx";
import { createStyles, Theme, withStyles } from "@material-ui/core/styles";
import Grid from "@material-ui/core/Grid";
import Chip from "@material-ui/core/Chip";
import TextField from "@material-ui/core/TextField";
import IconButton from "@material-ui/core/IconButton";
import InputAdornment from "@material-ui/core/InputAdornment";
import SearchIcon from "@material-ui/icons/Search";
import AddIcon from "@material-ui/icons/Add";
import CloseIcon from "@material-ui/icons/Close";
import ShareFile from "./ShareFile";
import {
  actionsTray,
  containerForHeader,
  searchField,
} from "../../../../Common/FormComponents/common/styleLibrary";
import { IFileInfo } from "./types";
import {
  fileDownloadStarted,
  fileIsBeingPrepared,
  removeRouteLevel,
} from "../../../../ObjectBrowser/actions";
import { Route } from "../../../../ObjectBrowser/reducers";
import { download } from "../utils";
import history from "../../../../../../history";
import api from "../../../../../../common/api";
import PageHeader from "../../../../Common/PageHeader/PageHeader";
import ShareIcon from "../../../../../../icons/ShareIcon";
import DownloadIcon from "../../../../../../icons/DownloadIcon";
import DeleteIcon from "../../../../../../icons/DeleteIcon";
import TableWrapper, {
  ItemActions,
} from "../../../../Common/TableWrapper/TableWrapper";
import PencilIcon from "../../../../Common/TableWrapper/TableActionIcons/PencilIcon";
import SetRetention from "./SetRetention";
import BrowserBreadcrumbs from "../../../../ObjectBrowser/BrowserBreadcrumbs";
import DeleteObject from "../ListObjects/DeleteObject";
import AddTagModal from "./AddTagModal";
import DeleteTagModal from "./DeleteTagModal";
import SetLegalHoldModal from "./SetLegalHoldModal";
import {
  setErrorSnackMessage,
  setSnackBarMessage,
} from "../../../../../../actions";
import { CircularProgress } from "@material-ui/core";
import { AppState } from "../../../../../../store";

const styles = (theme: Theme) =>
  createStyles({
    objectNameContainer: {
      marginBottom: 8,
    },
    objectPathContainer: {
      marginBottom: 26,
      fontSize: 10,
    },
    objectPathLink: {
      "&:visited": {
        color: "#000",
      },
    },
    objectName: {
      fontSize: 24,
    },
    propertiesContainer: {
      display: "flex",
      flexDirection: "row",
      marginBottom: 15,
    },
    propertiesItem: {
      display: "flex",
      flexDirection: "row",
      marginRight: 21,
    },
    propertiesItemBold: {
      fontWeight: 700,
    },
    propertiesValue: {
      marginLeft: 8,
      textTransform: "capitalize",
    },
    propertiesIcon: {
      marginLeft: 5,
    },
    actionsIconContainer: {
      marginLeft: 12,
    },
    actionsIcon: {
      height: 16,
      width: 16,
      "& .MuiSvgIcon-root": {
        height: 16,
      },
    },
    tagsContainer: {
      display: "flex",
      flexDirection: "row",
      alignItems: "center",
      marginBottom: 15,
    },
    tagText: {
      marginRight: 13,
    },
    tag: {
      marginRight: 6,
      fontSize: 10,
      fontWeight: 700,
      "&.MuiChip-sizeSmall": {
        height: 18,
      },
      "& .MuiSvgIcon-root": {
        height: 10,
        width: 10,
      },
    },
    search: {
      marginBottom: 8,
      "&.MuiFormControl-root": {
        marginRight: 0,
      },
    },
    "@global": {
      ".progressDetails": {
        paddingTop: 3,
        display: "inline-block",
        position: "relative",
        width: 18,
        height: 18,
      },
      ".progressDetails > .MuiCircularProgress-root": {
        position: "absolute",
        left: 0,
        top: 3,
      },
    },
    ...actionsTray,
    ...searchField,
    ...containerForHeader(theme.spacing(4)),
  });

interface IObjectDetailsProps {
  classes: any;
  routesList: Route[];
  downloadingFiles: string[];
  rewindEnabled: boolean;
  rewindDate: any;
  bucketToRewind: string;
  distributedSetup: boolean;
  removeRouteLevel: (newRoute: string) => any;
  setErrorSnackMessage: typeof setErrorSnackMessage;
  setSnackBarMessage: typeof setSnackBarMessage;
  fileIsBeingPrepared: typeof fileIsBeingPrepared;
  fileDownloadStarted: typeof fileDownloadStarted;
}

const emptyFile: IFileInfo = {
  is_latest: true,
  last_modified: "",
  legal_hold_status: "",
  name: "",
  retention_mode: "",
  retention_until_date: "",
  size: "0",
  tags: {},
  version_id: null,
};

const ObjectDetails = ({
  classes,
  routesList,
  downloadingFiles,
  rewindEnabled,
  rewindDate,
  distributedSetup,
  bucketToRewind,
  removeRouteLevel,
  setErrorSnackMessage,
  setSnackBarMessage,
  fileIsBeingPrepared,
  fileDownloadStarted,
}: IObjectDetailsProps) => {
  const [loadObjectData, setLoadObjectData] = useState<boolean>(true);
  const [shareFileModalOpen, setShareFileModalOpen] = useState<boolean>(false);
  const [retentionModalOpen, setRetentionModalOpen] = useState<boolean>(false);
  const [tagModalOpen, setTagModalOpen] = useState<boolean>(false);
  const [deleteTagModalOpen, setDeleteTagModalOpen] = useState<boolean>(false);
  const [selectedTag, setSelectedTag] = useState<string[]>(["", ""]);
  const [legalholdOpen, setLegalholdOpen] = useState<boolean>(false);
  const [actualInfo, setActualInfo] = useState<IFileInfo>(emptyFile);
  const [versions, setVersions] = useState<IFileInfo[]>([]);
  const [filterVersion, setFilterVersion] = useState<string>("");
  const [deleteOpen, setDeleteOpen] = useState<boolean>(false);

  const currentItem = routesList[routesList.length - 1];
  const allPathData = currentItem.route.split("/");
  const objectName = allPathData[allPathData.length - 1];
  const bucketName = allPathData[2];
  const pathInBucket = allPathData.slice(3).join("/");

  useEffect(() => {
    if (loadObjectData) {
      const encodedPath = encodeURIComponent(pathInBucket);
      api
        .invoke(
          "GET",
<<<<<<< HEAD
          `/api/v1/buckets/${bucketName}/objects?prefix=${pathInBucket}${
            distributedSetup ? "&with_versions=true" : ""
          }`
=======
          `/api/v1/buckets/${bucketName}/objects?prefix=${encodedPath}&with_versions=true`
>>>>>>> c31af8bb
        )
        .then((res: IFileInfo[]) => {
          const result = get(res, "objects", []);
          if (distributedSetup) {
            setActualInfo(
              result.find((el: IFileInfo) => el.is_latest) || emptyFile
            );
            setVersions(result);
          } else {
            setActualInfo(result[0]);
            setVersions([]);
          }

          setLoadObjectData(false);
        })
        .catch((error) => {
          setErrorSnackMessage(error);
          setLoadObjectData(false);
        });
    }
  }, [
    loadObjectData,
    bucketName,
    pathInBucket,
    setErrorSnackMessage,
    distributedSetup,
  ]);

  let tagKeys: string[] = [];

  if (actualInfo.tags) {
    tagKeys = Object.keys(actualInfo.tags);
  }

  const openRetentionModal = () => {
    setRetentionModalOpen(true);
  };

  const closeRetentionModal = (updateInfo: boolean) => {
    setRetentionModalOpen(false);
    if (updateInfo) {
      setLoadObjectData(true);
    }
  };

  const shareObject = () => {
    setShareFileModalOpen(true);
  };

  const closeShareModal = () => {
    setShareFileModalOpen(false);
  };

  const deleteTag = (tagKey: string, tagLabel: string) => {
    setSelectedTag([tagKey, tagLabel]);
    setDeleteTagModalOpen(true);
  };

  const removeDownloadAnimation = (path: string) => {
    fileDownloadStarted(path);
  };

  const downloadObject = (object: IFileInfo, includeVersion?: boolean) => {
    if (object.size && parseInt(object.size) > 104857600) {
      // If file is bigger than 100MB we show a notification
      setSnackBarMessage(
        "Download process started, it may take a few moments to complete"
      );
    }
    download(
      bucketName,
      pathInBucket,
      object.version_id,
      removeDownloadAnimation,
      includeVersion
    );
  };

  const tableActions: ItemActions[] = [
    {
      type: "share",
      onClick: shareObject,
      sendOnlyId: true,
      disableButtonFunction: (item: string) => {
        const element = versions.find((elm) => elm.version_id === item);
        if (element && element.is_delete_marker) {
          return true;
        }
        return false;
      },
    },
    {
      type: "download",
      onClick: (item: IFileInfo) => {
        downloadObject(item, true);
      },
      disableButtonFunction: (item: string) => {
        const element = versions.find((elm) => elm.version_id === item);
        if (element && element.is_delete_marker) {
          return true;
        }
        return false;
      },
    },
  ];

  const filteredRecords = versions.filter((version) => {
    if (version.version_id) {
      return version.version_id.includes(filterVersion);
    }
    return false;
  });

  const displayParsedDate = (date: string) => {
    return <reactMoment.default>{date}</reactMoment.default>;
  };

  const closeDeleteModal = (redirectBack: boolean) => {
    setDeleteOpen(false);

    if (redirectBack) {
      const newPath = allPathData.slice(0, -1).join("/");

      removeRouteLevel(newPath);
      history.push(newPath);
    }
  };

  const closeAddTagModal = (reloadObjectData: boolean) => {
    setTagModalOpen(false);

    if (reloadObjectData) {
      setLoadObjectData(true);
    }
  };

  const closeLegalholdModal = (reload: boolean) => {
    setLegalholdOpen(false);

    if (reload) {
      setLoadObjectData(true);
    }
  };

  const closeDeleteTagModal = (reloadObjectData: boolean) => {
    setDeleteTagModalOpen(false);

    if (reloadObjectData) {
      setLoadObjectData(true);
    }
  };

  return (
    <React.Fragment>
      <PageHeader label={"Object Browser"} />
      {shareFileModalOpen && (
        <ShareFile
          open={shareFileModalOpen}
          closeModalAndRefresh={closeShareModal}
          bucketName={bucketName}
          dataObject={actualInfo}
        />
      )}
      {retentionModalOpen && (
        <SetRetention
          open={retentionModalOpen}
          closeModalAndRefresh={closeRetentionModal}
          objectName={objectName}
          objectInfo={actualInfo}
          bucketName={bucketName}
        />
      )}
      {deleteOpen && (
        <DeleteObject
          deleteOpen={deleteOpen}
          selectedBucket={bucketName}
          selectedObject={pathInBucket}
          closeDeleteModalAndRefresh={closeDeleteModal}
        />
      )}
      {tagModalOpen && (
        <AddTagModal
          modalOpen={tagModalOpen}
          currentTags={actualInfo.tags}
          selectedObject={pathInBucket}
          versionId={actualInfo.version_id}
          bucketName={bucketName}
          onCloseAndUpdate={closeAddTagModal}
        />
      )}
      {deleteTagModalOpen && (
        <DeleteTagModal
          deleteOpen={deleteTagModalOpen}
          currentTags={actualInfo.tags}
          selectedObject={pathInBucket}
          versionId={actualInfo.version_id}
          bucketName={bucketName}
          onCloseAndUpdate={closeDeleteTagModal}
          selectedTag={selectedTag}
        />
      )}
      {legalholdOpen && (
        <SetLegalHoldModal
          open={legalholdOpen}
          closeModalAndRefresh={closeLegalholdModal}
          objectName={pathInBucket}
          bucketName={bucketName}
          actualInfo={actualInfo}
        />
      )}
      <Grid container>
        <Grid item xs={12} className={classes.container}>
          <Grid item xs={12} className={classes.obTitleSection}>
            <div>
              <BrowserBreadcrumbs />
            </div>
          </Grid>
          <br />
          <Grid item xs={12} className={classes.propertiesContainer}>
            {actualInfo.version_id && actualInfo.version_id !== "null" && (
              <React.Fragment>
                <div className={classes.propertiesItem}>
                  <div>
                    <span className={classes.propertiesItemBold}>
                      Legal Hold:
                    </span>
                    <span className={classes.propertiesValue}>
                      {actualInfo.legal_hold_status
                        ? actualInfo.legal_hold_status.toLowerCase()
                        : "Off"}
                    </span>
                  </div>
                  <div>
                    <IconButton
                      color="primary"
                      aria-label="legal-hold"
                      size="small"
                      className={classes.propertiesIcon}
                      onClick={() => {
                        setLegalholdOpen(true);
                      }}
                    >
                      <PencilIcon active={true} />
                    </IconButton>
                  </div>
                </div>
                <div className={classes.propertiesItem}>
                  <div>
                    <span className={classes.propertiesItemBold}>
                      Retention:
                    </span>
                    <span className={classes.propertiesValue}>
                      {actualInfo.retention_mode
                        ? actualInfo.retention_mode.toLowerCase()
                        : "Undefined"}
                    </span>
                  </div>
                  <div>
                    <IconButton
                      color="primary"
                      aria-label="retention"
                      size="small"
                      className={classes.propertiesIcon}
                      onClick={() => {
                        openRetentionModal();
                      }}
                    >
                      <PencilIcon active={true} />
                    </IconButton>
                  </div>
                </div>
              </React.Fragment>
            )}
            <div className={classes.propertiesItem}>
              <div className={classes.propertiesItemBold}>File Actions:</div>
              <div className={classes.actionsIconContainer}>
                <IconButton
                  color="primary"
                  aria-label="share"
                  size="small"
                  className={classes.actionsIcon}
                  onClick={() => {
                    shareObject();
                  }}
                  disabled={actualInfo.is_delete_marker}
                >
                  <ShareIcon />
                </IconButton>
              </div>
              <div className={classes.actionsIconContainer}>
                {downloadingFiles.includes(
                  `${bucketName}/${actualInfo.name}`
                ) ? (
                  <div className="progressDetails">
                    <CircularProgress
                      color="primary"
                      size={17}
                      variant="indeterminate"
                    />
                  </div>
                ) : (
                  <IconButton
                    color="primary"
                    aria-label="download"
                    size="small"
                    className={classes.actionsIcon}
                    onClick={() => {
                      downloadObject(actualInfo);
                    }}
                    disabled={actualInfo.is_delete_marker}
                  >
                    <DownloadIcon />
                  </IconButton>
                )}
              </div>
              <div className={classes.actionsIconContainer}>
                <IconButton
                  color="primary"
                  aria-label="delete"
                  size="small"
                  className={classes.actionsIcon}
                  onClick={() => {
                    setDeleteOpen(true);
                  }}
                  disabled={actualInfo.is_delete_marker}
                >
                  <DeleteIcon />
                </IconButton>
              </div>
            </div>
          </Grid>

          <Grid item xs={12} className={classes.tagsContainer}>
            <div className={classes.tagText}>Tags:</div>
            {tagKeys &&
              tagKeys.map((tagKey, index) => {
                const tag = get(actualInfo, `tags.${tagKey}`, "");
                if (tag !== "") {
                  return (
                    <Chip
                      key={`chip-${index}`}
                      className={classes.tag}
                      size="small"
                      label={`${tagKey} : ${tag}`}
                      color="primary"
                      deleteIcon={<CloseIcon />}
                      onDelete={() => {
                        deleteTag(tagKey, tag);
                      }}
                    />
                  );
                }
                return null;
              })}
            <Chip
              className={classes.tag}
              icon={<AddIcon />}
              clickable
              size="small"
              label="Add tag"
              color="primary"
              variant="outlined"
              onClick={() => {
                setTagModalOpen(true);
              }}
            />
          </Grid>

          <Grid item xs={12} className={classes.actionsTray}>
            {actualInfo.version_id && actualInfo.version_id !== "null" && (
              <TextField
                placeholder={`Search ${objectName}`}
                className={clsx(classes.search, classes.searchField)}
                id="search-resource"
                label=""
                onChange={(val) => {
                  setFilterVersion(val.target.value);
                }}
                InputProps={{
                  disableUnderline: true,
                  startAdornment: (
                    <InputAdornment position="start">
                      <SearchIcon />
                    </InputAdornment>
                  ),
                }}
              />
            )}
          </Grid>
          <Grid item xs={12}>
            {actualInfo.version_id && actualInfo.version_id !== "null" && (
              <TableWrapper
                itemActions={tableActions}
                columns={[
                  {
                    label: "",
                    width: 20,
                    renderFullObject: true,
                    renderFunction: (r) => {
                      const versOrd = versions.length - versions.indexOf(r);
                      return `v${versOrd}`;
                    },
                  },
                  { label: "Version ID", elementKey: "version_id" },
                  {
                    label: "Last Modified",
                    elementKey: "last_modified",
                    renderFunction: displayParsedDate,
                  },
                  {
                    label: "Deleted",
                    width: 60,
                    contentTextAlign: "center",
                    renderFullObject: true,
                    renderFunction: (r) => {
                      const versOrd = r.is_delete_marker ? "Yes" : "No";
                      return `${versOrd}`;
                    },
                  },
                ]}
                isLoading={false}
                entityName="Versions"
                idField="version_id"
                records={filteredRecords}
              />
            )}
          </Grid>
        </Grid>
      </Grid>
    </React.Fragment>
  );
};

const mapStateToProps = ({ objectBrowser, system }: AppState) => ({
  downloadingFiles: get(objectBrowser, "downloadingFiles", []),
  rewindEnabled: get(objectBrowser, "rewind.rewindEnabled", false),
  rewindDate: get(objectBrowser, "rewind.dateToRewind", null),
  bucketToRewind: get(objectBrowser, "rewind.bucketToRewind", ""),
  distributedSetup: get(system, "distributedSetup", false),
});

const mapDispatchToProps = {
  removeRouteLevel,
  setErrorSnackMessage,
  fileIsBeingPrepared,
  fileDownloadStarted,
  setSnackBarMessage,
};

const connector = connect(mapStateToProps, mapDispatchToProps);

export default connector(withStyles(styles)(ObjectDetails));<|MERGE_RESOLUTION|>--- conflicted
+++ resolved
@@ -223,13 +223,9 @@
       api
         .invoke(
           "GET",
-<<<<<<< HEAD
-          `/api/v1/buckets/${bucketName}/objects?prefix=${pathInBucket}${
+          `/api/v1/buckets/${bucketName}/objects?prefix=${encodedPath}${
             distributedSetup ? "&with_versions=true" : ""
           }`
-=======
-          `/api/v1/buckets/${bucketName}/objects?prefix=${encodedPath}&with_versions=true`
->>>>>>> c31af8bb
         )
         .then((res: IFileInfo[]) => {
           const result = get(res, "objects", []);
