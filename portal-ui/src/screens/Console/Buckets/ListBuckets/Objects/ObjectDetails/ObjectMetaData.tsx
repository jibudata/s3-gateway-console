<<<<<<< HEAD
import { t } from "i18next";
import React, { Fragment, useCallback, useEffect, useState } from "react";
import useApi from "../../../../Common/Hooks/useApi";
import { ErrorResponseHandler } from "../../../../../../common/types";
import { MetadataResponse } from "./types";
import get from "lodash/get";
=======
// This file is part of MinIO Console Server
// Copyright (c) 2022 MinIO, Inc.
//
// This program is free software: you can redistribute it and/or modify
// it under the terms of the GNU Affero General Public License as published by
// the Free Software Foundation, either version 3 of the License, or
// (at your option) any later version.
//
// This program is distributed in the hope that it will be useful,
// but WITHOUT ANY WARRANTY; without even the implied warranty of
// MERCHANTABILITY or FITNESS FOR A PARTICULAR PURPOSE.  See the
// GNU Affero General Public License for more details.
//
// You should have received a copy of the GNU Affero General Public License
// along with this program.  If not, see <http://www.gnu.org/licenses/>.

import React, { Fragment } from "react";
import { withStyles } from "@mui/styles";
>>>>>>> ef182fe7
import Grid from "@mui/material/Grid";
import { Box, Table, TableBody, TableCell, TableRow } from "@mui/material";
import { Theme } from "@mui/material/styles";
import createStyles from "@mui/styles/createStyles";
import {
  detailsPanel,
  spacingUtils,
} from "../../../../Common/FormComponents/common/styleLibrary";

interface IObjectMetadata {
  metaData: any;
  classes?: any;
  linear?: boolean;
}

const styles = (theme: Theme) =>
  createStyles({
    propertiesIcon: {
      marginLeft: 5,
      "& .min-icon": {
        height: 12,
      },
    },

    capitalizeFirst: {
      textTransform: "capitalize",
      "& .min-icon": {
        width: 16,
        height: 16,
      },
    },
    titleItem: {
      width: "35%",
    },
    ...spacingUtils,
    ...detailsPanel,
  });

const ObjectMetaData = ({
  metaData,
  classes,
  linear = false,
}: IObjectMetadata) => {
  const metaKeys = Object.keys(metaData);

  if (linear) {
    return (
      <Fragment>
        {metaKeys.map((element: string, index: number) => {
          const renderItem = Array.isArray(metaData[element])
            ? metaData[element].map(decodeURIComponent).join(", ")
            : decodeURIComponent(metaData[element]);

          return (
            <Box
              className={classes.metadataLinear}
              key={`box-meta-${element}-${index.toString()}`}
            >
              <strong>{element}</strong>
              <br />
              {renderItem}
            </Box>
          );
        })}
      </Fragment>
    );
  }

  return (
    <Grid container>
      <Grid
        item
        xs={12}
        sx={{
          marginTop: "25px",
          marginBottom: "5px",
        }}
      >
        <h3
          style={{
            marginTop: "0",
            marginBottom: "0",
          }}
        >
          {t("Object Metadata")}
        </h3>
      </Grid>

      <Grid item xs={12}>
        <Table className={classes.table} aria-label="simple table">
          <TableBody>
            {metaKeys.map((element: string, index: number) => {
              const renderItem = Array.isArray(metaData[element])
                ? metaData[element].map(decodeURIComponent).join(", ")
                : decodeURIComponent(metaData[element]);

              return (
                <TableRow key={`tRow-${index.toString()}`}>
                  <TableCell
                    component="th"
                    scope="row"
                    className={classes.titleItem}
                  >
                    {element}
                  </TableCell>
                  <TableCell align="right">{renderItem}</TableCell>
                </TableRow>
              );
            })}
          </TableBody>
        </Table>
      </Grid>
    </Grid>
  );
};

export default withStyles(styles)(ObjectMetaData);<|MERGE_RESOLUTION|>--- conflicted
+++ resolved
@@ -1,11 +1,3 @@
-<<<<<<< HEAD
-import { t } from "i18next";
-import React, { Fragment, useCallback, useEffect, useState } from "react";
-import useApi from "../../../../Common/Hooks/useApi";
-import { ErrorResponseHandler } from "../../../../../../common/types";
-import { MetadataResponse } from "./types";
-import get from "lodash/get";
-=======
 // This file is part of MinIO Console Server
 // Copyright (c) 2022 MinIO, Inc.
 //
@@ -22,9 +14,9 @@
 // You should have received a copy of the GNU Affero General Public License
 // along with this program.  If not, see <http://www.gnu.org/licenses/>.
 
+import { t } from "i18next";
 import React, { Fragment } from "react";
 import { withStyles } from "@mui/styles";
->>>>>>> ef182fe7
 import Grid from "@mui/material/Grid";
 import { Box, Table, TableBody, TableCell, TableRow } from "@mui/material";
 import { Theme } from "@mui/material/styles";
