// This file is part of MinIO Console Server
// Copyright (c) 2022 MinIO, Inc.
//
// This program is free software: you can redistribute it and/or modify
// it under the terms of the GNU Affero General Public License as published by
// the Free Software Foundation, either version 3 of the License, or
// (at your option) any later version.
//
// This program is distributed in the hope that it will be useful,
// but WITHOUT ANY WARRANTY; without even the implied warranty of
// MERCHANTABILITY or FITNESS FOR A PARTICULAR PURPOSE.  See the
// GNU Affero General Public License for more details.
//
// You should have received a copy of the GNU Affero General Public License
// along with this program.  If not, see <http://www.gnu.org/licenses/>.

<<<<<<< HEAD
import { t } from "i18next";
import React, { useEffect, useState } from "react";
=======
import React, { Fragment, useEffect, useState } from "react";
>>>>>>> 9fd76362

import { DialogContentText } from "@mui/material";

import { ErrorResponseHandler } from "../../../../../../common/types";
import ConfirmDialog from "../../../../Common/ModalWrapper/ConfirmDialog";
import { ConfirmDeleteIcon } from "../../../../../../icons";
import api from "../../../../../../common/api";
import { setErrorSnackMessage } from "../../../../../../systemSlice";
import { AppState, useAppDispatch } from "../../../../../../store";
import FormSwitchWrapper from "../../../../Common/FormComponents/FormSwitchWrapper/FormSwitchWrapper";
import { hasPermission } from "../../../../../../common/SecureComponent";
import { IAM_SCOPES } from "../../../../../../common/SecureComponent/permissions";
import { useSelector } from "react-redux";

interface IDeleteSelectedVersionsProps {
  closeDeleteModalAndRefresh: (refresh: boolean) => void;
  deleteOpen: boolean;
  selectedVersions: string[];
  selectedObject: string;
  selectedBucket: string;
}

const DeleteObject = ({
  closeDeleteModalAndRefresh,
  deleteOpen,
  selectedBucket,
  selectedVersions,
  selectedObject,
}: IDeleteSelectedVersionsProps) => {
  const dispatch = useAppDispatch();
  const [deleteLoading, setDeleteLoading] = useState<boolean>(false);
  const [bypassGovernance, setBypassGovernance] = useState<boolean>(false);

  const retentionConfig = useSelector(
    (state: AppState) => state.objectBrowser.retentionConfig
  );

  const canBypass =
    hasPermission(
      [selectedBucket],
      [IAM_SCOPES.S3_BYPASS_GOVERNANCE_RETENTION]
    ) && retentionConfig?.mode === "governance";

  const onClose = () => closeDeleteModalAndRefresh(false);
  const onConfirmDelete = () => {
    setDeleteLoading(true);
  };

  useEffect(() => {
    if (deleteLoading) {
      const selectedObjectsRequest = selectedVersions.map((versionID) => {
        return {
          path: selectedObject,
          versionID: versionID,
          recursive: false,
        };
      });

      if (selectedObjectsRequest.length > 0) {
        api
          .invoke(
            "POST",
            `/api/v1/buckets/${selectedBucket}/delete-objects?all_versions=false${
              bypassGovernance ? "&bypass=true" : ""
            }`,
            selectedObjectsRequest
          )
          .then(() => {
            setDeleteLoading(false);
            closeDeleteModalAndRefresh(true);
          })
          .catch((error: ErrorResponseHandler) => {
            dispatch(setErrorSnackMessage(error));
            setDeleteLoading(false);
          });
      }
    }
  }, [
    deleteLoading,
    closeDeleteModalAndRefresh,
    selectedBucket,
    selectedObject,
    selectedVersions,
    bypassGovernance,
    dispatch,
  ]);

  if (!selectedVersions) {
    return null;
  }

  return (
    <ConfirmDialog
      title={`${t("Delete Selected Versions")}`}
      confirmText={t("Delete")}
      isOpen={deleteOpen}
      titleIcon={<ConfirmDeleteIcon />}
      isLoading={deleteLoading}
      onConfirm={onConfirmDelete}
      onClose={onClose}
      confirmationContent={
        <DialogContentText>
<<<<<<< HEAD
          {t("Are you sure you want to delete the selected")}
          {selectedVersions.length} {t("versions for")}
          <strong>{selectedObject}</strong>?
=======
          Are you sure you want to delete the selected {selectedVersions.length}{" "}
          versions for <strong>{selectedObject}</strong>?
          {canBypass && (
            <Fragment>
              <div
                style={{
                  marginTop: 10,
                }}
              >
                <FormSwitchWrapper
                  label={"Bypass Governance Mode"}
                  indicatorLabels={["Yes", "No"]}
                  checked={bypassGovernance}
                  value={"bypass_governance"}
                  id="bypass_governance"
                  name="bypass_governance"
                  onChange={(e) => {
                    setBypassGovernance(!bypassGovernance);
                  }}
                  description=""
                />
              </div>
            </Fragment>
          )}
>>>>>>> 9fd76362
        </DialogContentText>
      }
    />
  );
};

export default DeleteObject;<|MERGE_RESOLUTION|>--- conflicted
+++ resolved
@@ -14,12 +14,8 @@
 // You should have received a copy of the GNU Affero General Public License
 // along with this program.  If not, see <http://www.gnu.org/licenses/>.
 
-<<<<<<< HEAD
 import { t } from "i18next";
-import React, { useEffect, useState } from "react";
-=======
 import React, { Fragment, useEffect, useState } from "react";
->>>>>>> 9fd76362
 
 import { DialogContentText } from "@mui/material";
 
@@ -122,13 +118,9 @@
       onClose={onClose}
       confirmationContent={
         <DialogContentText>
-<<<<<<< HEAD
-          {t("Are you sure you want to delete the selected")}
-          {selectedVersions.length} {t("versions for")}
+          {t("Are you sure you want to delete the selected")}{" "}
+          {selectedVersions.length} {t("versions for")}{" "}
           <strong>{selectedObject}</strong>?
-=======
-          Are you sure you want to delete the selected {selectedVersions.length}{" "}
-          versions for <strong>{selectedObject}</strong>?
           {canBypass && (
             <Fragment>
               <div
@@ -137,7 +129,7 @@
                 }}
               >
                 <FormSwitchWrapper
-                  label={"Bypass Governance Mode"}
+                  label={t("Bypass Governance Mode")}
                   indicatorLabels={["Yes", "No"]}
                   checked={bypassGovernance}
                   value={"bypass_governance"}
@@ -151,7 +143,6 @@
               </div>
             </Fragment>
           )}
->>>>>>> 9fd76362
         </DialogContentText>
       }
     />
