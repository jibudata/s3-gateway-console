--- conflicted
+++ resolved
@@ -14,13 +14,8 @@
 // You should have received a copy of the GNU Affero General Public License
 // along with this program.  If not, see <http://www.gnu.org/licenses/>.
 
-<<<<<<< HEAD
 import { t } from "i18next";
-import React, { useEffect, useState } from "react";
-=======
 import React, { Fragment, useEffect, useState } from "react";
->>>>>>> 9fd76362
-
 import { DialogContentText } from "@mui/material";
 import Grid from "@mui/material/Grid";
 import { ErrorResponseHandler } from "../../../../../../common/types";
