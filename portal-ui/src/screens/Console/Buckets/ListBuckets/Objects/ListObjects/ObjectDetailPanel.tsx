--- conflicted
+++ resolved
@@ -879,22 +879,6 @@
               </Fragment>
             </SecureComponent>
           </Box>
-<<<<<<< HEAD
-          <Grid item xs={12} className={classes.headerForSection}>
-            <span>{t("Metadata")}</span>
-            <MetadataIcon />
-          </Grid>
-          <Box className={classes.detailContainer}>
-            {actualInfo ? (
-              <ObjectMetaData
-                bucketName={bucketName}
-                internalPaths={internalPaths}
-                actualInfo={actualInfo}
-                linear
-              />
-            ) : null}
-          </Box>
-=======
           {!actualInfo.is_delete_marker && (
             <Fragment>
               <Grid item xs={12} className={classes.headerForSection}>
@@ -908,7 +892,6 @@
               </Box>
             </Fragment>
           )}
->>>>>>> ef182fe7
         </Fragment>
       )}
     </Fragment>
