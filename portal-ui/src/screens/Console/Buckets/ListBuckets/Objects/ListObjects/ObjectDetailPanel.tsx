// This file is part of MinIO Console Server
// Copyright (c) 2022 MinIO, Inc.
//
// This program is free software: you can redistribute it and/or modify
// it under the terms of the GNU Affero General Public License as published by
// the Free Software Foundation, either version 3 of the License, or
// (at your option) any later version.
//
// This program is distributed in the hope that it will be useful,
// but WITHOUT ANY WARRANTY; without even the implied warranty of
// MERCHANTABILITY or FITNESS FOR A PARTICULAR PURPOSE.  See the
// GNU Affero General Public License for more details.
//
// You should have received a copy of the GNU Affero General Public License
// along with this program.  If not, see <http://www.gnu.org/licenses/>.

import { t } from "i18next";
import React, { Fragment, useEffect, useState } from "react";
import { useSelector } from "react-redux";
import { Box } from "@mui/material";
import { withStyles } from "@mui/styles";
import { Button } from "mds";
import createStyles from "@mui/styles/createStyles";
import get from "lodash/get";
import Grid from "@mui/material/Grid";
import {
  actionsTray,
  buttonsStyles,
  detailsPanel,
  spacingUtils,
  textStyleUtils,
} from "../../../../Common/FormComponents/common/styleLibrary";
import { IFileInfo, MetadataResponse } from "../ObjectDetails/types";
import { download, extensionPreview } from "../utils";
import { ErrorResponseHandler } from "../../../../../../common/types";

import {
  decodeURLString,
  encodeURLString,
  getClientOS,
  niceBytes,
  niceBytesInt,
  niceDaysInt,
} from "../../../../../../common/utils";
import {
  IAM_SCOPES,
  permissionTooltipHelper,
} from "../../../../../../common/SecureComponent/permissions";
import { AppState, useAppDispatch } from "../../../../../../store";
import {
  DeleteIcon,
  DownloadIcon,
  LegalHoldIcon,
  MetadataIcon,
  ObjectInfoIcon,
  PreviewIcon,
  RetentionIcon,
  ShareIcon,
  TagsIcon,
  VersionsIcon,
} from "../../../../../../icons";
import { InspectMenuIcon } from "../../../../../../icons/SidebarMenus";
import api from "../../../../../../common/api";
import ShareFile from "../ObjectDetails/ShareFile";
import SetRetention from "../ObjectDetails/SetRetention";
import DeleteObject from "../ListObjects/DeleteObject";
import SetLegalHoldModal from "../ObjectDetails/SetLegalHoldModal";
import {
  hasPermission,
  SecureComponent,
} from "../../../../../../common/SecureComponent";
import PreviewFileModal from "../Preview/PreviewFileModal";
import ObjectMetaData from "../ObjectDetails/ObjectMetaData";
import ActionsListSection from "./ActionsListSection";
import { displayFileIconName } from "./utils";
import TagsModal from "../ObjectDetails/TagsModal";
import InspectObject from "./InspectObject";
import Loader from "../../../../Common/Loader/Loader";
import { selDistSet } from "../../../../../../systemSlice";
import {
  makeid,
  storeCallForObjectWithID,
} from "../../../../ObjectBrowser/transferManager";
import {
  cancelObjectInList,
  completeObject,
  failObject,
  setLoadingObjectInfo,
  setLoadingVersions,
  setNewObject,
  setSelectedVersion,
  setVersionsModeEnabled,
  updateProgress,
} from "../../../../ObjectBrowser/objectBrowserSlice";
import RenameLongFileName from "../../../../ObjectBrowser/RenameLongFilename";
import TooltipWrapper from "../../../../Common/TooltipWrapper/TooltipWrapper";

const styles = () =>
  createStyles({
    ObjectDetailsTitle: {
      display: "flex",
      alignItems: "center",
      "& .min-icon": {
        width: 26,
        height: 26,
        minWidth: 26,
        minHeight: 26,
      },
    },
    objectNameContainer: {
      whiteSpace: "nowrap",
      textOverflow: "ellipsis",
      overflow: "hidden",
      alignItems: "center",
      marginLeft: 10,
    },
    headerForSection: {
      display: "flex",
      justifyContent: "space-between",
      alignItems: "center",
      paddingBottom: 15,
      borderBottom: "#E2E2E2 2px solid",
      fontWeight: "bold",
      fontSize: 18,
      color: "#000",
      margin: "20px 22px",
    },
    capitalizeFirst: {
      textTransform: "capitalize",
    },
    ...buttonsStyles,
    ...actionsTray,
    ...spacingUtils,
    ...textStyleUtils,
    ...detailsPanel,
  });

const emptyFile: IFileInfo = {
  is_latest: true,
  last_modified: "",
  legal_hold_status: "",
  name: "",
  retention_mode: "",
  retention_until_date: "",
  size: "0",
  tags: {},
  version_id: null,
};

interface IObjectDetailPanelProps {
  classes: any;
  internalPaths: string;
  bucketName: string;
  versioning: boolean;
  locking: boolean;
  onClosePanel: (hardRefresh: boolean) => void;
}

const ObjectDetailPanel = ({
  classes,
  internalPaths,
  bucketName,
  versioning,
  locking,
  onClosePanel,
}: IObjectDetailPanelProps) => {
  const dispatch = useAppDispatch();

  const distributedSetup = useSelector(selDistSet);
  const versionsMode = useSelector(
    (state: AppState) => state.objectBrowser.versionsMode
  );
  const selectedVersion = useSelector(
    (state: AppState) => state.objectBrowser.selectedVersion
  );
  const loadingObjectInfo = useSelector(
    (state: AppState) => state.objectBrowser.loadingObjectInfo
  );

  const [shareFileModalOpen, setShareFileModalOpen] = useState<boolean>(false);
  const [retentionModalOpen, setRetentionModalOpen] = useState<boolean>(false);
  const [tagModalOpen, setTagModalOpen] = useState<boolean>(false);
  const [legalholdOpen, setLegalholdOpen] = useState<boolean>(false);
  const [inspectModalOpen, setInspectModalOpen] = useState<boolean>(false);
  const [actualInfo, setActualInfo] = useState<IFileInfo | null>(null);
  const [allInfoElements, setAllInfoElements] = useState<IFileInfo[]>([]);
  const [objectToShare, setObjectToShare] = useState<IFileInfo | null>(null);
  const [versions, setVersions] = useState<IFileInfo[]>([]);
  const [deleteOpen, setDeleteOpen] = useState<boolean>(false);
  const [previewOpen, setPreviewOpen] = useState<boolean>(false);
  const [totalVersionsSize, setTotalVersionsSize] = useState<number>(0);
  const [longFileOpen, setLongFileOpen] = useState<boolean>(false);
  const [metaData, setMetaData] = useState<any | null>(null);
  const [loadMetadata, setLoadingMetadata] = useState<boolean>(false);

  const internalPathsDecoded = decodeURLString(internalPaths) || "";
  const allPathData = internalPathsDecoded.split("/");
  const currentItem = allPathData.pop() || "";

  // calculate object name to display
  let objectNameArray: string[] = [];
  if (actualInfo) {
    objectNameArray = actualInfo.name.split("/");
  }

  useEffect(() => {
    if (distributedSetup && allInfoElements && allInfoElements.length >= 1) {
      let infoElement =
        allInfoElements.find((el: IFileInfo) => el.is_latest) || emptyFile;

      if (selectedVersion !== "") {
        infoElement =
          allInfoElements.find(
            (el: IFileInfo) => el.version_id === selectedVersion
          ) || emptyFile;
      }

      if (!infoElement.is_delete_marker) {
        setLoadingMetadata(true);
      }

      setActualInfo(infoElement);
    }
  }, [selectedVersion, distributedSetup, allInfoElements]);

  useEffect(() => {
    if (loadingObjectInfo && internalPaths !== "") {
      api
        .invoke(
          "GET",
          `/api/v1/buckets/${bucketName}/objects?prefix=${internalPaths}${
            distributedSetup ? "&with_versions=true" : ""
          }`
        )
        .then((res: { objects: IFileInfo[] }) => {
          const result: IFileInfo[] = res.objects || [];
          if (distributedSetup) {
            setAllInfoElements(result);
            setVersions(result);

            const tVersionSize = result.reduce(
              (acc: number, currValue: IFileInfo): number => {
                if (currValue?.size) {
                  return acc + parseInt(currValue.size);
                }
                return acc;
              },
              0
            );

            setTotalVersionsSize(tVersionSize);
          } else {
            const resInfo = result[0];

            setActualInfo(resInfo);
            setVersions([]);

            if (!resInfo.is_delete_marker) {
              setLoadingMetadata(true);
            }
          }

          dispatch(setLoadingObjectInfo(false));
        })
        .catch((error: ErrorResponseHandler) => {
          console.error("Error loading object details", error);
          dispatch(setLoadingObjectInfo(false));
        });
    }
  }, [
    loadingObjectInfo,
    bucketName,
    internalPaths,
    dispatch,
    distributedSetup,
    selectedVersion,
  ]);

  useEffect(() => {
    if (loadMetadata && internalPaths !== "") {
      api
        .invoke(
          "GET",
          `/api/v1/buckets/${bucketName}/objects/metadata?prefix=${internalPaths}`
        )
        .then((res: MetadataResponse) => {
          let metadata = get(res, "objectMetadata", {});

          setMetaData(metadata);
          setLoadingMetadata(false);
        })
        .catch((err) => {
          console.error("Error Getting Metadata Status: ", err.detailedError);
          setLoadingMetadata(false);
        });
    }
  }, [bucketName, internalPaths, loadMetadata]);

  let tagKeys: string[] = [];

  if (actualInfo && actualInfo.tags) {
    tagKeys = Object.keys(actualInfo.tags);
  }

  const openRetentionModal = () => {
    setRetentionModalOpen(true);
  };

  const closeRetentionModal = (updateInfo: boolean) => {
    setRetentionModalOpen(false);
    if (updateInfo) {
      dispatch(setLoadingObjectInfo(true));
    }
  };

  const shareObject = () => {
    setShareFileModalOpen(true);
  };

  const closeShareModal = () => {
    setObjectToShare(null);
    setShareFileModalOpen(false);
  };

  const closeFileOpen = () => {
    setLongFileOpen(false);
  };

  const downloadObject = (object: IFileInfo) => {
    const identityDownload = encodeURLString(
      `${bucketName}-${object.name}-${new Date().getTime()}-${Math.random()}`
    );

    if (
      object.name.length > 200 &&
      getClientOS().toLowerCase().includes("win")
    ) {
      setLongFileOpen(true);
      return;
    }

    const ID = makeid(8);

    const downloadCall = download(
      bucketName,
      internalPaths,
      object.version_id,
      parseInt(object.size || "0"),
      null,
      ID,
      (progress) => {
        dispatch(
          updateProgress({
            instanceID: identityDownload,
            progress: progress,
          })
        );
      },
      () => {
        dispatch(completeObject(identityDownload));
      },
      (msg: string) => {
        dispatch(failObject({ instanceID: identityDownload, msg }));
      },
      () => {
        dispatch(cancelObjectInList(identityDownload));
      }
    );

    storeCallForObjectWithID(ID, downloadCall);
    dispatch(
      setNewObject({
        ID,
        bucketName,
        done: false,
        instanceID: identityDownload,
        percentage: 0,
        prefix: object.name,
        type: "download",
        waitingForFile: true,
        failed: false,
        cancelled: false,
        errorMessage: "",
      })
    );
  };

  const closeDeleteModal = (closeAndReload: boolean) => {
    setDeleteOpen(false);

    if (closeAndReload && selectedVersion === "") {
      onClosePanel(true);
    } else {
      dispatch(setLoadingVersions(true));
      dispatch(setSelectedVersion(""));
      dispatch(setLoadingObjectInfo(true));
    }
  };

  const closeAddTagModal = (reloadObjectData: boolean) => {
    setTagModalOpen(false);
    if (reloadObjectData) {
      dispatch(setLoadingObjectInfo(true));
    }
  };

  const closeInspectModal = (reloadObjectData: boolean) => {
    setInspectModalOpen(false);
    if (reloadObjectData) {
      dispatch(setLoadingObjectInfo(true));
    }
  };

  const closeLegalholdModal = (reload: boolean) => {
    setLegalholdOpen(false);
    if (reload) {
      dispatch(setLoadingObjectInfo(true));
    }
  };

  const loaderForContainer = (
    <div style={{ textAlign: "center", marginTop: 35 }}>
      <Loader />
    </div>
  );

  if (!actualInfo) {
    if (loadingObjectInfo) {
      return loaderForContainer;
    }

    return null;
  }

  const objectName =
    objectNameArray.length > 0
      ? objectNameArray[objectNameArray.length - 1]
      : actualInfo.name;

  const objectResources = [
    bucketName,
    currentItem,
    [bucketName, actualInfo.name].join("/"),
  ];
  const canSetLegalHold = hasPermission(bucketName, [
    IAM_SCOPES.S3_PUT_OBJECT_LEGAL_HOLD,
    IAM_SCOPES.S3_PUT_ACTIONS,
  ]);
  const canSetTags = hasPermission(objectResources, [
    IAM_SCOPES.S3_PUT_OBJECT_TAGGING,
    IAM_SCOPES.S3_PUT_ACTIONS,
  ]);

  const canChangeRetention = hasPermission(
    objectResources,
    [
      IAM_SCOPES.S3_GET_OBJECT_RETENTION,
      IAM_SCOPES.S3_PUT_OBJECT_RETENTION,
      IAM_SCOPES.S3_PUT_ACTIONS,
    ],
    true
  );
  const canInspect = hasPermission(objectResources, [
    IAM_SCOPES.ADMIN_INSPECT_DATA,
  ]);
  const canChangeVersioning = hasPermission(objectResources, [
    IAM_SCOPES.S3_GET_BUCKET_VERSIONING,
    IAM_SCOPES.S3_PUT_BUCKET_VERSIONING,
    IAM_SCOPES.S3_GET_OBJECT_VERSION,
    IAM_SCOPES.S3_PUT_ACTIONS,
  ]);
  const canGetObject = hasPermission(objectResources, [
    IAM_SCOPES.S3_GET_OBJECT,
  ]);
  const canDelete = hasPermission(
    [bucketName, currentItem, [bucketName, actualInfo.name].join("/")],
    [IAM_SCOPES.S3_DELETE_OBJECT]
  );

  const multiActionButtons = [
    {
      action: () => {
        downloadObject(actualInfo);
      },
      label: t("Download"),
      disabled: !!actualInfo.is_delete_marker || !canGetObject,
      icon: <DownloadIcon />,
      tooltip: canGetObject
        ? t("Download this Object")
        : permissionTooltipHelper(
            [IAM_SCOPES.S3_GET_OBJECT],
            t("download this object")
          ),
    },
    {
      action: () => {
        shareObject();
      },
      label: t("Share"),
      disabled: !!actualInfo.is_delete_marker || !canGetObject,
      icon: <ShareIcon />,
      tooltip: canGetObject
        ? t("Share this File")
        : permissionTooltipHelper(
            [IAM_SCOPES.S3_GET_OBJECT],
            t("share this object")
          ),
    },
    {
      action: () => {
        setPreviewOpen(true);
      },
      label: t("Preview"),
      disabled:
        !!actualInfo.is_delete_marker ||
        extensionPreview(currentItem) === "none" ||
        !canGetObject,
      icon: <PreviewIcon />,
      tooltip: canGetObject
        ? t("Preview this File")
        : permissionTooltipHelper(
            [IAM_SCOPES.S3_GET_OBJECT],
            t("preview this object")
          ),
    },
    {
      action: () => {
        setLegalholdOpen(true);
      },
      label: t("Legal Hold"),
      disabled:
        !locking ||
        !distributedSetup ||
        !!actualInfo.is_delete_marker ||
        !canSetLegalHold ||
        selectedVersion !== "",
      icon: <LegalHoldIcon />,
      tooltip: canSetLegalHold
        ? locking
          ? t("Change Legal Hold rules for this File")
          : t(
              "Object Locking must be enabled on this bucket in order to set Legal Hold"
            )
        : permissionTooltipHelper(
<<<<<<< HEAD
            [IAM_SCOPES.S3_PUT_OBJECT_LEGAL_HOLD],
            t("change legal hold settings for this object")
=======
            [IAM_SCOPES.S3_PUT_OBJECT_LEGAL_HOLD, IAM_SCOPES.S3_PUT_ACTIONS],
            "change legal hold settings for this object"
>>>>>>> 9fd76362
          ),
    },
    {
      action: openRetentionModal,
      label: t("Retention"),
      disabled:
        !distributedSetup ||
        !!actualInfo.is_delete_marker ||
        !canChangeRetention ||
        selectedVersion !== "" ||
        !locking,
      icon: <RetentionIcon />,
      tooltip: canChangeRetention
        ? locking
          ? t("Change Retention rules for this File")
          : t(
              "Object Locking must be enabled on this bucket in order to set Retention Rules"
            )
        : permissionTooltipHelper(
            [
              IAM_SCOPES.S3_GET_OBJECT_RETENTION,
              IAM_SCOPES.S3_PUT_OBJECT_RETENTION,
              IAM_SCOPES.S3_PUT_ACTIONS,
            ],
            t("change Retention Rules for this object")
          ),
    },
    {
      action: () => {
        setTagModalOpen(true);
      },
      label: t("Tags"),
      disabled:
        !!actualInfo.is_delete_marker || selectedVersion !== "" || !canSetTags,
      icon: <TagsIcon />,
      tooltip: canSetTags
        ? t("Change Tags for this File")
        : permissionTooltipHelper(
            [
              IAM_SCOPES.S3_PUT_OBJECT_TAGGING,
              IAM_SCOPES.S3_GET_OBJECT_TAGGING,
              IAM_SCOPES.S3_PUT_ACTIONS,
            ],
            t("set Tags on this object")
          ),
    },
    {
      action: () => {
        setInspectModalOpen(true);
      },
      label: t("Inspect"),
      disabled:
        !distributedSetup ||
        !!actualInfo.is_delete_marker ||
        selectedVersion !== "" ||
        !canInspect,
      icon: <InspectMenuIcon />,
      tooltip: canInspect
        ? t("Inspect this file")
        : permissionTooltipHelper(
            [IAM_SCOPES.ADMIN_INSPECT_DATA],
            t("inspect this file")
          ),
    },
    {
      action: () => {
        dispatch(
          setVersionsModeEnabled({
            status: !versionsMode,
            objectName: objectName,
          })
        );
      },
      label: versionsMode
        ? t("Hide Object Versions")
        : t("Display Object Versions"),
      icon: <VersionsIcon />,
      disabled:
        !distributedSetup ||
        !(actualInfo.version_id && actualInfo.version_id !== "null") ||
        !canChangeVersioning,
      tooltip: canChangeVersioning
        ? actualInfo.version_id && actualInfo.version_id !== "null"
          ? t("Display Versions for this file")
          : ""
        : permissionTooltipHelper(
            [
              IAM_SCOPES.S3_GET_BUCKET_VERSIONING,
              IAM_SCOPES.S3_PUT_BUCKET_VERSIONING,
              IAM_SCOPES.S3_PUT_ACTIONS,
              IAM_SCOPES.S3_GET_OBJECT_VERSION,
            ],
            t("display all versions of this object")
          ),
    },
  ];

  const calculateLastModifyTime = (lastModified: string) => {
    const currentTime = new Date();
    const modifiedTime = new Date(lastModified);

    const difTime = currentTime.getTime() - modifiedTime.getTime();

    const formatTime = niceDaysInt(difTime, "ms");

    return formatTime.trim() !== "" ? `${formatTime} ago` : t("Just now");
  };

  return (
    <Fragment>
      {shareFileModalOpen && actualInfo && (
        <ShareFile
          open={shareFileModalOpen}
          closeModalAndRefresh={closeShareModal}
          bucketName={bucketName}
          dataObject={objectToShare || actualInfo}
        />
      )}
      {retentionModalOpen && actualInfo && (
        <SetRetention
          open={retentionModalOpen}
          closeModalAndRefresh={closeRetentionModal}
          objectName={currentItem}
          objectInfo={actualInfo}
          bucketName={bucketName}
        />
      )}
      {deleteOpen && (
        <DeleteObject
          deleteOpen={deleteOpen}
          selectedBucket={bucketName}
          selectedObject={internalPaths}
          closeDeleteModalAndRefresh={closeDeleteModal}
          versioning={distributedSetup && versioning}
          selectedVersion={selectedVersion}
        />
      )}
      {legalholdOpen && actualInfo && (
        <SetLegalHoldModal
          open={legalholdOpen}
          closeModalAndRefresh={closeLegalholdModal}
          objectName={actualInfo.name}
          bucketName={bucketName}
          actualInfo={actualInfo}
        />
      )}
      {previewOpen && actualInfo && (
        <PreviewFileModal
          open={previewOpen}
          bucketName={bucketName}
          object={{
            name: actualInfo.name,
            version_id: actualInfo.version_id || "null",
            size: parseInt(actualInfo.size || "0"),
            content_type: "",
            last_modified: actualInfo.last_modified,
          }}
          onClosePreview={() => {
            setPreviewOpen(false);
          }}
        />
      )}
      {tagModalOpen && actualInfo && (
        <TagsModal
          modalOpen={tagModalOpen}
          bucketName={bucketName}
          actualInfo={actualInfo}
          onCloseAndUpdate={closeAddTagModal}
        />
      )}
      {inspectModalOpen && actualInfo && (
        <InspectObject
          inspectOpen={inspectModalOpen}
          volumeName={bucketName}
          inspectPath={actualInfo.name}
          closeInspectModalAndRefresh={closeInspectModal}
        />
      )}
      {longFileOpen && actualInfo && (
        <RenameLongFileName
          open={longFileOpen}
          closeModal={closeFileOpen}
          currentItem={currentItem}
          bucketName={bucketName}
          internalPaths={internalPaths}
          actualInfo={actualInfo}
        />
      )}

      {loadingObjectInfo ? (
        <Fragment>{loaderForContainer}</Fragment>
      ) : (
        <Fragment>
          <ActionsListSection
            title={
              <div className={classes.ObjectDetailsTitle}>
                {displayFileIconName(objectName, true)}
                <span className={classes.objectNameContainer}>
                  {objectName}
                </span>
              </div>
            }
            items={multiActionButtons}
          />
          <TooltipWrapper
            tooltip={
              canDelete
                ? ""
                : permissionTooltipHelper(
                    [IAM_SCOPES.S3_DELETE_OBJECT],
                    t("delete this object")
                  )
            }
          >
            <Grid
              item
              xs={12}
              sx={{ justifyContent: "center", display: "flex" }}
            >
              <SecureComponent
                resource={[
                  bucketName,
                  currentItem,
                  [bucketName, actualInfo.name].join("/"),
                ]}
                scopes={[IAM_SCOPES.S3_DELETE_OBJECT]}
                errorProps={{ disabled: true }}
              >
                <Button
                  id={"delete-element-click"}
                  icon={<DeleteIcon />}
                  iconLocation={"start"}
                  fullWidth
                  variant={"secondary"}
                  onClick={() => {
                    setDeleteOpen(true);
                  }}
                  disabled={
                    selectedVersion === "" && actualInfo.is_delete_marker
                  }
                  style={{
                    width: "calc(100% - 44px)",
                    margin: "8px 0",
                  }}
                  label={`Delete${selectedVersion !== "" ? t("version") : ""}`}
                />
              </SecureComponent>
            </Grid>
          </TooltipWrapper>
          <Grid item xs={12} className={classes.headerForSection}>
            <span>{t("Object Info")}</span>
            <ObjectInfoIcon />
          </Grid>
          <Box className={classes.detailContainer}>
            <strong>{t("Name:")}</strong>
            <br />
            <div style={{ overflowWrap: "break-word" }}>{objectName}</div>
          </Box>
          {selectedVersion !== "" && (
            <Box className={classes.detailContainer}>
              <strong>{t("Version ID:")}</strong>
              <br />
              {selectedVersion}
            </Box>
          )}
          <Box className={classes.detailContainer}>
            <strong>{t("Size:")}</strong>
            <br />
            {niceBytes(actualInfo.size || "0")}
          </Box>
          {actualInfo.version_id &&
            actualInfo.version_id !== "null" &&
            selectedVersion === "" && (
              <Box className={classes.detailContainer}>
                <strong>{t("Versions:")}</strong>
                <br />
                {versions.length}
                {t("version")}
                {versions.length !== 1 ? "s" : ""},{" "}
                {niceBytesInt(totalVersionsSize)}
              </Box>
            )}
          {selectedVersion === "" && (
            <Box className={classes.detailContainer}>
              <strong>{t("Last Modified:")}</strong>
              <br />
              {calculateLastModifyTime(actualInfo.last_modified)}
            </Box>
          )}
          <Box className={classes.detailContainer}>
            <strong>{t("ETAG:")}</strong>
            <br />
            {actualInfo.etag || "N/A"}
          </Box>
          <Box className={classes.detailContainer}>
            <strong>{t("Tags:")}</strong>
            <br />
            {tagKeys.length === 0
              ? "N/A"
              : tagKeys.map((tagKey, index) => {
                  return (
                    <span key={`key-vs-${index.toString()}`}>
                      {tagKey}:{get(actualInfo, `tags.${tagKey}`, "")}
                      {index < tagKeys.length - 1 ? ", " : ""}
                    </span>
                  );
                })}
          </Box>
          <Box className={classes.detailContainer}>
            <SecureComponent
              scopes={[IAM_SCOPES.S3_GET_OBJECT_LEGAL_HOLD]}
              resource={bucketName}
            >
              <Fragment>
                <strong>{t("Legal Hold:")}</strong>
                <br />
                {actualInfo.legal_hold_status ? t("On") : t("Off")}
              </Fragment>
            </SecureComponent>
          </Box>
          <Box className={classes.detailContainer}>
            <SecureComponent
              scopes={[IAM_SCOPES.S3_GET_OBJECT_RETENTION]}
              resource={bucketName}
            >
              <Fragment>
                <strong>{t("Retention Policy:")}</strong>
                <br />
                <span className={classes.capitalizeFirst}>
                  {actualInfo.version_id && actualInfo.version_id !== "null" ? (
                    <Fragment>
                      {actualInfo.retention_mode
                        ? actualInfo.retention_mode.toLowerCase()
                        : t("None")}
                    </Fragment>
                  ) : (
                    <Fragment>
                      {actualInfo.retention_mode
                        ? actualInfo.retention_mode.toLowerCase()
                        : t("None")}
                    </Fragment>
                  )}
                </span>
              </Fragment>
            </SecureComponent>
          </Box>
          {!actualInfo.is_delete_marker && (
            <Fragment>
              <Grid item xs={12} className={classes.headerForSection}>
                <span>Metadata</span>
                <MetadataIcon />
              </Grid>
              <Box className={classes.detailContainer}>
                {actualInfo && metaData ? (
                  <ObjectMetaData metaData={metaData} linear />
                ) : null}
              </Box>
            </Fragment>
          )}
        </Fragment>
      )}
    </Fragment>
  );
};

export default withStyles(styles)(ObjectDetailPanel);<|MERGE_RESOLUTION|>--- conflicted
+++ resolved
@@ -542,13 +542,8 @@
               "Object Locking must be enabled on this bucket in order to set Legal Hold"
             )
         : permissionTooltipHelper(
-<<<<<<< HEAD
-            [IAM_SCOPES.S3_PUT_OBJECT_LEGAL_HOLD],
+            [IAM_SCOPES.S3_PUT_OBJECT_LEGAL_HOLD, IAM_SCOPES.S3_PUT_ACTIONS],
             t("change legal hold settings for this object")
-=======
-            [IAM_SCOPES.S3_PUT_OBJECT_LEGAL_HOLD, IAM_SCOPES.S3_PUT_ACTIONS],
-            "change legal hold settings for this object"
->>>>>>> 9fd76362
           ),
     },
     {
