--- conflicted
+++ resolved
@@ -14,12 +14,8 @@
 // You should have received a copy of the GNU Affero General Public License
 // along with this program.  If not, see <http://www.gnu.org/licenses/>.
 
-<<<<<<< HEAD
 import { t } from "i18next";
-import React, { useState } from "react";
-=======
 import React, { Fragment, useState } from "react";
->>>>>>> 9fd76362
 import { DialogContentText } from "@mui/material";
 
 import { ErrorResponseHandler } from "../../../../../../common/types";
@@ -118,25 +114,11 @@
           {t("Are you sure you want to delete the selected")}
           {selectedObjects.length} {t("objects?")}{" "}
           {versioning && (
-<<<<<<< HEAD
-            <FormSwitchWrapper
-              label={t("Delete All Versions")}
-              indicatorLabels={["Yes", "No"]}
-              checked={deleteVersions}
-              value={"delete_versions"}
-              id="delete-versions"
-              name="delete-versions"
-              onChange={(e) => {
-                setDeleteVersions(!deleteVersions);
-              }}
-              description=""
-            />
-=======
             <Fragment>
               <br />
               <br />
               <FormSwitchWrapper
-                label={"Delete All Versions"}
+                label={t("Delete All Versions")}
                 indicatorLabels={["Yes", "No"]}
                 checked={deleteVersions}
                 value={"delete_versions"}
@@ -155,7 +137,7 @@
                     }}
                   >
                     <FormSwitchWrapper
-                      label={"Bypass Governance Mode"}
+                      label={t("Bypass Governance Mode")}
                       indicatorLabels={["Yes", "No"]}
                       checked={bypassGovernance}
                       value={"bypass_governance"}
@@ -181,16 +163,17 @@
                       color: "#c83b51",
                     }}
                   >
-                    This will remove the objects as well as all of their
-                    versions, <br />
-                    This action is irreversible.
+                    {t(
+                      "This will remove the objects as well as all of their versions,"
+                    )}
+                    <br />
+                    {t("This action is irreversible.")}
                   </div>
                   <br />
-                  Are you sure you want to continue?
+                  {t("Are you sure you want to continue?")}
                 </Fragment>
               )}
             </Fragment>
->>>>>>> 9fd76362
           )}
         </DialogContentText>
       }
