// This file is part of MinIO Console Server
// Copyright (c) 2021 MinIO, Inc.
//
// This program is free software: you can redistribute it and/or modify
// it under the terms of the GNU Affero General Public License as published by
// the Free Software Foundation, either version 3 of the License, or
// (at your option) any later version.
//
// This program is distributed in the hope that it will be useful,
// but WITHOUT ANY WARRANTY; without even the implied warranty of
// MERCHANTABILITY or FITNESS FOR A PARTICULAR PURPOSE.  See the
// GNU Affero General Public License for more details.
//
// You should have received a copy of the GNU Affero General Public License
// along with this program.  If not, see <http://www.gnu.org/licenses/>.

import { t } from "i18next";
import React, { Fragment, useState } from "react";
import { DialogContentText } from "@mui/material";

import { ErrorResponseHandler } from "../../../../../../common/types";
import { decodeURLString } from "../../../../../../common/utils";
import ConfirmDialog from "../../../../Common/ModalWrapper/ConfirmDialog";
import useApi from "../../../../Common/Hooks/useApi";
import { ConfirmDeleteIcon } from "../../../../../../icons";
import FormSwitchWrapper from "../../../../Common/FormComponents/FormSwitchWrapper/FormSwitchWrapper";

import { setErrorSnackMessage } from "../../../../../../systemSlice";
import { AppState, useAppDispatch } from "../../../../../../store";
import { hasPermission } from "../../../../../../common/SecureComponent";
import { IAM_SCOPES } from "../../../../../../common/SecureComponent/permissions";
import { useSelector } from "react-redux";

interface IDeleteObjectProps {
  closeDeleteModalAndRefresh: (refresh: boolean) => void;
  deleteOpen: boolean;
  selectedObject: string;
  selectedBucket: string;

  versioning: boolean;
  selectedVersion?: string;
}

const DeleteObject = ({
  closeDeleteModalAndRefresh,
  deleteOpen,
  selectedBucket,
  selectedObject,
  versioning,
  selectedVersion = "",
}: IDeleteObjectProps) => {
  const dispatch = useAppDispatch();
  const onDelSuccess = () => closeDeleteModalAndRefresh(true);
  const onDelError = (err: ErrorResponseHandler) =>
    dispatch(setErrorSnackMessage(err));
  const onClose = () => closeDeleteModalAndRefresh(false);

  const [deleteLoading, invokeDeleteApi] = useApi(onDelSuccess, onDelError);
  const [deleteVersions, setDeleteVersions] = useState<boolean>(false);
  const [bypassGovernance, setBypassGovernance] = useState<boolean>(false);

  const retentionConfig = useSelector(
    (state: AppState) => state.objectBrowser.retentionConfig
  );

  const canBypass =
    hasPermission(
      [selectedBucket],
      [IAM_SCOPES.S3_BYPASS_GOVERNANCE_RETENTION]
    ) && retentionConfig?.mode === "governance";

  if (!selectedObject) {
    return null;
  }
  const onConfirmDelete = () => {
    const decodedSelectedObject = decodeURLString(selectedObject);
    const recursive = decodedSelectedObject.endsWith("/");
    invokeDeleteApi(
      "DELETE",
      `/api/v1/buckets/${selectedBucket}/objects?path=${selectedObject}${
        selectedVersion !== ""
          ? `&version_id=${selectedVersion}`
          : `&recursive=${recursive}&all_versions=${deleteVersions}`
      }${bypassGovernance ? "&bypass=true" : ""}`
    );
  };

  return (
    <ConfirmDialog
      title={`${t("Delete Object")}`}
      confirmText={t("Delete")}
      isOpen={deleteOpen}
      titleIcon={<ConfirmDeleteIcon />}
      isLoading={deleteLoading}
      onConfirm={onConfirmDelete}
      onClose={onClose}
      confirmationContent={
<<<<<<< HEAD
        <DialogContentText>
          {t("Are you sure you want to delete:")}
          <br />
=======
        <DialogContentText
          sx={{
            width: "430px",
          }}
        >
          Are you sure you want to delete: <br />
>>>>>>> 9fd76362
          <b>{decodeURLString(selectedObject)}</b>{" "}
          {selectedVersion !== "" ? (
            <Fragment>
              <br />
              <br />
              {t("Version ID:")}

              <br />
              <strong>{selectedVersion}</strong>
            </Fragment>
          ) : (
            ""
          )}
          ? <br />
          <br />
          {versioning && selectedVersion === "" && (
<<<<<<< HEAD
            <FormSwitchWrapper
              label={t("Delete All Versions")}
              indicatorLabels={["Yes", "No"]}
              checked={deleteVersions}
              value={"delete_versions"}
              id="delete-versions"
              name="delete-versions"
              onChange={(e) => {
                setDeleteVersions(!deleteVersions);
              }}
              description=""
            />
=======
            <Fragment>
              <FormSwitchWrapper
                label={"Delete All Versions"}
                indicatorLabels={["Yes", "No"]}
                checked={deleteVersions}
                value={"delete_versions"}
                id="delete-versions"
                name="delete-versions"
                onChange={(e) => {
                  setDeleteVersions(!deleteVersions);
                }}
                description=""
              />
            </Fragment>
          )}
          {canBypass && (deleteVersions || selectedVersion !== "") && (
            <Fragment>
              <div
                style={{
                  marginTop: 10,
                }}
              >
                <FormSwitchWrapper
                  label={"Bypass Governance Mode"}
                  indicatorLabels={["Yes", "No"]}
                  checked={bypassGovernance}
                  value={"bypass_governance"}
                  id="bypass_governance"
                  name="bypass_governance"
                  onChange={(e) => {
                    setBypassGovernance(!bypassGovernance);
                  }}
                  description=""
                />
              </div>
            </Fragment>
          )}
          {deleteVersions && (
            <Fragment>
              <div
                style={{
                  marginTop: 10,
                  border: "#c83b51 1px solid",
                  borderRadius: 3,
                  padding: 5,
                  backgroundColor: "#c83b5120",
                  color: "#c83b51",
                }}
              >
                This will remove the object as well as all of its versions,{" "}
                <br />
                This action is irreversible.
              </div>
              <br />
              Are you sure you want to continue?
            </Fragment>
>>>>>>> 9fd76362
          )}
        </DialogContentText>
      }
    />
  );
};

export default DeleteObject;<|MERGE_RESOLUTION|>--- conflicted
+++ resolved
@@ -95,18 +95,12 @@
       onConfirm={onConfirmDelete}
       onClose={onClose}
       confirmationContent={
-<<<<<<< HEAD
-        <DialogContentText>
-          {t("Are you sure you want to delete:")}
-          <br />
-=======
         <DialogContentText
           sx={{
             width: "430px",
           }}
         >
-          Are you sure you want to delete: <br />
->>>>>>> 9fd76362
+          {t("Are you sure you want to delete")}: <br />
           <b>{decodeURLString(selectedObject)}</b>{" "}
           {selectedVersion !== "" ? (
             <Fragment>
@@ -123,23 +117,9 @@
           ? <br />
           <br />
           {versioning && selectedVersion === "" && (
-<<<<<<< HEAD
-            <FormSwitchWrapper
-              label={t("Delete All Versions")}
-              indicatorLabels={["Yes", "No"]}
-              checked={deleteVersions}
-              value={"delete_versions"}
-              id="delete-versions"
-              name="delete-versions"
-              onChange={(e) => {
-                setDeleteVersions(!deleteVersions);
-              }}
-              description=""
-            />
-=======
             <Fragment>
               <FormSwitchWrapper
-                label={"Delete All Versions"}
+                label={t("Delete All Versions")}
                 indicatorLabels={["Yes", "No"]}
                 checked={deleteVersions}
                 value={"delete_versions"}
@@ -160,7 +140,7 @@
                 }}
               >
                 <FormSwitchWrapper
-                  label={"Bypass Governance Mode"}
+                  label={t("Bypass Governance Mode")}
                   indicatorLabels={["Yes", "No"]}
                   checked={bypassGovernance}
                   value={"bypass_governance"}
@@ -186,14 +166,15 @@
                   color: "#c83b51",
                 }}
               >
-                This will remove the object as well as all of its versions,{" "}
+                {t(
+                  "This will remove the object as well as all of its versions,"
+                )}{" "}
                 <br />
-                This action is irreversible.
+                {t("This action is irreversible.")}
               </div>
               <br />
-              Are you sure you want to continue?
+              {t("Are you sure you want to continue?")}
             </Fragment>
->>>>>>> 9fd76362
           )}
         </DialogContentText>
       }
