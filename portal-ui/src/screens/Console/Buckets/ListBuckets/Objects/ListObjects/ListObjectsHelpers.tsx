// This file is part of MinIO Console Server
// Copyright (c) 2022 MinIO, Inc.
//
// This program is free software: you can redistribute it and/or modify
// it under the terms of the GNU Affero General Public License as published by
// the Free Software Foundation, either version 3 of the License, or
// (at your option) any later version.
//
// This program is distributed in the hope that it will be useful,
// but WITHOUT ANY WARRANTY; without even the implied warranty of
// MERCHANTABILITY or FITNESS FOR A PARTICULAR PURPOSE.  See the
// GNU Affero General Public License for more details.
//
// You should have received a copy of the GNU Affero General Public License
// along with this program.  If not, see <http://www.gnu.org/licenses/>.

<<<<<<< HEAD
import { t } from "i18next";
import React from "react";
import * as reactMoment from "react-moment";
=======
import { DateTime } from "luxon";
>>>>>>> 9fd76362
import { BucketObjectItem } from "./types";
import { niceBytes } from "../../../../../../common/utils";
import { displayFileIconName } from "./utils";

// Functions

export const displayParsedDate = (object: BucketObjectItem) => {
  if (object.name.endsWith("/")) {
    return "";
  }

  const currTime = DateTime.now();
  const objectTime = DateTime.fromISO(object.last_modified);

  const isToday =
    currTime.hasSame(objectTime, "day") &&
    currTime.hasSame(objectTime, "month") &&
    currTime.hasSame(objectTime, "year");

  if (isToday) {
    return `Today, ${objectTime.toFormat("HH:mm")}`;
  }

  return objectTime.toFormat("ccc, LLL dd yyyy HH:mm (ZZZZ)");
};

export const displayNiceBytes = (object: BucketObjectItem) => {
  if (object.name.endsWith("/") || !object.size) {
    return "-";
  }
  return niceBytes(String(object.size));
};

export const displayDeleteFlag = (state: boolean) => {
  return state ? t("Yes") : t("No");
};

// Table Props

export const listModeColumns = [
  {
    label: "Name",
    elementKey: "name",
    renderFunction: displayFileIconName,
    enableSort: true,
  },
  {
    label: "Last Modified",
    elementKey: "last_modified",
    renderFunction: displayParsedDate,
    renderFullObject: true,
    enableSort: true,
  },
  {
    label: "Size",
    elementKey: "size",
    renderFunction: displayNiceBytes,
    renderFullObject: true,
    width: 100,
    enableSort: true,
  },
];

export const rewindModeColumns = [
  {
    label: "Name",
    elementKey: "name",
    renderFunction: displayFileIconName,
    enableSort: true,
  },
  {
    label: "Object Date",
    elementKey: "last_modified",
    renderFunction: displayParsedDate,
    renderFullObject: true,
    enableSort: true,
  },
  {
    label: "Size",
    elementKey: "size",
    renderFunction: displayNiceBytes,
    renderFullObject: true,
    width: 100,
    enableSort: true,
  },
  {
    label: "Deleted",
    elementKey: "delete_flag",
    renderFunction: displayDeleteFlag,
    width: 60,
  },
];<|MERGE_RESOLUTION|>--- conflicted
+++ resolved
@@ -14,13 +14,8 @@
 // You should have received a copy of the GNU Affero General Public License
 // along with this program.  If not, see <http://www.gnu.org/licenses/>.
 
-<<<<<<< HEAD
 import { t } from "i18next";
-import React from "react";
-import * as reactMoment from "react-moment";
-=======
 import { DateTime } from "luxon";
->>>>>>> 9fd76362
 import { BucketObjectItem } from "./types";
 import { niceBytes } from "../../../../../../common/utils";
 import { displayFileIconName } from "./utils";
