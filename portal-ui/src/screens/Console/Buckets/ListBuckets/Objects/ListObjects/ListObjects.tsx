// This file is part of MinIO Console Server
// Copyright (c) 2022 MinIO, Inc.
//
// This program is free software: you can redistribute it and/or modify
// it under the terms of the GNU Affero General Public License as published by
// the Free Software Foundation, either version 3 of the License, or
// (at your option) any later version.
//
// This program is distributed in the hope that it will be useful,
// but WITHOUT ANY WARRANTY; without even the implied warranty of
// MERCHANTABILITY or FITNESS FOR A PARTICULAR PURPOSE.  See the
// GNU Affero General Public License for more details.
//
// You should have received a copy of the GNU Affero General Public License
// along with this program.  If not, see <http://www.gnu.org/licenses/>.

import { t } from "i18next";
import React, {
  Fragment,
  useCallback,
  useEffect,
  useMemo,
  useRef,
  useState,
} from "react";
import { useSelector } from "react-redux";
import { useLocation, useNavigate, useParams } from "react-router-dom";
import { useDropzone } from "react-dropzone";
import { Theme } from "@mui/material/styles";
import { Button } from "mds";
import createStyles from "@mui/styles/createStyles";
import Grid from "@mui/material/Grid";
import get from "lodash/get";
import { BucketObjectItem, BucketObjectItemsList } from "./types";
import api from "../../../../../../common/api";
import TableWrapper, {
  ItemActions,
} from "../../../../Common/TableWrapper/TableWrapper";
import {
  decodeURLString,
  encodeURLString,
  getClientOS,
  niceBytesInt,
} from "../../../../../../common/utils";

import {
  actionsTray,
  containerForHeader,
  objectBrowserCommon,
  objectBrowserExtras,
  searchField,
  tableStyles,
} from "../../../../Common/FormComponents/common/styleLibrary";
import { Badge, Typography } from "@mui/material";
import BrowserBreadcrumbs from "../../../../ObjectBrowser/BrowserBreadcrumbs";
import {
  download,
  extensionPreview,
  permissionItems,
  sortListObjects,
} from "../utils";
import {
  BucketInfo,
  BucketObjectLocking,
  BucketQuota,
  BucketVersioning,
} from "../../../types";
import { ErrorResponseHandler } from "../../../../../../common/types";

import ScreenTitle from "../../../../Common/ScreenTitle/ScreenTitle";

import { AppState, useAppDispatch } from "../../../../../../store";
import PageLayout from "../../../../Common/Layout/PageLayout";

import {
  IAM_SCOPES,
  permissionTooltipHelper,
} from "../../../../../../common/SecureComponent/permissions";
import {
  hasPermission,
  SecureComponent,
} from "../../../../../../common/SecureComponent";

import withSuspense from "../../../../Common/Components/withSuspense";
import {
  BucketsIcon,
  DownloadIcon,
  PreviewIcon,
  ShareIcon,
} from "../../../../../../icons";
import UploadFilesButton from "../../UploadFilesButton";
import DetailsListPanel from "./DetailsListPanel";
import ObjectDetailPanel from "./ObjectDetailPanel";
import ActionsListSection from "./ActionsListSection";
import { listModeColumns, rewindModeColumns } from "./ListObjectsHelpers";
import VersionsNavigator from "../ObjectDetails/VersionsNavigator";
import CheckboxWrapper from "../../../../Common/FormComponents/CheckboxWrapper/CheckboxWrapper";

import {
  setErrorSnackMessage,
  setSnackBarMessage,
} from "../../../../../../systemSlice";

import {
  makeid,
  removeTrace,
  storeCallForObjectWithID,
  storeFormDataWithID,
} from "../../../../ObjectBrowser/transferManager";
import {
  cancelObjectInList,
  completeObject,
  failObject,
  openList,
  resetRewind,
  setLoadingObjectInfo,
  setLoadingObjectsList,
  setLoadingVersions,
  setNewObject,
  setObjectDetailsView,
  setSearchObjects,
  setSelectedObjectView,
  setShowDeletedObjects,
  setSimplePathHandler,
  setVersionsModeEnabled,
  updateProgress,
} from "../../../../ObjectBrowser/objectBrowserSlice";
import makeStyles from "@mui/styles/makeStyles";
import {
  selBucketDetailsInfo,
  selBucketDetailsLoading,
  setBucketDetailsLoad,
  setBucketInfo,
} from "../../../BucketDetails/bucketDetailsSlice";
import RenameLongFileName from "../../../../ObjectBrowser/RenameLongFilename";
import { selFeatures } from "../../../../consoleSlice";
import TooltipWrapper from "../../../../Common/TooltipWrapper/TooltipWrapper";

const HistoryIcon = React.lazy(
  () => import("../../../../../../icons/HistoryIcon")
);
const RefreshIcon = React.lazy(
  () => import("../../../../../../icons/RefreshIcon")
);

const DeleteIcon = React.lazy(
  () => import("../../../../../../icons/DeleteIcon")
);

const DeleteMultipleObjects = withSuspense(
  React.lazy(() => import("./DeleteMultipleObjects"))
);
const ShareFile = withSuspense(
  React.lazy(() => import("../ObjectDetails/ShareFile"))
);
const RewindEnable = withSuspense(React.lazy(() => import("./RewindEnable")));
const PreviewFileModal = withSuspense(
  React.lazy(() => import("../Preview/PreviewFileModal"))
);

const useStyles = makeStyles((theme: Theme) =>
  createStyles({
    browsePaper: {
      border: 0,
      height: "calc(100vh - 210px)",
      "&.isEmbedded": {
        height: "calc(100vh - 315px)",
      },
      "&.actionsPanelOpen": {
        minHeight: "100%",
      },
      "@media (max-width: 800px)": {
        width: 800,
      },
    },
    "@global": {
      ".rowLine:hover  .iconFileElm": {
        backgroundImage: "url(/images/ob_file_filled.svg)",
      },
      ".rowLine:hover  .iconFolderElm": {
        backgroundImage: "url(/images/ob_folder_filled.svg)",
      },
    },

    badgeOverlap: {
      "& .MuiBadge-badge": {
        top: 10,
        right: 1,
        width: 5,
        height: 5,
        minWidth: 5,
      },
    },
    screenTitle: {
      borderBottom: 0,
      paddingTop: 0,
      paddingLeft: 0,
      paddingRight: 0,
    },
    ...tableStyles,
    ...actionsTray,
    ...searchField,

    searchField: {
      ...searchField.searchField,
      maxWidth: 380,
    },
    screenTitleContainer: {
      border: "#EAEDEE 1px solid",
      padding: "0.8rem 15px 0",
    },
    labelStyle: {
      color: "#969FA8",
      fontSize: "12px",
    },
    breadcrumbsContainer: {
      padding: "12px 14px 5px",
    },
    parentWrapper: {
      "@media (max-width: 800px)": {
        overflowX: "auto",
      },
    },
    fullContainer: {
      "@media (max-width: 799px)": {
        width: 0,
      },
    },
    hideListOnSmall: {
      "@media (max-width: 799px)": {
        display: "none",
      },
    },
    ...objectBrowserExtras,
    ...objectBrowserCommon,
    ...containerForHeader(theme.spacing(4)),
  })
);

const baseDnDStyle = {
  borderWidth: 2,
  borderRadius: 2,
  borderColor: "#eeeeee",
  outline: "none",
};

const activeDnDStyle = {
  borderStyle: "dashed",
  backgroundColor: "#fafafa",
  borderColor: "#2196f3",
};

const acceptDnDStyle = {
  borderStyle: "dashed",
  backgroundColor: "#fafafa",
  borderColor: "#00e676",
};

function useInterval(callback: any, delay: number) {
  const savedCallback = useRef<Function | null>(null);

  // Remember the latest callback.
  useEffect(() => {
    savedCallback.current = callback;
  }, [callback]);

  // Set up the interval.
  useEffect(() => {
    function tick() {
      if (savedCallback !== undefined && savedCallback.current) {
        savedCallback.current();
      }
    }

    if (delay !== null) {
      let id = setInterval(tick, delay);
      return () => clearInterval(id);
    }
  }, [delay]);
}

const defLoading = <Typography component="h3">{t("Loading...")}</Typography>;

const ListObjects = () => {
  const classes = useStyles();
  const dispatch = useAppDispatch();
  const params = useParams();
  const navigate = useNavigate();
  const location = useLocation();

  const rewindEnabled = useSelector(
    (state: AppState) => state.objectBrowser.rewind.rewindEnabled
  );
  const rewindDate = useSelector(
    (state: AppState) => state.objectBrowser.rewind.dateToRewind
  );
  const bucketToRewind = useSelector(
    (state: AppState) => state.objectBrowser.rewind.bucketToRewind
  );
  const versionsMode = useSelector(
    (state: AppState) => state.objectBrowser.versionsMode
  );

  const searchObjects = useSelector(
    (state: AppState) => state.objectBrowser.searchObjects
  );
  const showDeleted = useSelector(
    (state: AppState) => state.objectBrowser.showDeleted
  );
  const detailsOpen = useSelector(
    (state: AppState) => state.objectBrowser.objectDetailsOpen
  );
  const selectedInternalPaths = useSelector(
    (state: AppState) => state.objectBrowser.selectedInternalPaths
  );
  const loading = useSelector(
    (state: AppState) => state.objectBrowser.loadingObjects
  );
  const simplePath = useSelector(
    (state: AppState) => state.objectBrowser.simplePath
  );

  const loadingBucket = useSelector(selBucketDetailsLoading);
  const bucketInfo = useSelector(selBucketDetailsInfo);
  const allowResources = useSelector(
    (state: AppState) => state.console.session.allowResources
  );

  const features = useSelector(selFeatures);
  const obOnly = !!features?.includes("object-browser-only");

  const [records, setRecords] = useState<BucketObjectItem[]>([]);
  const [deleteMultipleOpen, setDeleteMultipleOpen] = useState<boolean>(false);
  const [loadingStartTime, setLoadingStartTime] = useState<number>(0);
  const [loadingMessage, setLoadingMessage] =
    useState<React.ReactNode>(defLoading);
  const [loadingVersioning, setLoadingVersioning] = useState<boolean>(true);
  const [isVersioned, setIsVersioned] = useState<boolean>(false);
  const [loadingLocking, setLoadingLocking] = useState<boolean>(true);
  const [lockingEnabled, setLockingEnabled] = useState<boolean>(false);
  const [rewindSelect, setRewindSelect] = useState<boolean>(false);
  const [selectedObjects, setSelectedObjects] = useState<string[]>([]);
  const [previewOpen, setPreviewOpen] = useState<boolean>(false);
  const [selectedPreview, setSelectedPreview] =
    useState<BucketObjectItem | null>(null);
  const [shareFileModalOpen, setShareFileModalOpen] = useState<boolean>(false);
  const [sortDirection, setSortDirection] = useState<
    "ASC" | "DESC" | undefined
  >("ASC");
  const [currentSortField, setCurrentSortField] = useState<string>("name");
  const [iniLoad, setIniLoad] = useState<boolean>(false);
  const [canShareFile, setCanShareFile] = useState<boolean>(false);
  const [canPreviewFile, setCanPreviewFile] = useState<boolean>(false);
  const [quota, setQuota] = useState<BucketQuota | null>(null);
  const [downloadRenameModal, setDownloadRenameModal] =
    useState<BucketObjectItem | null>(null);

  const pathSegment = location.pathname.split("/browse/");

  const internalPaths = pathSegment.length === 2 ? pathSegment[1] : "";
  const bucketName = params.bucketName || "";

  const pageTitle = decodeURLString(internalPaths);
  const currentPath = pageTitle.split("/").filter((i: string) => i !== "");

  let uploadPath = [bucketName];
  if (currentPath.length > 0) {
    uploadPath = uploadPath.concat(currentPath);
  }

  const fileUpload = useRef<HTMLInputElement>(null);
  const folderUpload = useRef<HTMLInputElement>(null);

  const canDownload = hasPermission(bucketName, [IAM_SCOPES.S3_GET_OBJECT]);
  const canDelete = hasPermission(bucketName, [IAM_SCOPES.S3_DELETE_OBJECT]);
  const canUpload = hasPermission(
    uploadPath,
    [IAM_SCOPES.S3_PUT_OBJECT],
    true,
    true
  );

  useEffect(() => {
    if (folderUpload.current !== null) {
      folderUpload.current.setAttribute("directory", "");
      folderUpload.current.setAttribute("webkitdirectory", "");
    }
  }, [folderUpload]);

  useEffect(() => {
    if (selectedObjects.length === 1) {
      const objectName = selectedObjects[0];

      if (extensionPreview(objectName) !== "none") {
        setCanPreviewFile(true);
      } else {
        setCanPreviewFile(false);
      }

      if (objectName.endsWith("/")) {
        setCanShareFile(false);
      } else {
        setCanShareFile(true);
      }
    } else {
      setCanShareFile(false);
      setCanPreviewFile(false);
    }
  }, [selectedObjects]);

  useEffect(() => {
    if (!quota) {
      api
        .invoke("GET", `/api/v1/buckets/${bucketName}/quota`)
        .then((res: BucketQuota) => {
          let quotaVals = null;

          if (res.quota) {
            quotaVals = res;
          }

          setQuota(quotaVals);
        })
        .catch((err) => {
          console.error("Error Getting Quota Status: ", err.detailedError);
          setQuota(null);
        });
    }
  }, [quota, bucketName]);

  useEffect(() => {
    if (selectedObjects.length > 0) {
      dispatch(setObjectDetailsView(true));
      return;
    }

    if (selectedObjects.length === 0 && selectedInternalPaths === null) {
      dispatch(setObjectDetailsView(false));
    }
  }, [selectedObjects, selectedInternalPaths, dispatch]);

  const displayDeleteObject = hasPermission(bucketName, [
    IAM_SCOPES.S3_DELETE_OBJECT,
  ]);

  const displayListObjects = hasPermission(bucketName, [
    IAM_SCOPES.S3_LIST_BUCKET,
  ]);

  const updateMessage = () => {
    let timeDelta = Date.now() - loadingStartTime;

    if (timeDelta / 1000 >= 6) {
      setLoadingMessage(
        <Fragment>
          <Typography component="h3">
            {t("This operation is taking longer than expected... (")}
            {Math.ceil(timeDelta / 1000)}s)
          </Typography>
        </Fragment>
      );
    } else if (timeDelta / 1000 >= 3) {
      setLoadingMessage(
        <Typography component="h3">
          {t("This operation is taking longer than expected...")}
        </Typography>
      );
    }
  };

  useEffect(() => {
    if (!iniLoad) {
      dispatch(setBucketDetailsLoad(true));
      setIniLoad(true);
    }
  }, [iniLoad, dispatch, setIniLoad]);

  useInterval(() => {
    // Your custom logic here
    if (loading) {
      updateMessage();
    }
  }, 1000);

  useEffect(() => {
    if (loadingVersioning) {
      if (displayListObjects) {
        api
          .invoke("GET", `/api/v1/buckets/${bucketName}/versioning`)
          .then((res: BucketVersioning) => {
            setIsVersioned(res.is_versioned);
            setLoadingVersioning(false);
          })
          .catch((err: ErrorResponseHandler) => {
            console.error(
              "Error Getting Object Versioning Status: ",
              err.detailedError
            );
            setLoadingVersioning(false);
          });
      } else {
        setLoadingVersioning(false);
        setRecords([]);
      }
    }
  }, [bucketName, loadingVersioning, dispatch, displayListObjects]);

  useEffect(() => {
    if (loadingLocking) {
      if (displayListObjects) {
        api
          .invoke("GET", `/api/v1/buckets/${bucketName}/object-locking`)
          .then((res: BucketObjectLocking) => {
            setLockingEnabled(res.object_locking_enabled);
            setLoadingLocking(false);
          })
          .catch((err: ErrorResponseHandler) => {
            console.error(
              "Error Getting Object Locking Status: ",
              err.detailedError
            );
            setLoadingLocking(false);
          });
      } else {
        setRecords([]);
        setLoadingLocking(false);
      }
    }
  }, [bucketName, loadingLocking, dispatch, displayListObjects]);

  useEffect(() => {
    const decodedIPaths = decodeURLString(internalPaths);

    if (decodedIPaths.endsWith("/") || decodedIPaths === "") {
      dispatch(setObjectDetailsView(false));
      dispatch(setSelectedObjectView(null));
      dispatch(
        setSimplePathHandler(decodedIPaths === "" ? "/" : decodedIPaths)
      );
    } else {
      dispatch(setLoadingObjectInfo(true));
      dispatch(setObjectDetailsView(true));
      dispatch(setLoadingVersions(true));
      dispatch(
        setSelectedObjectView(
          `${decodedIPaths ? `${encodeURLString(decodedIPaths)}` : ``}`
        )
      );
      dispatch(
        setSimplePathHandler(
          `${decodedIPaths.split("/").slice(0, -1).join("/")}/`
        )
      );
    }
  }, [internalPaths, rewindDate, rewindEnabled, dispatch]);

  useEffect(() => {
    dispatch(setSearchObjects(""));
    dispatch(setLoadingObjectsList(true));
    setSelectedObjects([]);
  }, [simplePath, dispatch, setSelectedObjects]);

  useEffect(() => {
    if (loading) {
      if (displayListObjects) {
        let pathPrefix = "";
        if (internalPaths) {
          const decodedPath = decodeURLString(internalPaths);
          pathPrefix = decodedPath.endsWith("/")
            ? decodedPath
            : decodedPath + "/";
        }

        let currentTimestamp = Date.now();
        setLoadingStartTime(currentTimestamp);
        setLoadingMessage(defLoading);

        // We get URL to look into
        let urlTake = `/api/v1/buckets/${bucketName}/objects`;

        // Is rewind enabled?, we use Rewind API
        if (rewindEnabled) {
          if (bucketToRewind !== bucketName) {
            dispatch(resetRewind());
            return;
          }

          if (rewindDate) {
            const rewindParsed = rewindDate.toISOString();

            urlTake = `/api/v1/buckets/${bucketName}/rewind/${rewindParsed}`;
          }
        } else if (showDeleted) {
          // Do we want to display deleted items too?, we use rewind to current time to show everything
          const currDate = new Date();
          const currDateISO = currDate.toISOString();

          urlTake = `/api/v1/buckets/${bucketName}/rewind/${currDateISO}`;
        }

        api
          .invoke(
            "GET",
            `${urlTake}${
              pathPrefix ? `?prefix=${encodeURLString(pathPrefix)}` : ``
            }`
          )
          .then((res: BucketObjectItemsList) => {
            const records: BucketObjectItem[] = res.objects || [];
            const folders: BucketObjectItem[] = [];
            const files: BucketObjectItem[] = [];

            // We separate items between folders or files to display folders at the beginning always.
            records.forEach((record) => {
              // We omit files from the same path
              if (record.name !== decodeURLString(internalPaths)) {
                // this is a folder
                if (record.name.endsWith("/")) {
                  folders.push(record);
                } else {
                  // this is a file
                  files.push(record);
                }
              }
            });

            const recordsInElement = [...folders, ...files];

            if (recordsInElement.length === 0 && pathPrefix !== "") {
              let pathTest = `/api/v1/buckets/${bucketName}/objects${
                internalPaths ? `?prefix=${internalPaths}` : ""
              }`;

              if (rewindEnabled) {
                const rewindParsed = rewindDate.toISOString();

                let pathPrefix = "";
                if (internalPaths) {
                  const decodedPath = decodeURLString(internalPaths);
                  pathPrefix = decodedPath.endsWith("/")
                    ? decodedPath
                    : decodedPath + "/";
                }

                pathTest = `/api/v1/buckets/${bucketName}/rewind/${rewindParsed}${
                  pathPrefix ? `?prefix=${encodeURLString(pathPrefix)}` : ``
                }`;
              }

              api
                .invoke("GET", pathTest)
                .then((res: BucketObjectItemsList) => {
                  //It is a file since it has elements in the object, setting file flag and waiting for component mount
                  if (!res.objects) {
                    // It is a folder, we remove loader & set original results list
                    dispatch(setLoadingObjectsList(false));
                    setRecords(recordsInElement);
                  } else {
                    // This code prevents the program from opening a file when a substring of that file is entered as a new folder.
                    // Previously, if there was a file test1.txt and the folder test was created with the same prefix, the program
                    // would open test1.txt instead
                    let found = false;
                    let pathPrefixChopped = pathPrefix.slice(
                      0,
                      pathPrefix.length - 1
                    );
                    for (let i = 0; i < res.objects.length; i++) {
                      if (res.objects[i].name === pathPrefixChopped) {
                        found = true;
                      }
                    }
                    if (
                      (res.objects.length === 1 &&
                        res.objects[0].name.endsWith("/")) ||
                      !found
                    ) {
                      // This is a folder, we set the original results list
                      setRecords(recordsInElement);
                    } else {
                      // This is a file. We change URL & Open file details view.
                      dispatch(setObjectDetailsView(true));
                      dispatch(setSelectedObjectView(internalPaths));

                      // We split the selected object URL & remove the last item to fetch the files list for the parent folder
                      const parentPath = `${decodeURLString(internalPaths)
                        .split("/")
                        .slice(0, -1)
                        .join("/")}/`;

                      api
                        .invoke(
                          "GET",
                          `${urlTake}${
                            pathPrefix
                              ? `?prefix=${encodeURLString(parentPath)}`
                              : ``
                          }`
                        )
                        .then((res: BucketObjectItemsList) => {
                          const records: BucketObjectItem[] = res.objects || [];

                          setRecords(records);
                        })
                        .catch(() => {});
                    }

                    dispatch(setLoadingObjectsList(false));
                  }
                })
                .catch((err: ErrorResponseHandler) => {
                  dispatch(setLoadingObjectsList(false));
                  dispatch(setErrorSnackMessage(err));
                });
            } else {
              setRecords(recordsInElement);
              dispatch(setLoadingObjectsList(false));
            }
          })
          .catch((err: ErrorResponseHandler) => {
            const permitItems = permissionItems(
              bucketName,
              pathPrefix,
              allowResources || []
            );

            if (!permitItems || permitItems.length === 0) {
              dispatch(setErrorSnackMessage(err));
            } else {
              setRecords(permitItems);
            }

            dispatch(setLoadingObjectsList(false));
          });
      } else {
        dispatch(setLoadingObjectsList(false));
      }
    }
  }, [
    loading,
    dispatch,
    bucketName,
    rewindEnabled,
    rewindDate,
    internalPaths,
    bucketInfo,
    showDeleted,
    displayListObjects,
    bucketToRewind,
    allowResources,
  ]);

  // bucket info
  useEffect(() => {
    if (loadingBucket) {
      api
        .invoke("GET", `/api/v1/buckets/${bucketName}`)
        .then((res: BucketInfo) => {
          dispatch(setBucketDetailsLoad(false));
          dispatch(setBucketInfo(res));
        })
        .catch((err: ErrorResponseHandler) => {
          dispatch(setBucketDetailsLoad(false));
          dispatch(setErrorSnackMessage(err));
        });
    }
  }, [bucketName, loadingBucket, dispatch]);

  const closeDeleteMultipleModalAndRefresh = (refresh: boolean) => {
    setDeleteMultipleOpen(false);

    if (refresh) {
      dispatch(setSnackBarMessage(`Objects deleted successfully.`));
      setSelectedObjects([]);
      dispatch(setLoadingObjectsList(true));
    }
  };

  const handleUploadButton = (e: any) => {
    if (
      e === null ||
      e === undefined ||
      e.target.files === null ||
      e.target.files === undefined
    ) {
      return;
    }
    e.preventDefault();
    var newFiles: File[] = [];

    for (var i = 0; i < e.target.files.length; i++) {
      newFiles.push(e.target.files[i]);
    }
    uploadObject(newFiles, "");

    e.target.value = "";
  };

  const downloadObject = (object: BucketObjectItem) => {
    const identityDownload = encodeURLString(
      `${bucketName}-${object.name}-${new Date().getTime()}-${Math.random()}`
    );

    const ID = makeid(8);

    const downloadCall = download(
      bucketName,
      encodeURLString(object.name),
      object.version_id,
      object.size,
      null,
      ID,
      (progress) => {
        dispatch(
          updateProgress({
            instanceID: identityDownload,
            progress: progress,
          })
        );
      },
      () => {
        dispatch(completeObject(identityDownload));
      },
      (msg: string) => {
        dispatch(failObject({ instanceID: identityDownload, msg }));
      },
      () => {
        dispatch(cancelObjectInList(identityDownload));
      }
    );
    storeCallForObjectWithID(ID, downloadCall);
    dispatch(
      setNewObject({
        ID,
        bucketName,
        done: false,
        instanceID: identityDownload,
        percentage: 0,
        prefix: object.name,
        type: "download",
        waitingForFile: true,
        failed: false,
        cancelled: false,
        errorMessage: "",
      })
    );
  };

  const openPath = (idElement: string) => {
    setSelectedObjects([]);

    const newPath = `/buckets/${bucketName}/browse${
      idElement ? `/${encodeURLString(idElement)}` : ``
    }`;
    navigate(newPath);

    dispatch(setObjectDetailsView(true));
    dispatch(setLoadingVersions(true));
    dispatch(
      setSelectedObjectView(
        `${idElement ? `${encodeURLString(idElement)}` : ``}`
      )
    );
  };

  const uploadObject = useCallback(
    (files: File[], folderPath: string): void => {
      let pathPrefix = "";
      if (simplePath) {
        pathPrefix = simplePath.endsWith("/") ? simplePath : simplePath + "/";
      }

      const upload = (
        files: File[],
        bucketName: string,
        path: string,
        folderPath: string
      ) => {
        let uploadPromise = (file: File) => {
          return new Promise((resolve, reject) => {
            let uploadUrl = `api/v1/buckets/${bucketName}/objects/upload`;
            const fileName = file.name;

            const blobFile = new Blob([file], { type: file.type });

            let encodedPath = "";

            const filePath = get(file, "path", "");
            const fileWebkitRelativePath = get(file, "webkitRelativePath", "");

            let relativeFolderPath = folderPath;
            const ID = makeid(8);

            // File was uploaded via drag & drop
            if (filePath !== "") {
              relativeFolderPath = filePath;
            } else if (fileWebkitRelativePath !== "") {
              // File was uploaded using upload button
              relativeFolderPath = fileWebkitRelativePath;
            }

            if (path !== "" || relativeFolderPath !== "") {
              const finalFolderPath = relativeFolderPath
                .split("/")
                .slice(0, -1)
                .join("/");

              const pathClean = path.endsWith("/") ? path.slice(0, -1) : path;

              encodedPath = encodeURLString(
                `${pathClean}${
                  !pathClean.endsWith("/") &&
                  finalFolderPath !== "" &&
                  !finalFolderPath.startsWith("/")
                    ? "/"
                    : ""
                }${finalFolderPath}${
                  !finalFolderPath.endsWith("/") ||
                  (finalFolderPath.trim() === "" && !path.endsWith("/"))
                    ? "/"
                    : ""
                }`
              );
            }

            if (encodedPath !== "") {
              uploadUrl = `${uploadUrl}?prefix=${encodedPath}`;
            }

            const identity = encodeURLString(
              `${bucketName}-${encodedPath}-${new Date().getTime()}-${Math.random()}`
            );

            let xhr = new XMLHttpRequest();
            xhr.open("POST", uploadUrl, true);

            const areMultipleFiles = files.length > 1;
            let errorMessage = `An error occurred while uploading the file${
              areMultipleFiles ? "s" : ""
            }.`;

            const errorMessages: any = {
              413: "Error - File size too large",
            };

            xhr.withCredentials = false;
            xhr.onload = function (event) {
              // resolve promise only when HTTP code is ok
              if (xhr.status >= 200 && xhr.status < 300) {
                dispatch(completeObject(identity));
                resolve({ status: xhr.status });

                removeTrace(ID);
              } else {
                // reject promise if there was a server error
                if (errorMessages[xhr.status]) {
                  errorMessage = errorMessages[xhr.status];
                } else if (xhr.response) {
                  try {
                    const err = JSON.parse(xhr.response);
                    errorMessage = err.detailedMessage;
                  } catch (e) {
                    errorMessage = "something went wrong";
                  }
                }

                dispatch(
                  failObject({
                    instanceID: identity,
                    msg: errorMessage,
                  })
                );
                reject({ status: xhr.status, message: errorMessage });

                removeTrace(ID);
              }
            };

            xhr.upload.addEventListener("error", (event) => {
              reject(errorMessage);
              dispatch(
                failObject({
                  instanceID: identity,
                  msg: "A network error occurred.",
                })
              );
              return;
            });

            xhr.upload.addEventListener("progress", (event) => {
              const progress = Math.floor((event.loaded * 100) / event.total);

              dispatch(
                updateProgress({
                  instanceID: identity,
                  progress: progress,
                })
              );
            });

            xhr.onerror = () => {
              reject(errorMessage);
              dispatch(
                failObject({
                  instanceID: identity,
                  msg: "A network error occurred.",
                })
              );
              return;
            };
            xhr.onloadend = () => {
              if (files.length === 0) {
                dispatch(setLoadingObjectsList(true));
              }
            };
            xhr.onabort = () => {
              dispatch(cancelObjectInList(identity));
            };

            const formData = new FormData();
            if (file.size !== undefined) {
              formData.append(file.size.toString(), blobFile, fileName);
              storeCallForObjectWithID(ID, xhr);
              dispatch(
                setNewObject({
                  ID,
                  bucketName,
                  done: false,
                  instanceID: identity,
                  percentage: 0,
                  prefix: `${decodeURLString(encodedPath)}${fileName}`,
                  type: "upload",
                  waitingForFile: false,
                  failed: false,
                  cancelled: false,
                  errorMessage: "",
                })
              );

              storeFormDataWithID(ID, formData);
              storeCallForObjectWithID(ID, xhr);
            }
          });
        };

        const uploadFilePromises: any = [];
        // open object manager
        dispatch(openList());
        for (let i = 0; i < files.length; i++) {
          const file = files[i];
          uploadFilePromises.push(uploadPromise(file));
        }
        Promise.allSettled(uploadFilePromises).then((results: Array<any>) => {
          const errors = results.filter(
            (result) => result.status === "rejected"
          );
          if (errors.length > 0) {
            const totalFiles = uploadFilePromises.length;
            const successUploadedFiles =
              uploadFilePromises.length - errors.length;
            const err: ErrorResponseHandler = {
              errorMessage: "There were some errors during file upload",
              detailedError: `Uploaded files ${successUploadedFiles}/${totalFiles}`,
            };
            dispatch(setErrorSnackMessage(err));
          }
          // We force objects list reload after all promises were handled
          dispatch(setLoadingObjectsList(true));
          setSelectedObjects([]);
        });
      };

      upload(files, bucketName, pathPrefix, folderPath);
    },
    [bucketName, dispatch, simplePath]
  );

  const onDrop = useCallback(
    (acceptedFiles: any[]) => {
      if (acceptedFiles && acceptedFiles.length > 0 && canUpload) {
        let newFolderPath: string = acceptedFiles[0].path;
        uploadObject(acceptedFiles, newFolderPath);
      }
      if (!canUpload) {
        dispatch(
          setErrorSnackMessage({
            errorMessage: "Upload not allowed",
            detailedError: permissionTooltipHelper(
              [IAM_SCOPES.S3_PUT_OBJECT],
              t("upload objects to this location")
            ),
          })
        );
      }
    },
    // eslint-disable-next-line react-hooks/exhaustive-deps
    [uploadObject]
  );

  const { getRootProps, getInputProps, isDragActive, isDragAccept } =
    useDropzone({
      noClick: true,
      onDrop,
    });

  const dndStyles = useMemo(
    () => ({
      ...baseDnDStyle,
      ...(isDragActive ? activeDnDStyle : {}),
      ...(isDragAccept ? acceptDnDStyle : {}),
    }),
    [isDragActive, isDragAccept]
  );

  const openPreview = () => {
    if (selectedObjects.length === 1) {
      let fileObject: BucketObjectItem | undefined;

      const findFunction = (currValue: BucketObjectItem) =>
        selectedObjects.includes(currValue.name);

      fileObject = filteredRecords.find(findFunction);

      if (fileObject) {
        setSelectedPreview(fileObject);
        setPreviewOpen(true);
      }
    }
  };

  const openShare = () => {
    if (selectedObjects.length === 1) {
      let fileObject: BucketObjectItem | undefined;

      const findFunction = (currValue: BucketObjectItem) =>
        selectedObjects.includes(currValue.name);

      fileObject = filteredRecords.find(findFunction);

      if (fileObject) {
        setSelectedPreview(fileObject);
        setShareFileModalOpen(true);
      }
    }
  };

  const closeShareModal = () => {
    setShareFileModalOpen(false);
    setSelectedPreview(null);
  };

  const filteredRecords = records.filter((b: BucketObjectItem) => {
    if (searchObjects === "") {
      return true;
    } else {
      const objectName = b.name.toLowerCase();
      if (objectName.indexOf(searchObjects.toLowerCase()) >= 0) {
        return true;
      } else {
        return false;
      }
    }
  });

  const rewindCloseModal = () => {
    setRewindSelect(false);
  };

  const closePreviewWindow = () => {
    setPreviewOpen(false);
    setSelectedPreview(null);
  };

  const selectListObjects = (e: React.ChangeEvent<HTMLInputElement>) => {
    const targetD = e.target;
    const value = targetD.value;
    const checked = targetD.checked;

    let elements: string[] = [...selectedObjects]; // We clone the selectedBuckets array

    if (checked) {
      // If the user has checked this field we need to push this to selectedBucketsList
      elements.push(value);
    } else {
      // User has unchecked this field, we need to remove it from the list
      elements = elements.filter((element) => element !== value);
    }
    setSelectedObjects(elements);
    dispatch(setSelectedObjectView(null));

    return elements;
  };

  const sortChange = (sortData: any) => {
    const newSortDirection = get(sortData, "sortDirection", "DESC");
    setCurrentSortField(sortData.sortBy);
    setSortDirection(newSortDirection);
    dispatch(setLoadingObjectsList(true));
  };

  const plSelect = filteredRecords;
  const sortASC = plSelect.sort(sortListObjects(currentSortField));

  let payload: BucketObjectItem[] = [];

  if (sortDirection === "ASC") {
    payload = sortASC;
  } else {
    payload = sortASC.reverse();
  }

  const selectAllItems = () => {
    dispatch(setSelectedObjectView(null));

    if (selectedObjects.length === payload.length) {
      setSelectedObjects([]);
      return;
    }

    const elements = payload.map((item) => item.name);
    setSelectedObjects(elements);
  };

  const downloadSelected = () => {
    if (selectedObjects.length !== 0) {
      let itemsToDownload: BucketObjectItem[] = [];

      const filterFunction = (currValue: BucketObjectItem) =>
        selectedObjects.includes(currValue.name);

      itemsToDownload = filteredRecords.filter(filterFunction);

      // I case just one element is selected, then we trigger download modal validation.
      // We are going to enforce zip download when multiple files are selected
      if (itemsToDownload.length === 1) {
        if (
          itemsToDownload[0].name.length > 200 &&
          getClientOS().toLowerCase().includes("win")
        ) {
          setDownloadRenameModal(itemsToDownload[0]);
          return;
        }
      }

      itemsToDownload.forEach((filteredItem) => {
        downloadObject(filteredItem);
      });
    }
  };

  const onClosePanel = (forceRefresh: boolean) => {
    dispatch(setSelectedObjectView(null));
    dispatch(setVersionsModeEnabled({ status: false }));
    if (detailsOpen && selectedInternalPaths !== null) {
      // We change URL to be the contained folder

      const decodedPath = decodeURLString(internalPaths);
      const splitURLS = decodedPath.split("/");

      // We remove the last section of the URL as it should be a file
      splitURLS.pop();

      let URLItem = "";

      if (splitURLS && splitURLS.length > 0) {
        URLItem = `${splitURLS.join("/")}/`;
      }

      navigate(`/buckets/${bucketName}/browse/${encodeURLString(URLItem)}`);
    }

    dispatch(setObjectDetailsView(false));
    setSelectedObjects([]);

    if (forceRefresh) {
      dispatch(setLoadingObjectsList(true));
    }
  };

  const setDeletedAction = () => {
    dispatch(setShowDeletedObjects(!showDeleted));
    onClosePanel(true);
  };

  const closeRenameModal = () => {
    setDownloadRenameModal(null);
  };

  const tableActions: ItemActions[] = [
    {
      type: "view",
      label: "View",
      onClick: openPath,
      sendOnlyId: true,
    },
  ];

  const multiActionButtons = [
    {
      action: downloadSelected,
      label: t("Download"),
      disabled: !canDownload || selectedObjects.length === 0,
      icon: <DownloadIcon />,
      tooltip: canDownload
        ? t("Download Selected")
        : permissionTooltipHelper(
            [IAM_SCOPES.S3_GET_OBJECT],
            t("download objects from this bucket")
          ),
    },
    {
      action: openShare,
      label: t("Share"),
      disabled: selectedObjects.length !== 1 || !canShareFile,
      icon: <ShareIcon />,
      tooltip: canShareFile
        ? t("Share Selected File")
        : t("Sharing unavailable"),
    },
    {
      action: openPreview,
      label: t("Preview"),
      disabled: selectedObjects.length !== 1 || !canPreviewFile,
      icon: <PreviewIcon />,
      tooltip: canPreviewFile
        ? t("Preview Selected File")
        : t("Preview unavailable"),
    },
    {
      action: () => {
        setDeleteMultipleOpen(true);
      },
      label: t("Delete"),
      icon: <DeleteIcon />,
      disabled:
        !canDelete || selectedObjects.length === 0 || !displayDeleteObject,
      tooltip: canDelete
        ? t("Delete Selected Files")
        : permissionTooltipHelper(
            [IAM_SCOPES.S3_DELETE_OBJECT],
            t("delete objects in this bucket")
          ),
    },
  ];

  return (
    <Fragment>
      {shareFileModalOpen && selectedPreview && (
        <ShareFile
          open={shareFileModalOpen}
          closeModalAndRefresh={closeShareModal}
          bucketName={bucketName}
          dataObject={{
            name: selectedPreview.name,
            last_modified: "",
            version_id: selectedPreview.version_id,
          }}
        />
      )}
      {deleteMultipleOpen && (
        <DeleteMultipleObjects
          deleteOpen={deleteMultipleOpen}
          selectedBucket={bucketName}
          selectedObjects={selectedObjects}
          closeDeleteModalAndRefresh={closeDeleteMultipleModalAndRefresh}
          versioning={isVersioned}
        />
      )}
      {rewindSelect && (
        <RewindEnable
          open={rewindSelect}
          closeModalAndRefresh={rewindCloseModal}
          bucketName={bucketName}
        />
      )}
      {previewOpen && (
        <PreviewFileModal
          open={previewOpen}
          bucketName={bucketName}
          object={selectedPreview}
          onClosePreview={closePreviewWindow}
        />
      )}
      {!!downloadRenameModal && (
        <RenameLongFileName
          open={!!downloadRenameModal}
          closeModal={closeRenameModal}
          currentItem={downloadRenameModal.name.split("/")?.pop() || ""}
          bucketName={bucketName}
          internalPaths={internalPaths}
          actualInfo={{
            name: downloadRenameModal.name,
            last_modified: "",
            version_id: downloadRenameModal.version_id,
            size: downloadRenameModal.size.toString(),
          }}
        />
      )}
      <PageLayout variant={"full"}>
        <Grid item xs={12} className={classes.screenTitleContainer}>
          <ScreenTitle
            className={classes.screenTitle}
            icon={
              <span className={classes.listIcon}>
                <BucketsIcon />
              </span>
            }
            title={<span className={classes.titleSpacer}>{bucketName}</span>}
            subTitle={
              <Fragment>
                <Grid item xs={12} className={classes.bucketDetails}>
                  <span className={classes.detailsSpacer}>
<<<<<<< HEAD
                    {t("Created:")}

                    <strong>{bucketInfo?.creation_date || ""}</strong>
=======
                    Created:&nbsp;&nbsp;&nbsp;
                    <strong>
                      {new Date(bucketInfo?.creation_date || "").toString()}
                    </strong>
>>>>>>> 95bdc70d
                  </span>
                  <span className={classes.detailsSpacer}>
                    {t("Access:")}

                    <strong>{bucketInfo?.access || ""}</strong>
                  </span>
                  {bucketInfo && (
                    <Fragment>
                      <span className={classes.detailsSpacer}>
                        {bucketInfo.size && (
                          <Fragment>{niceBytesInt(bucketInfo.size)}</Fragment>
                        )}
                        {bucketInfo.size && quota && (
                          <Fragment> / {niceBytesInt(quota.quota)}</Fragment>
                        )}
                        {bucketInfo.size && bucketInfo.objects ? " - " : ""}
                        {bucketInfo.objects && (
                          <Fragment>
                            {bucketInfo.objects}
                            {t("Object")}
                            {bucketInfo.objects && bucketInfo.objects !== 1
                              ? "s"
                              : ""}
                          </Fragment>
                        )}
                      </span>
                    </Fragment>
                  )}
                </Grid>
              </Fragment>
            }
            actions={
              <Fragment>
                <div className={classes.actionsSection}>
                  <TooltipWrapper tooltip={t("Rewind Bucket")}>
                    <Button
                      id={"rewind-objects-list"}
                      label={t("Rewind")}
                      icon={
                        <Badge
                          badgeContent=" "
                          color="secondary"
                          variant="dot"
                          invisible={!rewindEnabled}
                          className={classes.badgeOverlap}
                          sx={{ height: 16 }}
                        >
                          <HistoryIcon
                            style={{
                              minWidth: 16,
                              minHeight: 16,
                              width: 16,
                              height: 16,
                              marginTop: -3,
                            }}
                          />
                        </Badge>
                      }
                      variant={"regular"}
                      onClick={() => {
                        setRewindSelect(true);
                      }}
                      disabled={
                        !isVersioned ||
                        !hasPermission(bucketName, [IAM_SCOPES.S3_GET_OBJECT])
                      }
                    />
                  </TooltipWrapper>
                  <TooltipWrapper tooltip={t("Reload List")}>
                    <Button
                      id={"refresh-objects-list"}
                      label={t("Refresh")}
                      icon={<RefreshIcon />}
                      variant={"regular"}
                      onClick={() => {
                        if (versionsMode) {
                          dispatch(setLoadingVersions(true));
                        } else {
                          dispatch(setLoadingObjectsList(true));
                        }
                      }}
                      disabled={
                        !hasPermission(bucketName, [
                          IAM_SCOPES.S3_LIST_BUCKET,
                        ]) || rewindEnabled
                      }
                    />
                  </TooltipWrapper>
                  <input
                    type="file"
                    multiple
                    onChange={handleUploadButton}
                    style={{ display: "none" }}
                    ref={fileUpload}
                  />
                  <input
                    type="file"
                    multiple
                    onChange={handleUploadButton}
                    style={{ display: "none" }}
                    ref={folderUpload}
                  />
                  <UploadFilesButton
                    bucketName={bucketName}
                    uploadPath={uploadPath.join("/")}
                    uploadFileFunction={(closeMenu) => {
                      if (fileUpload && fileUpload.current) {
                        fileUpload.current.click();
                      }
                      closeMenu();
                    }}
                    uploadFolderFunction={(closeMenu) => {
                      if (folderUpload && folderUpload.current) {
                        folderUpload.current.click();
                      }
                      closeMenu();
                    }}
                  />
                </div>
              </Fragment>
            }
          />
        </Grid>
        <div
          id="object-list-wrapper"
          {...getRootProps({ style: { ...dndStyles } })}
        >
          <input {...getInputProps()} />
          <Grid
            item
            xs={12}
            className={classes.tableBlock}
            sx={{ border: "#EAEDEE 1px solid", borderTop: 0 }}
          >
            {versionsMode ? (
              <Fragment>
                {selectedInternalPaths !== null && (
                  <VersionsNavigator
                    internalPaths={selectedInternalPaths}
                    bucketName={bucketName}
                  />
                )}
              </Fragment>
            ) : (
              <SecureComponent
                scopes={[IAM_SCOPES.S3_LIST_BUCKET]}
                resource={bucketName}
                errorProps={{ disabled: true }}
              >
                <Grid item xs={12} className={classes.fullContainer}>
                  <Grid item xs={12} className={classes.breadcrumbsContainer}>
                    <BrowserBreadcrumbs
                      bucketName={bucketName}
                      internalPaths={pageTitle}
                      existingFiles={records || []}
                      additionalOptions={
                        !isVersioned || rewindEnabled ? null : (
                          <div>
                            <CheckboxWrapper
                              name={"deleted_objects"}
                              id={"showDeletedObjects"}
                              value={"deleted_on"}
                              label={t("Show deleted objects")}
                              onChange={setDeletedAction}
                              checked={showDeleted}
                              overrideLabelClasses={classes.labelStyle}
                              className={classes.overrideShowDeleted}
                              noTopMargin
                            />
                          </div>
                        )
                      }
                      hidePathButton={false}
                    />
                  </Grid>
                  <TableWrapper
                    itemActions={tableActions}
                    columns={
                      rewindEnabled ? rewindModeColumns : listModeColumns
                    }
                    isLoading={loading}
                    loadingMessage={loadingMessage}
                    entityName="Objects"
                    idField="name"
                    records={payload}
                    customPaperHeight={`${classes.browsePaper} ${
                      obOnly ? "isEmbedded" : ""
                    } ${detailsOpen ? "actionsPanelOpen" : ""}`}
                    selectedItems={selectedObjects}
                    onSelect={selectListObjects}
<<<<<<< HEAD
                    customEmptyMessage={`This location is empty${
                      !rewindEnabled
                        ? t(", please try uploading a new file")
                        : ""
                    }`}
=======
                    customEmptyMessage={
                      !displayListObjects
                        ? permissionTooltipHelper(
                            [IAM_SCOPES.S3_LIST_BUCKET],
                            "view Objects in this bucket"
                          )
                        : `This location is empty${
                            !rewindEnabled
                              ? ", please try uploading a new file"
                              : ""
                          }`
                    }
>>>>>>> 95bdc70d
                    sortConfig={{
                      currentSort: currentSortField,
                      currentDirection: sortDirection,
                      triggerSort: sortChange,
                    }}
                    onSelectAll={selectAllItems}
                    rowStyle={({ index }) => {
                      if (payload[index]?.delete_flag) {
                        return "deleted";
                      }

                      return "";
                    }}
                    parentClassName={classes.parentWrapper}
                  />
                </Grid>
              </SecureComponent>
            )}
            <SecureComponent
              scopes={[IAM_SCOPES.S3_LIST_BUCKET]}
              resource={bucketName}
              errorProps={{ disabled: true }}
            >
              <DetailsListPanel
                open={detailsOpen}
                closePanel={() => {
                  onClosePanel(false);
                }}
                className={`${versionsMode ? classes.hideListOnSmall : ""}`}
              >
                {selectedObjects.length > 0 && (
                  <ActionsListSection
                    items={multiActionButtons}
                    title={t("Selected Objects:")}
                  />
                )}
                {selectedInternalPaths !== null && (
                  <ObjectDetailPanel
                    internalPaths={selectedInternalPaths}
                    bucketName={bucketName}
                    onClosePanel={onClosePanel}
                    versioning={isVersioned}
                    locking={lockingEnabled}
                  />
                )}
              </DetailsListPanel>
            </SecureComponent>
          </Grid>
        </div>
      </PageLayout>
    </Fragment>
  );
};

export default ListObjects;<|MERGE_RESOLUTION|>--- conflicted
+++ resolved
@@ -1409,16 +1409,10 @@
               <Fragment>
                 <Grid item xs={12} className={classes.bucketDetails}>
                   <span className={classes.detailsSpacer}>
-<<<<<<< HEAD
-                    {t("Created:")}
-
-                    <strong>{bucketInfo?.creation_date || ""}</strong>
-=======
-                    Created:&nbsp;&nbsp;&nbsp;
+                    {t("Created")}:&nbsp;&nbsp;&nbsp;
                     <strong>
                       {new Date(bucketInfo?.creation_date || "").toString()}
                     </strong>
->>>>>>> 95bdc70d
                   </span>
                   <span className={classes.detailsSpacer}>
                     {t("Access:")}
@@ -1609,18 +1603,11 @@
                     } ${detailsOpen ? "actionsPanelOpen" : ""}`}
                     selectedItems={selectedObjects}
                     onSelect={selectListObjects}
-<<<<<<< HEAD
-                    customEmptyMessage={`This location is empty${
-                      !rewindEnabled
-                        ? t(", please try uploading a new file")
-                        : ""
-                    }`}
-=======
                     customEmptyMessage={
                       !displayListObjects
                         ? permissionTooltipHelper(
                             [IAM_SCOPES.S3_LIST_BUCKET],
-                            "view Objects in this bucket"
+                            t("view Objects in this bucket")
                           )
                         : `This location is empty${
                             !rewindEnabled
@@ -1628,7 +1615,6 @@
                               : ""
                           }`
                     }
->>>>>>> 95bdc70d
                     sortConfig={{
                       currentSort: currentSortField,
                       currentDirection: sortDirection,
