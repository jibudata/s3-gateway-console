--- conflicted
+++ resolved
@@ -222,34 +222,6 @@
   borderColor: "#00e676",
 };
 
-<<<<<<< HEAD
-function useInterval(callback: any, delay: number) {
-  const savedCallback = useRef<Function | null>(null);
-
-  // Remember the latest callback.
-  useEffect(() => {
-    savedCallback.current = callback;
-  }, [callback]);
-
-  // Set up the interval.
-  useEffect(() => {
-    function tick() {
-      if (savedCallback !== undefined && savedCallback.current) {
-        savedCallback.current();
-      }
-    }
-
-    if (delay !== null) {
-      let id = setInterval(tick, delay);
-      return () => clearInterval(id);
-    }
-  }, [delay]);
-}
-
-const defLoading = <Typography component="h3">{t("Loading...")}</Typography>;
-
-=======
->>>>>>> ef182fe7
 const ListObjects = () => {
   const classes = useStyles();
   const dispatch = useAppDispatch();
@@ -422,40 +394,7 @@
     ) {
       dispatch(setObjectDetailsView(false));
     }
-<<<<<<< HEAD
-  }, [selectedObjects, selectedInternalPaths, dispatch]);
-
-  const displayDeleteObject = hasPermission(bucketName, [
-    IAM_SCOPES.S3_DELETE_OBJECT,
-  ]);
-
-  const displayListObjects = hasPermission(bucketName, [
-    IAM_SCOPES.S3_LIST_BUCKET,
-  ]);
-
-  const updateMessage = () => {
-    let timeDelta = Date.now() - loadingStartTime;
-
-    if (timeDelta / 1000 >= 6) {
-      setLoadingMessage(
-        <Fragment>
-          <Typography component="h3">
-            {t("This operation is taking longer than expected... (")}
-            {Math.ceil(timeDelta / 1000)}s)
-          </Typography>
-        </Fragment>
-      );
-    } else if (timeDelta / 1000 >= 3) {
-      setLoadingMessage(
-        <Typography component="h3">
-          {t("This operation is taking longer than expected...")}
-        </Typography>
-      );
-    }
-  };
-=======
   }, [selectedObjects, selectedInternalPaths, dispatch, loadingObjects]);
->>>>>>> ef182fe7
 
   useEffect(() => {
     if (!iniLoad) {
@@ -484,7 +423,7 @@
     setDeleteMultipleOpen(false);
 
     if (refresh) {
-      dispatch(setSnackBarMessage(`Objects deleted successfully.`));
+      dispatch(setSnackBarMessage(t(`Objects deleted successfully.`)));
       dispatch(setSelectedObjects([]));
       dispatch(setLoadingObjectsList(true));
     }
@@ -814,17 +753,11 @@
 
   const multiActionButtons = [
     {
-<<<<<<< HEAD
-      action: downloadSelected,
-      label: t("Download"),
-      disabled: !canDownload || selectedObjects.length === 0,
-=======
       action: () => {
         dispatch(downloadSelected(bucketName));
       },
-      label: "Download",
+      label: t("Download"),
       disabled: !canDownload || selectedObjects?.length === 0,
->>>>>>> ef182fe7
       icon: <DownloadIcon />,
       tooltip: canDownload
         ? t("Download Selected")
@@ -834,15 +767,10 @@
           ),
     },
     {
-<<<<<<< HEAD
-      action: openShare,
-      label: t("Share"),
-=======
       action: () => {
         dispatch(openShare());
       },
-      label: "Share",
->>>>>>> ef182fe7
+      label: t("Share"),
       disabled: selectedObjects.length !== 1 || !canShareFile,
       icon: <ShareIcon />,
       tooltip: canShareFile
@@ -850,15 +778,10 @@
         : t("Sharing unavailable"),
     },
     {
-<<<<<<< HEAD
-      action: openPreview,
-      label: t("Preview"),
-=======
       action: () => {
         dispatch(openPreview());
       },
-      label: "Preview",
->>>>>>> ef182fe7
+      label: t("Preview"),
       disabled: selectedObjects.length !== 1 || !canPreviewFile,
       icon: <PreviewIcon />,
       tooltip: canPreviewFile
@@ -1129,52 +1052,7 @@
                       hidePathButton={false}
                     />
                   </Grid>
-<<<<<<< HEAD
-                  <TableWrapper
-                    itemActions={tableActions}
-                    columns={
-                      rewindEnabled ? rewindModeColumns : listModeColumns
-                    }
-                    isLoading={loading}
-                    loadingMessage={loadingMessage}
-                    entityName="Objects"
-                    idField="name"
-                    records={payload}
-                    customPaperHeight={`${classes.browsePaper} ${
-                      obOnly ? "isEmbedded" : ""
-                    } ${detailsOpen ? "actionsPanelOpen" : ""}`}
-                    selectedItems={selectedObjects}
-                    onSelect={selectListObjects}
-                    customEmptyMessage={
-                      !displayListObjects
-                        ? permissionTooltipHelper(
-                            [IAM_SCOPES.S3_LIST_BUCKET],
-                            t("view Objects in this bucket")
-                          )
-                        : `This location is empty${
-                            !rewindEnabled
-                              ? ", please try uploading a new file"
-                              : ""
-                          }`
-                    }
-                    sortConfig={{
-                      currentSort: currentSortField,
-                      currentDirection: sortDirection,
-                      triggerSort: sortChange,
-                    }}
-                    onSelectAll={selectAllItems}
-                    rowStyle={({ index }) => {
-                      if (payload[index]?.delete_flag) {
-                        return "deleted";
-                      }
-
-                      return "";
-                    }}
-                    parentClassName={classes.parentWrapper}
-                  />
-=======
                   <ListObjectsTable />
->>>>>>> ef182fe7
                 </Grid>
               </SecureComponent>
             )}
