// This file is part of MinIO Console Server
// Copyright (c) 2021 MinIO, Inc.
//
// This program is free software: you can redistribute it and/or modify
// it under the terms of the GNU Affero General Public License as published by
// the Free Software Foundation, either version 3 of the License, or
// (at your option) any later version.
//
// This program is distributed in the hope that it will be useful,
// but WITHOUT ANY WARRANTY; without even the implied warranty of
// MERCHANTABILITY or FITNESS FOR A PARTICULAR PURPOSE.  See the
// GNU Affero General Public License for more details.
//
// You should have received a copy of the GNU Affero General Public License
// along with this program.  If not, see <http://www.gnu.org/licenses/>.
import { t } from "i18next";
import React, { Fragment } from "react";
import get from "lodash/get";
import { Theme } from "@mui/material/styles";
import { Button } from "mds";
import createStyles from "@mui/styles/createStyles";
import withStyles from "@mui/styles/withStyles";
import {
  ArrowRightIcon,
  BucketsIcon,
  ReportedUsageIcon,
  SettingsIcon,
  TotalObjectsIcon,
} from "../../../../icons";
import { Bucket } from "../types";
import { Box, Grid, Typography } from "@mui/material";
import {
  calculateBytes,
  niceBytes,
  prettyNumber,
} from "../../../../common/utils";
import CheckboxWrapper from "../../Common/FormComponents/CheckboxWrapper/CheckboxWrapper";
import { Link, useNavigate } from "react-router-dom";
import {
  IAM_PERMISSIONS,
  IAM_ROLES,
  permissionTooltipHelper,
} from "../../../../common/SecureComponent/permissions";
import { SecureComponent } from "../../../../common/SecureComponent";
import clsx from "clsx";
import TooltipWrapper from "../../Common/TooltipWrapper/TooltipWrapper";
import { hasPermission } from "../../../../common/SecureComponent";

const styles = (theme: Theme) =>
  createStyles({
    root: {
      marginBottom: 30,
      padding: 20,
      color: theme.palette.primary.main,
      border: "#E5E5E5 1px solid",
      borderRadius: 2,
      "& .min-icon": {
        height: 14,
        width: 14,
      },
      "& .MuiTypography-body2": {
        fontSize: 14,
      },
      "& .MuiCardHeader-content": {
        wordWrap: "break-word",
        overflowWrap: "break-word",
        wordBreak: "break-all",
        font: "normal normal bold 24px/27px Lato",
        color: theme.palette.primary.main,

        "& .MuiTypography-root": {
          fontSize: 19,
          fontWeight: "bold",
          "& .min-icon": {
            position: "relative",
            top: 4,
            marginRight: 4,
            height: "24px !important",
          },
        },
      },
      "& .MuiCardHeader-root": {
        background:
          "transparent linear-gradient(0deg, #EEF1F44E 0%, #FFFFFF 100%) 0% 0% no-repeat padding-box",
      },
    },
    checkBoxElement: {
      width: 32,
      height: 32,
      float: "left",
      overflow: "hidden",
      "& div": {
        position: "absolute",
      },
    },
    manageButton: {
      borderRadius: 4,
      width: 111,
      color: theme.palette.grey["700"],
      textTransform: "unset",
      fontSize: 12,
      fontWeight: "normal",
      "& .MuiButton-endIcon": {
        "& .min-icon": {
          fontSize: 18,
        },
      },
    },
    metric: {
      "& .min-icon": {
        color: "#000000",
        width: 13,
        marginRight: 5,
      },
    },
    metricLabel: {
      fontSize: 14,
      fontWeight: "bold",
      color: "#000000",
    },
    metricText: {
      fontSize: 24,
      fontWeight: "bold",
    },
    unit: {
      fontSize: 12,
      fontWeight: "normal",
    },
    bucketName: {
      padding: 0,
      margin: 0,
      fontSize: 22,
    },
    bucketIcon: {
      "& .min-icon": {
        height: 48,
        width: 48,
        color: theme.palette.primary.main,
      },
    },
    bucketInfo: {
      display: "flex",
      "@media (max-width: 900px)": {
        flexFlow: "column-reverse",
      },
    },
    bucketStats: {
      marginTop: 15,
      borderTop: "1px solid rgb(234,234,234, .7)",
      paddingTop: 14,
    },
    bucketActionButtons: {
      display: "flex",
      alignItems: "center",
      justifyContent: "flex-end",

      "& button": {
        marginLeft: 8,
      },

      "@media (max-width: 900px)": {
        marginTop: "-33px",
      },
    },
  });

interface IBucketListItem {
  bucket: Bucket;
  classes: any;
  onSelect: (e: React.ChangeEvent<HTMLInputElement>) => void;
  selected: boolean;
  bulkSelect: boolean;
  noManage?: boolean;
}

const BucketListItem = ({
  classes,
  bucket,
  onSelect,
  selected,
  bulkSelect,
  noManage = false,
}: IBucketListItem) => {
  const navigate = useNavigate();

  const usage = niceBytes(`${bucket.size}` || "0");
  const usageScalar = usage.split(" ")[0];
  const usageUnit = usage.split(" ")[1];

  const quota = get(bucket, "details.quota.quota", "0");
  const quotaForString = calculateBytes(quota, true, false);

  const manageAllowed = hasPermission(
    bucket.name,
    IAM_PERMISSIONS[IAM_ROLES.BUCKET_ADMIN]
  );

  const accessToStr = (bucket: Bucket): string => {
    if (bucket.rw_access?.read && !bucket.rw_access?.write) {
      return "R";
    } else if (!bucket.rw_access?.read && bucket.rw_access?.write) {
      return "W";
    } else if (bucket.rw_access?.read && bucket.rw_access?.write) {
      return "R/W";
    }
    return "";
  };
  const onCheckboxClick = (e: React.ChangeEvent<HTMLInputElement>) => {
    onSelect(e);
  };

  return (
    <Grid container className={clsx(classes.root, "bucket-item")}>
      <Grid item xs={12}>
        <Grid container justifyContent={"space-between"}>
          <Grid item xs={12} sm={7}>
            <Grid container>
              <Grid item xs={12}>
                {bulkSelect && (
                  <div
                    className={classes.checkBoxElement}
                    onClick={(e) => {
                      e.stopPropagation();
                    }}
                  >
                    <CheckboxWrapper
                      checked={selected}
                      id={`select-${bucket.name}`}
                      label={""}
                      name={`select-${bucket.name}`}
                      onChange={onCheckboxClick}
                      value={bucket.name}
                    />
                  </div>
                )}
                <h1 className={classes.bucketName}>{bucket.name}</h1>
              </Grid>
              <Grid item xs={12}>
                <Grid container className={classes.bucketInfo}>
                  <Grid item xs={12} sm paddingRight={5}>
                    <Typography variant="body2">
<<<<<<< HEAD
                      {t("Created:")}
                      {bucket.creation_date}
=======
                      Created: {new Date(bucket.creation_date).toString()}
>>>>>>> 95bdc70d
                    </Typography>
                  </Grid>
                  <Grid item xs={12} sm>
                    <Typography variant="body2">
                      {t("Access:")}
                      {accessToStr(bucket)}
                    </Typography>
                  </Grid>
                </Grid>
              </Grid>
            </Grid>
          </Grid>
          <Grid item xs={12} sm={5} className={classes.bucketActionButtons}>
            {!noManage && (
              <SecureComponent
                scopes={IAM_PERMISSIONS[IAM_ROLES.BUCKET_ADMIN]}
                resource={bucket.name}
              >
                <TooltipWrapper
                  tooltip={
                    manageAllowed
                      ? t("Manage Bucket")
                      : permissionTooltipHelper(
                          IAM_PERMISSIONS[IAM_ROLES.BUCKET_ADMIN],
                          t("managing this bucket")
                        )
                  }
                >
                  <Button
                    onClick={() => navigate(`/buckets/${bucket.name}/admin`)}
                    label={t("Manage")}
                    icon={<SettingsIcon />}
                    color={"primary"}
                    variant={"regular"}
                    id={`manage-${bucket.name}`}
                    disabled={!manageAllowed}
                  />
                </TooltipWrapper>
              </SecureComponent>
            )}

            <TooltipWrapper tooltip={t("Browse")}>
              <Button
                onClick={() => navigate(`/buckets/${bucket.name}/browse`)}
                label={t("Browse")}
                icon={<ArrowRightIcon />}
                color={"primary"}
                variant={"callAction"}
                id={`browse-${bucket.name}`}
              />
            </TooltipWrapper>
            <Box display={{ xs: "none", sm: "block" }}>
              <div style={{ marginBottom: 10 }} />
            </Box>
          </Grid>
        </Grid>
      </Grid>

      <Grid item xs={12} className={classes.bucketStats}>
        <Grid container justifyContent={"flex-start"} spacing={4}>
          <Grid item className={classes.bucketIcon}>
            <Link to={`/buckets/${bucket.name}/browse`}>
              <BucketsIcon />
            </Link>
          </Grid>
          <Grid item textAlign={"left"} className={classes.metric}>
            <ReportedUsageIcon />
            <span className={classes.metricLabel}>{t("Usage")}</span>
            <div className={classes.metricText}>
              {usageScalar}
              <span className={classes.unit}>{usageUnit}</span>
              {quota !== "0" && (
                <Fragment>
                  {" "}
                  / {quotaForString.total}
                  <span className={classes.unit}>{quotaForString.unit}</span>
                </Fragment>
              )}
            </div>
          </Grid>
          <Grid item textAlign={"left"} className={classes.metric}>
            <TotalObjectsIcon />
            <span className={classes.metricLabel}>{t("Objects")}</span>
            <div className={classes.metricText}>
              {bucket.objects ? prettyNumber(bucket.objects) : 0}
            </div>
          </Grid>
        </Grid>
      </Grid>
    </Grid>
  );
};

export default withStyles(styles)(BucketListItem);<|MERGE_RESOLUTION|>--- conflicted
+++ resolved
@@ -239,12 +239,8 @@
                 <Grid container className={classes.bucketInfo}>
                   <Grid item xs={12} sm paddingRight={5}>
                     <Typography variant="body2">
-<<<<<<< HEAD
-                      {t("Created:")}
-                      {bucket.creation_date}
-=======
-                      Created: {new Date(bucket.creation_date).toString()}
->>>>>>> 95bdc70d
+                      {t("Created")}:{" "}
+                      {new Date(bucket.creation_date).toString()}
                     </Typography>
                   </Grid>
                   <Grid item xs={12} sm>
