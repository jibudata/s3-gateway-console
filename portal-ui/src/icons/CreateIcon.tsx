// This file is part of MinIO Console Server
// Copyright (c) 2020 MinIO, Inc.
//
// This program is free software: you can redistribute it and/or modify
// it under the terms of the GNU Affero General Public License as published by
// the Free Software Foundation, either version 3 of the License, or
// (at your option) any later version.
//
// This program is distributed in the hope that it will be useful,
// but WITHOUT ANY WARRANTY; without even the implied warranty of
// MERCHANTABILITY or FITNESS FOR A PARTICULAR PURPOSE.  See the
// GNU Affero General Public License for more details.
//
// You should have received a copy of the GNU Affero General Public License
// along with this program.  If not, see <http://www.gnu.org/licenses/>.

import React from "react";
import { SvgIcon } from "@material-ui/core";
class CreateIcon extends React.Component {
  render() {
    return (
      <SvgIcon>
<<<<<<< HEAD
        <svg xmlns="http://www.w3.org/2000/svg" viewBox="0 0 16 16">
          <title>ic_h_create-new_sl</title>
          <g id="Layer_2" data-name="Layer 2">
            <g id="Layer_1-2" data-name="Layer 1">
              <path
                className="cls-1"
                d="M0,0V16H16V0ZM11.886,9.048H9.048v2.838h-2.1V9.048H4.114v-2.1H6.952V4.114h2.1V6.952h2.838Z"
              />
            </g>
=======
        <svg xmlns="http://www.w3.org/2000/svg" viewBox="0 0 12 12">
          <g
            id="Group_55"
            data-name="Group 55"
            transform="translate(1002 -2555)"
          >
            <rect
              id="Rectangle_29"
              width="2"
              height="12"
              transform="translate(-997 2555)"
              fill="#fff"
            />
            <rect
              id="Rectangle_30"
              width="2"
              height="12"
              transform="translate(-990 2560) rotate(90)"
              fill="#fff"
            />
>>>>>>> 5000aafb
          </g>
        </svg>
      </SvgIcon>
    );
  }
}

export default CreateIcon;<|MERGE_RESOLUTION|>--- conflicted
+++ resolved
@@ -20,17 +20,6 @@
   render() {
     return (
       <SvgIcon>
-<<<<<<< HEAD
-        <svg xmlns="http://www.w3.org/2000/svg" viewBox="0 0 16 16">
-          <title>ic_h_create-new_sl</title>
-          <g id="Layer_2" data-name="Layer 2">
-            <g id="Layer_1-2" data-name="Layer 1">
-              <path
-                className="cls-1"
-                d="M0,0V16H16V0ZM11.886,9.048H9.048v2.838h-2.1V9.048H4.114v-2.1H6.952V4.114h2.1V6.952h2.838Z"
-              />
-            </g>
-=======
         <svg xmlns="http://www.w3.org/2000/svg" viewBox="0 0 12 12">
           <g
             id="Group_55"
@@ -51,7 +40,6 @@
               transform="translate(-990 2560) rotate(90)"
               fill="#fff"
             />
->>>>>>> 5000aafb
           </g>
         </svg>
       </SvgIcon>
