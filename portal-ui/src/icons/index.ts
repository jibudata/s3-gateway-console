--- conflicted
+++ resolved
@@ -103,8 +103,5 @@
 export { default as TiersIcon } from "./TiersIcon";
 export { default as OpenListIcon } from "./OpenListIcon";
 export { default as ToolsIcon } from "./ToolsIcon";
-<<<<<<< HEAD
 export { default as RecoverIcon } from "./RecoverIcon";
-=======
-export { default as PrometheusIcon } from "./PrometheusIcon";
->>>>>>> 0e778a74
+export { default as PrometheusIcon } from "./PrometheusIcon";