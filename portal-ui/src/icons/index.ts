--- conflicted
+++ resolved
@@ -103,14 +103,10 @@
 export { default as TiersIcon } from "./TiersIcon";
 export { default as OpenListIcon } from "./OpenListIcon";
 export { default as ToolsIcon } from "./ToolsIcon";
-<<<<<<< HEAD
+export { default as RecoverIcon } from "./RecoverIcon";
 export { default as PrometheusIcon } from "./PrometheusIcon";
 export { default as NextArrowIcon } from "./NextArrowIcon";
 export { default as DownloadStatIcon } from "./DownloadStatIcon";
 export { default as UploadStatIcon } from "./UploadStatIcon";
 export { default as ComputerLineIcon } from "./ComputerLineIcon";
-export { default as JSONIcon } from "./JSONIcon";
-=======
-export { default as RecoverIcon } from "./RecoverIcon";
-export { default as PrometheusIcon } from "./PrometheusIcon";
->>>>>>> abd9768b
+export { default as JSONIcon } from "./JSONIcon";