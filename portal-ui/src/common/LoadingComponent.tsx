//  This file is part of MinIO Console Server
//  Copyright (c) 2021 MinIO, Inc.
//
//  This program is free software: you can redistribute it and/or modify
//  it under the terms of the GNU Affero General Public License as published by
//  the Free Software Foundation, either version 3 of the License, or
//  (at your option) any later version.
//
//  This program is distributed in the hope that it will be useful,
//  but WITHOUT ANY WARRANTY; without even the implied warranty of
//  MERCHANTABILITY or FITNESS FOR A PARTICULAR PURPOSE.  See the
//  GNU Affero General Public License for more details.
//
//  You should have received a copy of the GNU Affero General Public License
//  along with this program.  If not, see <http://www.gnu.org/licenses/>.

import { t } from "i18next";
import React from "react";
import { Grid } from "@mui/material";
import Loader from "../screens/Console/Common/Loader/Loader";

const LoadingComponent = () => {
  return (
    <Grid
      container
      spacing={0}
      direction="column"
      alignItems="center"
      justifyContent="center"
      style={{ minHeight: "100vh" }}
    >
      <Grid item xs={3} style={{ textAlign: "center" }}>
        <Loader style={{ width: 35, height: 35 }} />
<<<<<<< HEAD
        <br />
        {t("Loading...")}
=======
>>>>>>> 1614af01
      </Grid>
    </Grid>
  );
};

export default LoadingComponent;<|MERGE_RESOLUTION|>--- conflicted
+++ resolved
@@ -14,7 +14,6 @@
 //  You should have received a copy of the GNU Affero General Public License
 //  along with this program.  If not, see <http://www.gnu.org/licenses/>.
 
-import { t } from "i18next";
 import React from "react";
 import { Grid } from "@mui/material";
 import Loader from "../screens/Console/Common/Loader/Loader";
@@ -31,11 +30,6 @@
     >
       <Grid item xs={3} style={{ textAlign: "center" }}>
         <Loader style={{ width: 35, height: 35 }} />
-<<<<<<< HEAD
-        <br />
-        {t("Loading...")}
-=======
->>>>>>> 1614af01
       </Grid>
     </Grid>
   );
