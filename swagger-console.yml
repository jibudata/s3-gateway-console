--- conflicted
+++ resolved
@@ -5669,13 +5669,9 @@
       errorEvents:
         type: integer
       latencyHistogram:
-<<<<<<< HEAD
         type: array
         items:
           $ref:  "#/definitions/kmsLatencyHistogram"
-=======
-        $ref: "#/definitions/kmsLatencyHistogram"
->>>>>>> 006490c7
       uptime:
         type: integer
       cpus:
