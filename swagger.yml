--- conflicted
+++ resolved
@@ -2665,8 +2665,9 @@
           type: string
       status:
         type: string
-<<<<<<< HEAD
-        enum: [ ok ]
+        enum: [ok]
+      operator:
+        type: boolean
   widgetResult:
     type: object
     properties:
@@ -2709,11 +2710,6 @@
         type: array
         items:
           $ref: "#/definitions/resultTarget"
-=======
-        enum: [ok]
-      operator:
-        type: boolean
->>>>>>> f3bcfc32
   adminInfoResponse:
     type: object
     properties:
@@ -2944,7 +2940,8 @@
         format: int64
       enable_prometheus:
         type: boolean
-<<<<<<< HEAD
+      subnet_license:
+        $ref: "#/definitions/license"
       endpoints:
         type: object
         properties:
@@ -2953,10 +2950,6 @@
           console:
             type: string
 
-=======
-      subnet_license:
-        $ref: "#/definitions/license"
->>>>>>> f3bcfc32
   tenantUsage:
     type: object
     properties:
