--- conflicted
+++ resolved
@@ -6118,8 +6118,6 @@
         type: array
         items:
           type: string
-
-<<<<<<< HEAD
   upgradeRequest:
     type: object
     properties:
@@ -6132,7 +6130,7 @@
       currentVersion:
         type: string
       updatedVersion:
-=======
+        type: string
   shareRequest:
     type: object
     required:
@@ -6150,5 +6148,4 @@
       access_key:
         type: string
       secret_key:
->>>>>>> bda1cd1f
         type: string