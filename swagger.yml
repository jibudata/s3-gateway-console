--- conflicted
+++ resolved
@@ -3878,7 +3878,6 @@
     type: object
     properties:
       console:
-<<<<<<< HEAD
         type: object
         properties:
           access_key:
@@ -3905,23 +3904,6 @@
         type: integer
       node:
         type: string
-
-
-
-=======
-        type: array
-        items:
-          $ref: "#/definitions/tenantResponseItem"
-          
-  tenantResponseItem:
-    type: object
-    properties:
-      access_key:
-        type: string
-      secret_key:
-        type: string
-
->>>>>>> cc52e267
   pool:
     type: object
     required:
