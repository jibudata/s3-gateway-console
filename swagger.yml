--- conflicted
+++ resolved
@@ -1445,9 +1445,6 @@
       tags:
         - AdminAPI
 
-<<<<<<< HEAD
-  /cluster/resources:
-=======
   /cluster/max-allocatable-memory:
     get:
       summary: Get maximum allocatable memory for given number of nodes
@@ -1472,7 +1469,6 @@
         - AdminAPI
 
   /get-parity/{nodes}/{disksPerNode}:
->>>>>>> 858d363e
     get:
       summary: Gets parity by sending number of nodes & number of disks
       operationId: GetParity
@@ -2223,11 +2219,8 @@
         $ref: "#/definitions/imageRegistry"
       image_pull_secret:
         type: string
-<<<<<<< HEAD
-=======
       enable_prometheus:
         type: boolean
->>>>>>> 858d363e
 
   imageRegistry:
     type: object
@@ -3020,59 +3013,12 @@
         items:
           $ref: "#/definitions/zone"
 
-<<<<<<< HEAD
-  clusterResources:
-    type: object
-    properties:
-      nodes:
-        type: array
-        items:
-          $ref: "#/definitions/nodeInfo"
-
-  nodeInfo:
-    type: object
-    properties:
-      name:
-        type: string
-      taints:
-        $ref: "#/definitions/nodeTaints"
-      allocatable_resources:
-        type: object
-        additionalProperties:
-          type: integer
-          format: int64
-        description: Represents the resources of a node that are available for scheduling.
-      total_resources:
-        type: object
-        additionalProperties:
-          type: integer
-          format: int64
-        description: Represents the total resources of a node.
-
-  nodeTaints:
-    type: object
-    properties:
-      no_schedule:
-        type: array
-        items:
-          type: string
-      no_execute:
-        type: array
-        items:
-          type: string
-      prefer_no_schedule:
-        type: array
-        items:
-          type: string
-
-=======
   maxAllocatableMemResponse:
     type: object
     properties:
       max_memory:
         type: integer
         format: int64
->>>>>>> 858d363e
 
   parityResponse:
     type: array
